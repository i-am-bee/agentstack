--- conflicted
+++ resolved
@@ -74,17 +74,38 @@
 deactivate
 ```
 
-<<<<<<< HEAD
-### Enabling or disabling security
-
-## Disabling security
-
-Authentication, and authorization are disabled by default.
-Security add-ons (TLS, Cert-Manager, Istio, and Kiali) are disabled by default
-
-## Enabling
-
-- Update OAuth credentials and settings helm/values.yaml under:
+### OAuth/OIDC authentication for local testing
+
+By default, authentication and authorization are disabled.
+
+Starting the platform with OIDC enabled:
+
+```bash
+mise beeai-platform:start --set oidc.enabled=true
+```
+
+This does the following:
+- Installs Istio in ambient mode.  
+- Creates a gateway and routes for `https://beeai.localhost:8336/`.  
+- Installs the Kiali console.  
+
+**Why TLS is used:**  
+OAuth tokens are returned to the browser only over HTTPS to avoid leakage over plain HTTP. Always access the UI via `https://beeai.localhost:8336/`.
+
+**Istio details:**  
+The default namespace is labeled `istio.io/dataplane-mode=ambient`. This ensures all intra-pod traffic is routed through `ztunnel`, except the `beeai-platform` pod, which uses `hostNetwork` and is not compatible with the Istio mesh.
+
+**Available endpoints:**
+
+| Service        | HTTPS                                      | HTTP                                |
+| -------------- | ------------------------------------------ | ----------------------------------- |
+| Kiali Console  | –                                          | `http://localhost:20001`            |
+| BeeAI UI       | `https://beeai.localhost:8336`             | `http://localhost:8334`             |
+| BeeAI API Docs | `https://beeai.localhost:8336/api/v1/docs` | `http://localhost:8333/api/v1/docs` |
+
+
+**OIDC configuration:**  
+- Update OIDC provider credentials and settings helm/values.yaml under:
 
 ```YAML
 oidc:
@@ -94,7 +115,7 @@
   nextauth_trust_host: true
   nextauth_secret: "<To generate a random string, you can use the Auth.js CLI: npx auth secret>"
   providers_path: "/providers"
-  nextauth_url: "http://localhost:8334"
+  nextauth_url: "http://localhost:8336"
   nextauth_providers: [
     {
       "name": "w3id",
@@ -105,8 +126,8 @@
       "client_secret": "<oidc_client_secret>",
       "issuer": "<oidc_issuer>",
       "jwks_url": "<oidc_jwks_endpoint>",
-      "nextauth_url": "http://localhost:8334",
-      "nextauth_redirect_proxy_url": "http://localhost:8334"
+      "nextauth_url": "http://localhost:8336",
+      "nextauth_redirect_proxy_url": "http://localhost:8336"
     },
     {
       "name": "IBMiD",
@@ -117,18 +138,18 @@
       "client_secret": "<oidc_client_secret>",
       "issuer": "<oidc_issuer>",
       "jwks_url": "<oidc_jwks_endpoint>",
-      "nextauth_url": "http://localhost:8334",
-      "nextauth_redirect_proxy_url": "http://localhost:8334"
+      "nextauth_url": "http://localhost:8336",
+      "nextauth_redirect_proxy_url": "http://localhost:8336"
     }
   ]
 ```
+
 Note: the `class` in the providers entry must be a valid provider supported by next-auth. see: https://github.com/nextauthjs/next-auth-example/blob/main/auth.ts
-
 - When debugging the ui component (See debugging individual components), copy the env.example as .env and update the following oidc specific values:
 
 ```JavaScript
 NEXTAUTH_SECRET="<To generate a random string, you can use the Auth.js CLI: npx auth secret>"
-NEXTAUTH_URL="http://localhost:8334"
+NEXTAUTH_URL="https://localhost:8336"
 ```
 
 Optionally add:
@@ -136,25 +157,8 @@
 NEXTAUTH_DEBUG="true"
 ```
 
-When the platform is started with  `--set oidc.enabled=true`, the platform will install istio in ambient mode, create a gateway, add routes for `https://beeai.localhost:8336/` and install the Kiali console.  The intent being that tokens returned by OAuth routes are receieved in the browser over HTTPS rather than plain text HTTP to prevent unauthorized use of tokens.   It is strongly recommended that you access the UI via the TLS connection `https://beeai.localhost:8336/`, and configure your OIDC provider to use `https://beeai.localhost:8336/` as one of the allowed redirect urls.  In practice when deploying the beeai images to a cloud cluster, change the nextauth_url, and nextauth_redirect_proxy_url values accordingly.   Some OIDC providers only allow valid top level domain names in the redirect urls.
-
-The default namespace is labeled istio.io/dataplane-mode=ambient so all intra pod trafic is via ztunnel with the exception of the beeai-platform pod due to it's use of the hostNetwork (istio can not bring a hostNetwork enabled pod into the mesh).
-
-The port for the Kiali console can be found by shelling into the VM and running the following kuberneties command:
-```bash
-limactl shell --workdir / beeai-platform
-habeck@lima-beeai-platform:/$ kubectl -n istio-system get svc | grep "kiali-external" | awk '{print $5}' | cut -d ':' -f2 | cut -d '/' -f1 
-30431
-```
-Using the output from the above command navigate to `http://localhost:30431/kiali/console`
-
-Example of starting the platform with istio enabled:
-
-```bash
-mise beeai-platform:start --set oidc.enabled=true
-```
-
-### To deploy the helm chart to OpenShift:
+
+**To deploy the helm chart to OpenShift:**
 
 - Update values.yaml so that oidc.enabled is true.  e.g.:
 ```yaml
@@ -163,41 +167,6 @@
 ```
 - Update values.yaml so that the `nextauth_url` and the `nextauth_redirect_proxy_url` values reflect the URL for the route created for the `beeai-platform-ui-svc`.
 - Ensure that the oidc.nextauth_providers array entries in values.yaml have valid/appropriate values
-=======
-### OAuth/OIDC authentication for local testing
-
-By default, authentication and authorization are disabled.
-
-Starting the platform with OIDC enabled:
-
-```bash
-mise beeai-platform:start --set oidc.enabled=true
-```
-
-This does the following:
-- Installs Istio in ambient mode.  
-- Creates a gateway and routes for `https://beeai.localhost:8336/`.  
-- Installs the Kiali console.  
-
-**Why TLS is used:**  
-OAuth tokens are returned to the browser only over HTTPS to avoid leakage over plain HTTP. Always access the UI via `https://beeai.localhost:8336/`.
-
-**OIDC configuration:**  
-Configure your OIDC provider to allow `https://beeai.localhost:8336/` as a redirect URI.  
-When deploying to a cloud cluster, adjust `nextauth_url` and `nextauth_redirect_proxy_url` to match your domain. Some providers require a valid top-level domain for redirect URIs.
-
-**Istio details:**  
-The default namespace is labeled `istio.io/dataplane-mode=ambient`. This ensures all intra-pod traffic is routed through `ztunnel`, except the `beeai-platform` pod, which uses `hostNetwork` and is not compatible with the Istio mesh.
-
-**Available endpoints:**
-
-| Service        | HTTPS                                      | HTTP                                |
-| -------------- | ------------------------------------------ | ----------------------------------- |
-| Kiali Console  | –                                          | `http://localhost:20001`            |
-| BeeAI UI       | `https://beeai.localhost:8336`             | `http://localhost:8334`             |
-| BeeAI API Docs | `https://beeai.localhost:8336/api/v1/docs` | `http://localhost:8333/api/v1/docs` |
-
->>>>>>> c4164bb8
 
 ### Running and debugging individual components
 
