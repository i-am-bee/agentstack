--- conflicted
+++ resolved
@@ -147,12 +147,8 @@
   ]
 ```
 
-<<<<<<< HEAD
-Note: The `name` in the providers entry must be one of "w3id", "IBMiD", or "ibm".
-=======
 Note: the `class` in the providers entry must be a valid provider supported by next-auth.
 see: https://github.com/nextauthjs/next-auth-example/blob/main/auth.ts
->>>>>>> a8c3c7e2
 
 - When debugging the ui component (See debugging individual components), copy the env.example as .env and update the
   following oidc specific values:
@@ -175,36 +171,7 @@
 
 `pnpm next dev --experimental-https`
 
-<<<<<<< HEAD
 Once the server has reached a ready state, stop it with CTRL+C.
-=======
-Output:
-
-```bash
- ⚠ Self-signed certificates are currently an experimental feature, use with caution.
-   Downloading mkcert package...
-   Download response was successful, writing to disk
-   Attempting to generate self signed certificate. This may prompt for your password
-Sudo password:
-Sorry, try again.
-Sudo password:
-   CA Root certificate created in /Users/habeck/Library/Application Support/mkcert
-   Certificates created in /Users/habeck/beeai-istio-helm/beeai-platform/apps/beeai-ui/certificates
-   Adding certificates to .gitignore
-   ▲ Next.js 15.3.4
-   - Local:        https://localhost:3000
-   - Network:      https://192.168.1.92:3000
-   - Environments: .env
-   - Experiments (use with caution):
-     ⨯ cssChunking
-
- ✓ Starting...
- ✓ Ready in 1705ms
- ⚠ ./src/auth.ts
-```
-
-Then press CTRL+C stop the server.
->>>>>>> a8c3c7e2
 
 **Updating .vscode/launch.json**
 
