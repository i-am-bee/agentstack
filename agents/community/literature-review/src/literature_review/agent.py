--- conflicted
+++ resolved
@@ -20,6 +20,7 @@
             beeai_ui=PlatformUIAnnotation(
                 ui_type=PlatformUIType.HANDSOFF,
                 user_greeting="What topic do you want to research?",
+                display_name="Literature Review",
             ),
         ),
         programming_language="Python",
@@ -56,27 +57,6 @@
             - **Dynamic Agent Collaboration** – Uses a round-robin approach to coordinate between search and report agents.
             """
         ),
-<<<<<<< HEAD
-        ui={"type": "hands-off", "user_greeting": "What topic do you want to research?"},
-        annotations={"display_name": "Literature Review"},
-        examples={
-            "cli": [
-                {
-                    "command": 'beeai run literature_review "quantum"',
-                    "name": "Literature Review",
-                    "description": "Conducting a Literature Review on AI in Healthcare",
-                    "output": "The current temperature in Paris is 12°C with partly cloudy skies.",
-                    "processing_steps": [
-                        "Initiates a round-robin task involving Google and Arxiv search agents to gather data",
-                        "Collects and processes search results from both sources"
-                        "The report agent synthesizes the data into a formatted literature review with appropriate references",
-                        "Outputs the literature review, ending the task with the specified termination condition",
-                    ],
-                },
-            ]
-        },
-=======
->>>>>>> 915bac6b
         env=[
             {"name": "LLM_MODEL", "description": "Model to use from the specified OpenAI-compatible API."},
             {"name": "LLM_API_BASE", "description": "Base URL for OpenAI-compatible API endpoint"},
