# Copyright 2025 © BeeAI a Series of LF Projects, LLC
# SPDX-License-Identifier: Apache-2.0

import os
from textwrap import dedent
from typing import Annotated, Any, AsyncGenerator

from a2a.types import AgentSkill, Message
<<<<<<< HEAD
from beeai_sdk.a2a.extensions import AgentDetail, TrajectoryExtensionServer, TrajectoryExtensionSpec
=======
from gpt_researcher import GPTResearcher

from gpt_researcher_agent.env_patch import with_local_env

from beeai_sdk.a2a.extensions import (
    TrajectoryExtensionServer,
    TrajectoryExtensionSpec,
    AgentDetail,
    LLMServiceExtensionServer,
    LLMServiceExtensionSpec,
    EmbeddingServiceExtensionServer,
    EmbeddingServiceExtensionSpec,
)
>>>>>>> b6308a22
from beeai_sdk.a2a.types import RunYield
from beeai_sdk.server import Server
from beeai_sdk.server.context import RunContext
from gpt_researcher import GPTResearcher

server = Server()


@server.agent(
    name="GPT Researcher",
    documentation_url=(
        f"https://github.com/i-am-bee/beeai-platform/blob/{os.getenv('RELEASE_VERSION', 'main')}"
        "/agents/community/gpt-researcher"
    ),
    detail=AgentDetail(interaction_mode="single-turn", user_greeting="What topic do you want to research?"),
    skills=[
        AgentSkill(
            id="deep_research",
            name="Deep Research",
            description=dedent(
                """\
                The agent is an autonomous system designed to perform detailed research on any specified topic, leveraging both web and local resources. It generates a long, factual report complete with citations, striving to provide unbiased and accurate information. Drawing inspiration from recent advancements in AI-driven research methodologies, the agent addresses common challenges like misinformation and the limits of traditional LLMs, offering robust performance through parallel processing.
                
                ## How It Works
                The GPT Researcher agent operates by deploying a 'planner' to generate relevant research questions and 'execution' agents to collect information. The system then aggregates these findings into a well-structured report. This approach minimizes biases by cross-referencing multiple sources and focuses on delivering comprehensive insights. It employs a custom infrastructure to ensure rapid and deterministic outcomes, making it suitable for diverse research applications.
                
                ## Input Parameters
                - **text** (string) – The topic or query for which the research report is to be generated.
                
                ## Key Features
                - **Comprehensive Research** – Generates detailed reports using information from multiple sources.
                - **Bias Reduction** – Cross-references data from various platforms to minimize misinformation and bias.
                - **High Performance** – Utilizes parallelized processes for efficient and swift report generation.
                - **Customizable** – Offers customization options to tailor research for specific domains or tasks.
                """
            ),
            tags=["research"],
        )
    ],
)
async def gpt_researcher(
    message: Message,
    context: RunContext,
    trajectory: Annotated[TrajectoryExtensionServer, TrajectoryExtensionSpec()],
    llm_ext: Annotated[LLMServiceExtensionServer, LLMServiceExtensionSpec.single_demand()],
    embedding_ext: Annotated[EmbeddingServiceExtensionServer, EmbeddingServiceExtensionSpec.single_demand()],
) -> AsyncGenerator[RunYield, None]:
    """
    The agent conducts in-depth local and web research using a language model to generate comprehensive reports with
    citations, aimed at delivering factual, unbiased information.
    """
    # Set up local environment for this request

    llm_conf, embedding_conf = None, None
    if llm_ext and llm_ext.data:
        [llm_conf] = llm_ext.data.llm_fulfillments.values()

    if embedding_ext and embedding_ext.data:
        [embedding_conf] = embedding_ext.data.embedding_fulfillments.values()

    model = llm_conf.api_model if llm_conf else os.getenv("LLM_MODEL", "dummy")
    embedding_model = embedding_conf.api_model if embedding_conf else os.getenv("EMBEDDING_MODEL", "dummy")

    env = {
        "RETRIEVER": "duckduckgo",
        "OPENAI_BASE_URL": llm_conf.api_base if llm_conf else os.getenv("LLM_API_BASE", "http://localhost:11434/v1"),
        "OPENAI_API_KEY": llm_conf.api_key if llm_conf else os.getenv("LLM_API_KEY", "dummy"),
        "LLM_MODEL": model,
        "EMBEDDING": f"openai:{embedding_model}",
        "FAST_LLM": f"openai:{model}",
        "SMART_LLM": f"openai:{model}",
    }
    with with_local_env(env):

        class CustomLogsHandler:
            async def send_json(self, data: dict[str, Any]) -> None:
                if "output" not in data:
                    return
                match data.get("type"):
                    case "logs":
                        await context.yield_async(
                            trajectory.trajectory_metadata(title="log", content=f"{data['output']}\n")
                        )
                    case "report":
                        await context.yield_async(data["output"])

        if not message.parts or not (query := message.parts[-1].root.text):
            yield "Please enter a topic or query."
            return

        researcher = GPTResearcher(query=query, report_type="research_report", websocket=CustomLogsHandler())
        await researcher.conduct_research()
        await researcher.write_report()


def run():
    server.run(host=os.getenv("HOST", "127.0.0.1"), port=int(os.getenv("PORT", 8000)), configure_telemetry=True)


if __name__ == "__main__":
    run()<|MERGE_RESOLUTION|>--- conflicted
+++ resolved
@@ -6,9 +6,7 @@
 from typing import Annotated, Any, AsyncGenerator
 
 from a2a.types import AgentSkill, Message
-<<<<<<< HEAD
-from beeai_sdk.a2a.extensions import AgentDetail, TrajectoryExtensionServer, TrajectoryExtensionSpec
-=======
+
 from gpt_researcher import GPTResearcher
 
 from gpt_researcher_agent.env_patch import with_local_env
@@ -22,7 +20,6 @@
     EmbeddingServiceExtensionServer,
     EmbeddingServiceExtensionSpec,
 )
->>>>>>> b6308a22
 from beeai_sdk.a2a.types import RunYield
 from beeai_sdk.server import Server
 from beeai_sdk.server.context import RunContext
