import os
from textwrap import dedent
from typing import Any

from acp_sdk import (
    Annotations,
    AnyUrl,
    Link,
    LinkType,
    Message,
    MessagePart,
    Metadata,
    PlatformUIAnnotation,
)
from acp_sdk.models.platform import PlatformUIType

from gpt_researcher import GPTResearcher

from acp_sdk.server import Context, Server

server = Server()


@server.agent(
    metadata=Metadata(
        annotations=Annotations(
            beeai_ui=PlatformUIAnnotation(
                ui_type=PlatformUIType.HANDSOFF,
                user_greeting="What topic do you want to research?",
            ),
        ),
        programming_language="Python",
        links=[
            Link(
                type=LinkType.SOURCE_CODE,
                url=AnyUrl(
                    f"https://github.com/i-am-bee/beeai-platform/blob/{os.getenv('RELEASE_VERSION', 'main')}"
                    "/agents/community/gpt-researcher"
                ),
            )
        ],
        documentation=dedent(
            """\
            The agent is an autonomous system designed to perform detailed research on any specified topic, leveraging both web and local resources. It generates a long, factual report complete with citations, striving to provide unbiased and accurate information. Drawing inspiration from recent advancements in AI-driven research methodologies, the agent addresses common challenges like misinformation and the limits of traditional LLMs, offering robust performance through parallel processing.

            ## How It Works
            The GPT Researcher agent operates by deploying a 'planner' to generate relevant research questions and 'execution' agents to collect information. The system then aggregates these findings into a well-structured report. This approach minimizes biases by cross-referencing multiple sources and focuses on delivering comprehensive insights. It employs a custom infrastructure to ensure rapid and deterministic outcomes, making it suitable for diverse research applications.

            ## Input Parameters
            - **text** (string) – The topic or query for which the research report is to be generated.

            ## Key Features
            - **Comprehensive Research** – Generates detailed reports using information from multiple sources.
            - **Bias Reduction** – Cross-references data from various platforms to minimize misinformation and bias.
            - **High Performance** – Utilizes parallelized processes for efficient and swift report generation.
            - **Customizable** – Offers customization options to tailor research for specific domains or tasks.
            """
        ),
        use_cases=[
            "**Comprehensive Research** – Generates detailed reports using information from multiple sources.",
            "**Bias Reduction** – Cross-references data from various platforms to minimize misinformation and bias.",
            "**High Performance** – Utilizes parallelized processes for efficient and swift report generation.",
            "**Customizable** – Offers customization options to tailor research for specific domains or tasks.",
        ],
<<<<<<< HEAD
        ui={"type": "hands-off", "user_greeting": "What topic do you want to research?"},
        annotations={"display_name": "GPT Researcher"},
        examples={
            "cli": [
                {
                    "command": 'beeai run gpt_researcher "Impact of climate change on global agriculture"',
                    "name": "Conducting Research",
                    "description": "Conducting Research on Climate Change",
                    "processing_steps": [
                        "Initializes task-specific agents to interpret the query",
                        "Generates a series of questions to form an objective opinion on the topic"
                        "Uses a crawler agent to gather and summarize information for each question",
                        "Aggregates and filters these summaries into a final comprehensive report",
                    ],
                },
            ]
        },
=======
>>>>>>> 915bac6b
        env=[
            {"name": "LLM_MODEL", "description": "Model to use from the specified OpenAI-compatible API."},
            {"name": "LLM_API_BASE", "description": "Base URL for OpenAI-compatible API endpoint"},
            {"name": "LLM_API_KEY", "description": "API key for OpenAI-compatible API endpoint"},
            {"name": "LLM_MODEL_FAST", "description": "Fast model to use from the specified OpenAI-compatible API."},
            {"name": "LLM_MODEL_SMART", "description": "Smart model to use from the specified OpenAI-compatible API."},
            {
                "name": "LLM_MODEL_STRATEGIC",
                "description": "Strategic model to use from the specified OpenAI-compatible API.",
            },
            {"name": "EMBEDDING_MODEL", "description": "Embedding model to use (see GPT Researcher docs for details)"},
        ],
    )
)
async def gpt_researcher(input: list[Message], context: Context) -> None:
    """
    The agent conducts in-depth local and web research using a language model to generate comprehensive reports with
    citations, aimed at delivering factual, unbiased information.
    """
    os.environ["RETRIEVER"] = "duckduckgo"
    os.environ["OPENAI_BASE_URL"] = os.getenv("LLM_API_BASE", "http://localhost:11434/v1")
    os.environ["OPENAI_API_KEY"] = os.getenv("LLM_API_KEY", "dummy")
    model = os.getenv("LLM_MODEL", "llama3.1")
    os.environ["LLM_MODEL"] = model
    os.environ["FAST_LLM"] = f"openai:{os.getenv('LLM_MODEL_FAST', model)}"
    os.environ["SMART_LLM"] = f"openai:{os.getenv('LLM_MODEL_SMART', model)}"
    os.environ["STRATEGIC_LLM"] = f"openai:{os.getenv('LLM_MODEL_STRATEGIC', model)}"

    embedding_model = os.getenv("EMBEDDING_MODEL")
    if embedding_model:
        os.environ["EMBEDDING"] = embedding_model

    class CustomLogsHandler:
        async def send_json(self, data: dict[str, Any]) -> None:
            if "output" not in data:
                return
            match data.get("type"):
                case "logs":
                    await context.yield_async({"message": f"{data['output']}\n"})
                case "report":
                    await context.yield_async(MessagePart(content=data["output"]))

    researcher = GPTResearcher(query=str(input[-1]), report_type="research_report", websocket=CustomLogsHandler())
    await researcher.conduct_research()
    await researcher.write_report()


def run():
    server.run(host=os.getenv("HOST", "127.0.0.1"), port=int(os.getenv("PORT", 8000)))


if __name__ == "__main__":
    run()<|MERGE_RESOLUTION|>--- conflicted
+++ resolved
@@ -27,6 +27,7 @@
             beeai_ui=PlatformUIAnnotation(
                 ui_type=PlatformUIType.HANDSOFF,
                 user_greeting="What topic do you want to research?",
+                display_name="GPT Researcher",
             ),
         ),
         programming_language="Python",
@@ -62,26 +63,6 @@
             "**High Performance** – Utilizes parallelized processes for efficient and swift report generation.",
             "**Customizable** – Offers customization options to tailor research for specific domains or tasks.",
         ],
-<<<<<<< HEAD
-        ui={"type": "hands-off", "user_greeting": "What topic do you want to research?"},
-        annotations={"display_name": "GPT Researcher"},
-        examples={
-            "cli": [
-                {
-                    "command": 'beeai run gpt_researcher "Impact of climate change on global agriculture"',
-                    "name": "Conducting Research",
-                    "description": "Conducting Research on Climate Change",
-                    "processing_steps": [
-                        "Initializes task-specific agents to interpret the query",
-                        "Generates a series of questions to form an objective opinion on the topic"
-                        "Uses a crawler agent to gather and summarize information for each question",
-                        "Aggregates and filters these summaries into a final comprehensive report",
-                    ],
-                },
-            ]
-        },
-=======
->>>>>>> 915bac6b
         env=[
             {"name": "LLM_MODEL", "description": "Model to use from the specified OpenAI-compatible API."},
             {"name": "LLM_API_BASE", "description": "Base URL for OpenAI-compatible API endpoint"},
