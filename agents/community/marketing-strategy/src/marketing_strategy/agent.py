--- conflicted
+++ resolved
@@ -24,6 +24,7 @@
             beeai_ui=PlatformUIAnnotation(
                 ui_type=PlatformUIType.HANDSOFF,
                 user_greeting="What topic do you want to create a marketing strategy around?",
+                display_name="Marketing Strategy",
             ),
         ),
         programming_language="Python",
@@ -69,24 +70,6 @@
             "**Copy Creation** – Develops compelling marketing copies tailored to specific campaign ideas and target audiences.",
         ],
         license="Apache 2.0",
-<<<<<<< HEAD
-        ui={"type": "hands-off", "user_greeting": "What topic do you want to create a marketing strategy around?"},
-        annotations={"display_name": "Marketing Strategy"},
-        examples={
-            "cli": [
-                {
-                    "command": 'beeai run marketing_strategy "Launch of a new eco-friendly product line targeting young adults interested in sustainable living.',
-                    "description": "Generating a Marketing Strategy for a new product",
-                    "processing_steps": [
-                        "The Lead Market Analyst conducts research on the product and its competitors",
-                        "The Chief Marketing Strategist synthesizes insights to formulate a marketing strategy"
-                        "The Creative Content Creator develops campaign ideas and creates marketing copies",
-                    ],
-                }
-            ]
-        },
-=======
->>>>>>> 915bac6b
         env=[
             {"name": "LLM_MODEL", "description": "Model to use from the specified OpenAI-compatible API."},
             {"name": "LLM_API_BASE", "description": "Base URL for OpenAI-compatible API endpoint"},
