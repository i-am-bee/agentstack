import os
from textwrap import dedent
from typing import Any, AsyncIterator

import yaml
from acp_sdk import (
    MessagePart,
    Message,
    MessagePartEvent,
    GenericEvent,
    MessageCompletedEvent,
    Error,
    ErrorCode,
    Metadata,
    Link,
    LinkType,
)
from acp_sdk.client import Client
from acp_sdk.server import Server
from pydantic import Field, BaseModel, AnyUrl


class WorkflowStep(BaseModel):
    agent: str
    instruction: str


class StepsConfiguration(BaseModel):
    steps: list[WorkflowStep] = Field(min_length=1)


def format_agent_input(instruction: str, previous_output: dict[str, Any] | str) -> str:
    if not previous_output:
        return instruction
    return f"""{
        previous_output if isinstance(previous_output, str) else yaml.dump(previous_output, allow_unicode=True)
    }\n---\n{instruction}"""


def extract_messages(exc):
    if isinstance(exc, BaseExceptionGroup):
        return [(exc_type, msg) for e in exc.exceptions for exc_type, msg in extract_messages(e)]
    else:
        return [(type(exc).__name__, str(exc))]


server = Server()


@server.agent(
    metadata=Metadata(
        programming_language="Python",
        links=[
            Link(
                type=LinkType.SOURCE_CODE,
                url=AnyUrl(
                    f"https://github.com/i-am-bee/beeai-platform/blob/{os.getenv('RELEASE_VERSION', 'main')}"
                    "/agents/official/sequential-workflow"
                ),
            )
        ],
        license="Apache 2.0",
        framework="ACP",
        use_cases=[
            "**Complex Text Processing**: Ideal for tasks that require multiple stages of processing, such as summarization followed by sentiment analysis.",
            "**Automated Workflows**: Suitable for automated content processing pipelines that leverage multiple AI models.",
            "**Dynamic Instruction Handling**: Useful when dynamic instructions need to be provided to different agents based on prior processing results.",
        ],
        documentation=dedent(
            """\
            The sequential workflow agent is designed to manage and execute a series of text-processing tasks using multiple AI agents. It takes a series of steps, each specifying an agent and its corresponding instruction, and processes text data through these agents in a sequential manner. The agent ensures that each subsequent agent receives the output of the previous agent, formatted as YAML, along with its specific instruction, thus creating a seamless workflow for complex text-processing tasks.

            ## How It Works

            The agent receives an initial input text and a list of steps, each comprising an agent name and its instruction. It validates the availability and compatibility of the specified agents. The workflow proceeds by passing the formatted output of each agent as input to the next, adhering to the instructions specified for each step. This process continues until all steps are executed, and the final output is generated.

            ## Input Parameters (Message Parts)
            - **input** (text/plain) – The initial text input to be processed by the workflow.
            - **steps** (application/json) – A list of steps, each containing:
              - **agent** (str) – The name of the agent to execute.
              - **instruction** (str) – The specific instruction for the agent.

            ## Key Features
            - **Sequential Execution**: Manages the flow of data and instructions between multiple text-processing agents.
            - **YAML Formatting**: Uses YAML to format outputs for seamless interoperability between agents.
            - **Validation**: Ensures that each agent in the sequence is available and compatible with the expected input schema.
            - **Progress Reporting**: Provides detailed logs and progress updates throughout the workflow execution.
            """
<<<<<<< HEAD
        ),
        annotations={"display_name": "Sequential Workflow"},
        examples={
            "cli": [
                {
                    "name": "Compose agents",
                    "command": "beeai run sequential_workflow",
                    "input": "Long article text here...",
                },
            ]
        },
=======
        )
>>>>>>> 915bac6b
    )
)
async def sequential_workflow(input: list[Message]) -> AsyncIterator:
    """
    The agent orchestrates a sequence of text-processing AI agents, managing the flow of information and instructions
    between them.
    """
    try:
        last_message = input[-1]
        step_part = [part for part in last_message.parts if part.content_type == "application/json"]
        if not step_part:
            raise ValueError("Missing steps configuration")
        steps = StepsConfiguration.model_validate_json(step_part[-1].content).steps
    except ValueError as ex:
        yield Error(code=ErrorCode.INVALID_INPUT, message=f"Missing or invalid steps configuration: {ex}")
        return

    base_url = f"{os.getenv('PLATFORM_URL', 'http://localhost:8333').rstrip('/')}/api/v1/acp"
    current_step = None

    try:
        async with Client(base_url=base_url) as client:
            server_agents_by_name = {agent.name: agent async for agent in client.agents()}
            if missing_agents := (set(step.agent for step in steps) - server_agents_by_name.keys()):
                yield Error(code=ErrorCode.INVALID_INPUT, message=f"The following agents are missing: {missing_agents}")
                return

            previous_output = None
            for idx, step in enumerate(steps):
                current_step = step

                yield {
                    "agent_name": step.agent,
                    "agent_idx": idx,
                    "message": f"✅ Agent {step.agent}[{idx}] started processing",
                }

                async for event in client.run_stream(
                    agent=step.agent,
                    input=[Message(parts=[MessagePart(content=format_agent_input(step.instruction, previous_output))])],
                ):
                    match event:
                        case MessagePartEvent(part=part):
                            yield part.model_copy(update={"agent_idx": idx, "agent_name": step.agent})
                        case GenericEvent(generic=generic):
                            yield generic.model_copy(update={"agent_idx": idx, "agent_name": step.agent})
                        case MessageCompletedEvent(message=message):
                            previous_output = str(message)
                            yield {
                                "agent_name": step.agent,
                                "agent_idx": idx,
                                "message": f"✅ Agent {step.agent}[{idx}] finished successfully",
                            }
        yield MessagePart(content=previous_output)
    except Exception as e:
        step_msg = f"{current_step.agent}[{idx}] - " if current_step else ""
        yield Error(code=ErrorCode.INVALID_INPUT, message=f"{step_msg}{extract_messages(e)}")


def run():
    server.run(host=os.getenv("HOST", "127.0.0.1"), port=int(os.getenv("PORT", 8000)))


if __name__ == "__main__":
    run()<|MERGE_RESOLUTION|>--- conflicted
+++ resolved
@@ -86,21 +86,7 @@
             - **Validation**: Ensures that each agent in the sequence is available and compatible with the expected input schema.
             - **Progress Reporting**: Provides detailed logs and progress updates throughout the workflow execution.
             """
-<<<<<<< HEAD
-        ),
-        annotations={"display_name": "Sequential Workflow"},
-        examples={
-            "cli": [
-                {
-                    "name": "Compose agents",
-                    "command": "beeai run sequential_workflow",
-                    "input": "Long article text here...",
-                },
-            ]
-        },
-=======
         )
->>>>>>> 915bac6b
     )
 )
 async def sequential_workflow(input: list[Message]) -> AsyncIterator:
