# Copyright 2025 © BeeAI a Series of LF Projects, LLC
# SPDX-License-Identifier: Apache-2.0
import asyncio
import re
from contextlib import suppress
from typing import Iterable

import pydantic
from a2a.types import FilePart, FileWithUri, Message, Role
from beeai_framework.backend import AssistantMessage, UserMessage

from beeai_sdk.platform import File
from beeai_sdk.util.file import PlatformFileUrl
from chat.tools.files.model import FileChatInfo

FrameworkMessage = UserMessage | AssistantMessage


def to_framework_message(message: Message) -> FrameworkMessage:
    message_text = "".join(part.root.text for part in message.parts if part.root.kind == "text")
<<<<<<< HEAD

    if message.role == Role.agent:
        return AssistantMessage(message_text)

    if message.role == Role.user:
        return UserMessage(message_text)
=======
    match message.role:
        case Role.agent:
            return AssistantMessage(message_text)
        case Role.user:
            return UserMessage(message_text)
        case _:
            raise ValueError(f"Invalid message role: {message.role}")
>>>>>>> 7720db5a


async def extract_files(history: list[Message], incoming_message: Message) -> list[FileChatInfo]:
    """
    Extracts file URLs from the chat history and the current turn's messages.

    Args:
        context (Context): The current context of the chat session.
        incoming_message (Message): The message from the current turn.

    Returns:
        list[FileChatInfo]: A list of FileInfo objects containing file details.
    """
    # 1. Combine historical messages with the current turn
    all_messages = [*history, incoming_message]

    # 2. Collect, validate, deduplicate while preserving order
    seen: set[str] = set()
<<<<<<< HEAD
    files: list[FileChatInfo] = []
    existing_filenames: list[str] = []

    for part in all_parts:
        if not isinstance(part, FilePart):
            continue

        if not isinstance(part.file, FileWithUri):
            continue

        url = part.file.uri.replace("{platform_url}", os.getenv("PLATFORM_URL", "127.0.0.1:8333"))
        if url and url not in seen:
            fileInfo = await get_file_chat_info(
                url,
                content_type=part.file.mimeType or "application/octet-stream",
                existing_filenames=existing_filenames,
                origin_type=OriginType.UPLOADED,  # Default to uploaded since we can't access part.role
=======
    files: dict[str, Role] = {}

    for message in all_messages:
        for part in message.parts:
            match part.root:
                case FilePart(file=FileWithUri(uri=uri)):
                    with suppress(ValueError):
                        url = pydantic.type_adapter.TypeAdapter(PlatformFileUrl).validate_python(uri)
                        if url.file_id not in seen:
                            seen.add(url.file_id)
                            files[url.file_id] = message.role

    # TODO: N+1 query issue, add bulk endpoint
    file_objects = await asyncio.gather(*(File.get(file_id) for file_id in files))
    existing_filenames = set()
    result = []
    for file, role in zip(file_objects, files.values()):
        result.append(
            FileChatInfo(
                file=file,
                role=role,
                display_filename=next_unused_filename(file.filename, existing_filenames),
>>>>>>> 7720db5a
            )
        )
        existing_filenames.add(result[-1].display_filename)
    return result


def next_unused_filename(name: str, existing: Iterable[str]) -> str:
    """Return a filename that is not present in *existing* by appending
    '(n)' before the extension when needed.

    Return *name* unchanged if it is not in *existing*.
    Otherwise append / increment a numeric suffix in parentheses
    just before the extension:  foo.txt  ->  foo(1).txt  ->  foo(2).txt …

    Parameters
    ----------
    name      : the desired file name, e.g. 'todo.txt'
    existing  : iterable of names already taken (case-sensitive)

    Examples
    --------
    >>> next_unused_filename("todo.txt", ["todo.txt", "todo(1).txt"])
    'todo(2).txt'
    """
    existing_set = set(existing)
    if name not in existing_set:  # fast path – no clash
        return name

    # split off the last extension (handles .tar.gz etc. by design choice)
    if "." in name:
        base, ext = name.rsplit(".", 1)
        ext = f".{ext}"
    else:
        base, ext = name, ""

    # regex to capture already-numbered siblings: foo(12).txt
    numbered = re.compile(rf"^{re.escape(base)}\((\d+)\){re.escape(ext)}$")

    # collect the numbers already used for this base
    used = {int(m.group(1)) for n in existing_set if (m := numbered.match(n))}

    # smallest positive integer that isn’t taken
    i = 1
    while i in used:
        i += 1

    return f"{base}({i}){ext}"


def format_size(size: int | None) -> str:
    if size is None:
        return "unknown size"
    elif size < 1024:
        return f"{size} bytes"
    elif size < 1024 * 1024:
        return f"{size / 1024:.1f} KB"
    else:
        return f"{size / (1024 * 1024):.1f} MB"<|MERGE_RESOLUTION|>--- conflicted
+++ resolved
@@ -18,14 +18,6 @@
 
 def to_framework_message(message: Message) -> FrameworkMessage:
     message_text = "".join(part.root.text for part in message.parts if part.root.kind == "text")
-<<<<<<< HEAD
-
-    if message.role == Role.agent:
-        return AssistantMessage(message_text)
-
-    if message.role == Role.user:
-        return UserMessage(message_text)
-=======
     match message.role:
         case Role.agent:
             return AssistantMessage(message_text)
@@ -33,7 +25,6 @@
             return UserMessage(message_text)
         case _:
             raise ValueError(f"Invalid message role: {message.role}")
->>>>>>> 7720db5a
 
 
 async def extract_files(history: list[Message], incoming_message: Message) -> list[FileChatInfo]:
@@ -52,25 +43,6 @@
 
     # 2. Collect, validate, deduplicate while preserving order
     seen: set[str] = set()
-<<<<<<< HEAD
-    files: list[FileChatInfo] = []
-    existing_filenames: list[str] = []
-
-    for part in all_parts:
-        if not isinstance(part, FilePart):
-            continue
-
-        if not isinstance(part.file, FileWithUri):
-            continue
-
-        url = part.file.uri.replace("{platform_url}", os.getenv("PLATFORM_URL", "127.0.0.1:8333"))
-        if url and url not in seen:
-            fileInfo = await get_file_chat_info(
-                url,
-                content_type=part.file.mimeType or "application/octet-stream",
-                existing_filenames=existing_filenames,
-                origin_type=OriginType.UPLOADED,  # Default to uploaded since we can't access part.role
-=======
     files: dict[str, Role] = {}
 
     for message in all_messages:
@@ -93,7 +65,6 @@
                 file=file,
                 role=role,
                 display_filename=next_unused_filename(file.filename, existing_filenames),
->>>>>>> 7720db5a
             )
         )
         existing_filenames.add(result[-1].display_filename)
