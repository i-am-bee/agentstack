import { z } from "zod";
import { Metadata } from "@i-am-bee/beeai-sdk/schemas/metadata";
import {
  textInputSchema,
  textOutputSchema,
} from "@i-am-bee/beeai-sdk/schemas/text";
import { SystemMessage, UserMessage } from "beeai-framework/backend/message";
<<<<<<< HEAD
import { CHAT_MODEL } from "../config.js";
import { ChatModel } from "beeai-framework/backend/chat";
import { AcpServer } from "@i-am-bee/acp-sdk/server/acp.js";
=======
import { MODEL, API_BASE, API_KEY } from "../config.js";
import { OpenAIChatModel } from "beeai-framework/adapters/openai/backend/chat";
>>>>>>> ba083550

const inputSchema = textInputSchema;
type Input = z.output<typeof inputSchema>;
// TODO: type appropriately
const outputSchema = textOutputSchema;
type Output = z.output<typeof outputSchema>;

<<<<<<< HEAD
const run =
  (server: AcpServer) =>
  async (
    {
      params,
    }: {
      params: { input: Input; _meta?: { progressToken?: string | number } };
    },
    { signal }: { signal?: AbortSignal }
  ): Promise<Output> => {
    const { text } = params.input;

    const model = await ChatModel.fromName(CHAT_MODEL);
=======
const run = async (
  {
    params,
  }: {
    params: { input: Input };
  },
  { signal }: { signal?: AbortSignal }
): Promise<Output> => {
  const { text } = params.input;

  const model = new OpenAIChatModel(
    MODEL,
    {},
    { baseURL: API_BASE, apiKey: API_KEY, compatibility: "compatible" }
  );
>>>>>>> ba083550

    const podcastResponse = await model
      .create({
        messages: [
          new SystemMessage(`You are the a world-class podcast writer, you have worked as a ghost writer for Joe Rogan, Lex Fridman, Ben Shapiro, Tim Ferris. 

We are in an alternate universe where actually you have been writing every line they say and they just stream it into their brains.

You have won multiple podcast awards for your writing.
 
Your job is to write word by word, even "umm, hmmm, right" interruptions by the second speaker based on the PDF upload. Keep it extremely engaging, the speakers can get derailed now and then but should discuss the topic. 

Remember Speaker 2 is new to the topic and the conversation should always have realistic anecdotes and analogies sprinkled throughout. The questions should have real world example follow ups etc

Speaker 1: Leads the conversation and teaches the speaker 2, gives incredible anecdotes and analogies when explaining. Is a captivating teacher that gives great anecdotes

Speaker 2: Keeps the conversation on track by asking follow up questions. Gets super excited or confused when asking questions. Is a curious mindset that asks very interesting confirmation questions

Make sure the tangents speaker 2 provides are quite wild or interesting. 

Ensure there are interruptions during explanations or there are "hmm" and "umm" injected throughout from the second speaker. 

It should be a real podcast with every fine nuance documented in as much detail as possible. Welcome the listeners with a super fun overview and keep it really catchy and almost borderline click bait

ALWAYS START YOUR RESPONSE DIRECTLY WITH SPEAKER 1: 
DO NOT GIVE EPISODE TITLES SEPARATELY, LET SPEAKER 1 TITLE IT IN HER SPEECH
DO NOT GIVE CHAPTER TITLES
IT SHOULD STRICTLY BE THE DIALOGUES`),
<<<<<<< HEAD
          new UserMessage(text),
        ],
        maxTokens: 8126,
        temperature: 1,
        abortSignal: signal,
      })
      .observe((emitter) => {
        emitter.on("newToken", async (token) => {
          params._meta?.progressToken &&
            (await server.server.sendAgentRunProgress({
              progressToken: params._meta.progressToken,
              delta: {
                logs: [
                  { level: "info", message: JSON.stringify(token, null, 2) },
                ],
              },
            }));
        });
      });
    const podcastDialogue = podcastResponse.getTextContent();

    const structuredGenerationSchema = z.array(
      z.object({
        speaker: z.number().min(1).max(2),
        text: z.string(),
      })
    );

    // Dramatise podcast
    const finalReponse = await model.createStructure({
      schema: structuredGenerationSchema,
      // REVIEW: this essentially adds second system message because of the internal implementation of `createStructure`
      messages: [
        new SystemMessage(`You are an international oscar winnning screenwriter
=======
      new UserMessage(text),
    ],
    maxTokens: 8126,
    temperature: 1,
    abortSignal: signal,
  });

  const podcastDialogue = podcastResponse.getTextContent();

  const structuredGenerationSchema = z.array(
    z.object({
      speaker: z.number().min(1).max(2),
      text: z.string(),
    })
  );

  // Dramatise podcast
  const finalReponse = await model.createStructure({
    schema: structuredGenerationSchema,
    // REVIEW: this essentially adds second system message because of the internal implementation of `createStructure`
    messages: [
      new SystemMessage(`You are an international oscar winnning screenwriter
>>>>>>> ba083550

You have been working with multiple award winning podcasters.

Your job is to use the podcast transcript written below to re-write it for an AI Text-To-Speech Pipeline. A very dumb AI had written this so you have to step up for your kind.

Make it as engaging as possible, Speaker 1 and 2 will be simulated by different voice engines

Remember Speaker 2 is new to the topic and the conversation should always have realistic anecdotes and analogies sprinkled throughout. The questions should have real world example follow ups etc

Speaker 1: Leads the conversation and teaches the speaker 2, gives incredible anecdotes and analogies when explaining. Is a captivating teacher that gives great anecdotes

Speaker 2: Keeps the conversation on track by asking follow up questions. Gets super excited or confused when asking questions. Is a curious mindset that asks very interesting confirmation questions

Make sure the tangents speaker 2 provides are quite wild or interesting. 

Ensure there are interruptions during explanations or there are "hmm" and "umm" injected throughout from the Speaker 2.

REMEMBER THIS WITH YOUR HEART
The TTS Engine for Speaker 1 cannot do "umms, hmms" well so keep it straight text

For Speaker 2 use "umm, hmm" as much, you can also use [sigh] and [laughs]. BUT ONLY THESE OPTIONS FOR EXPRESSIONS

It should be a real podcast with every fine nuance documented in as much detail as possible. Welcome the listeners with a super fun overview and keep it really catchy and almost borderline click bait

Please re-write to make it as characteristic as possible

START YOUR RESPONSE DIRECTLY WITH SPEAKER 1:

STRICTLY RETURN YOUR RESPONSE AS A LIST OF TUPLES OK? 

IT WILL START DIRECTLY WITH THE LIST AND END WITH THE LIST NOTHING ELSE

Example of response:
[
    {"speaker": 1, "text": "Welcome to our podcast, where we explore the latest advancements in AI and technology. I'm your host, and today we're joined by a renowned expert in the field of AI. We're going to dive into the exciting world of Llama 3.2, the latest release from Meta AI."},
    {"speaker": 2, "text": "Hi, I'm excited to be here! So, what is Llama 3.2?"},
    {"speaker": 1", "text": "Ah, great question! Llama 3.2 is an open-source AI model that allows developers to fine-tune, distill, and deploy AI models anywhere. It's a significant update from the previous version, with improved performance, efficiency, and customization options."},
    {"speaker": 2", "text": "That sounds amazing! What are some of the key features of Llama 3.2?"}
]`),
        new UserMessage(podcastDialogue),
      ],
      maxTokens: 8126,
      temperature: 1,
      abortSignal: signal,
    });

    return outputSchema.parse({
      text: JSON.stringify(finalReponse.object),
    });
  };

const agentName = "podcast-creator";

const exampleInputText =
  "Artificial intelligence is revolutionizing industries by automating complex tasks, improving efficiency, and enabling data-driven decision-making. In healthcare, AI is helping doctors diagnose diseases earlier and personalize treatments...";

const exampleInput: Input = {
  text: exampleInputText,
};

const exampleOutput = `[
  {"speaker": 1, "text": "Artificial intelligence is changing how industries operate by automating complex tasks and improving efficiency."},
  {"speaker": 2, "text": "Whoa, that’s huge! Umm... but what exactly do you mean by automating complex tasks?"},
  {"speaker": 1, "text": "Good question! Take healthcare, for example. AI helps doctors diagnose diseases earlier and personalize treatments based on patient data."},
  {"speaker": 2, "text": "[laughs] That’s pretty wild! So, does that mean AI will replace doctors?"},
  {"speaker": 1, "text": "Not quite! AI is more like an assistant, helping doctors make better decisions rather than replacing them."}
]`;

const processingSteps = [
  "Extracts key concepts from the content",
  "Reformats it into a structured conversation where Speaker 1 explains ideas and Speaker 2 reacts, asks questions, and introduces clarifications",
  "Dramatises the content and outputs a structured dialogue suitable for AI voice synthesis",
];

export const agent = {
  name: agentName,
  description:
    "The agent creates structured podcast-style dialogues optimized for AI-driven text-to-speech (TTS). It formats natural conversations with a lead speaker and an inquisitive co-host, ensuring realistic interruptions and follow-ups. The output is structured for seamless TTS integration.",
  inputSchema,
  outputSchema,
  run,
  metadata: {
    fullDescription: `The agent converts structured content into a dynamic, natural-sounding podcast script optimized for AI-driven text-to-speech (TTS) applications. It processes input text and transforms it into a structured dialogue between two speakers: one acting as a knowledgeable host and the other as an inquisitive co-host, ensuring a conversational and engaging discussion. The generated dialogue includes interruptions, follow-up questions, and natural reactions to enhance realism.
    
## How It Works
The agent takes an input content document (e.g., an article, research paper, or structured text) and reformats it into a back-and-forth podcast-style discussion. The output maintains a logical flow, with Speaker 1 explaining concepts while Speaker 2 asks relevant questions, reacts, and occasionally introduces tangents for a more natural feel. The generated script is optimized for AI text-to-speech pipelines, ensuring clarity and proper role differentiation.

## Input Parameters
The agent requires the following input parameters:
- **text** (string) – The full content or topic material to be converted into a podcast dialogue.

## Output Structure
The agent returns a structured JSON list representing the podcast conversation:

- **speaker** (number) – Identifies the speaker (1 or 2).
- **text** (string) – The spoken dialogue corresponding to each speaker.\

## Key Features
- **Content-to-Podcast Conversion** – Transforms structured text into a natural two-speaker conversation.
- **Optimized for AI TTS** – Ensures readability and coherence for AI voice synthesis.
- **Contextual Interruptions & Reactions** – Simulates realistic dialogue flow, including clarifications, excitement, and pauses.
- **Speaker Role Differentiation** – Ensures Speaker 1 leads the discussion while Speaker 2 maintains curiosity and engagement.

## Use Cases

- **Podcast Automation** – Converts written content into structured dialogue for AI-generated podcasts.
- **Text-to-Speech Enhancement** – Creates AI-friendly scripts with proper pacing and interruptions.
- **Conversational Content Adaptation** – Reformats structured information into engaging discussions.

## Example Usage

### Example 1: Converting an Article into a Podcast

#### CLI:
\`\`\`bash
beeai run ${agentName} "${exampleInputText}"
\`\`\`

#### Processing Steps:


#### Output:

\`\`\`json
${exampleOutput}
\`\`\`
`,
    framework: "BeeAI",
    license: "Apache 2.0",
    languages: ["TypeScript"],
    githubUrl:
      "https://github.com/i-am-bee/beeai/blob/main/agents/official/beeai-framework/src/podcast-creator",
    examples: {
      cli: [
        {
          command: `beeai run ${agentName} '${exampleInputText}'`,
          name: "Insert article directly",
          description: "Provide the entire article on the command line",
          output: exampleOutput,
          processingSteps,
        },
        {
          command: `cat /path/to/article.txt | beeai run ${agentName}"`,
          name: "Pipe file content to the agent",
          description:
            "Use bash features to find and pipe article text to the agent stdin.",
          output: exampleOutput,
          processingSteps,
        },
      ],
    },
    ui: {
      type: "hands-off",
      userGreeting: "Provide article that should be converted to a podcast.",
    },
    avgRunTimeSeconds: 19,
    avgRunTokens: 5409,
  } satisfies Metadata,
};<|MERGE_RESOLUTION|>--- conflicted
+++ resolved
@@ -5,14 +5,9 @@
   textOutputSchema,
 } from "@i-am-bee/beeai-sdk/schemas/text";
 import { SystemMessage, UserMessage } from "beeai-framework/backend/message";
-<<<<<<< HEAD
-import { CHAT_MODEL } from "../config.js";
-import { ChatModel } from "beeai-framework/backend/chat";
 import { AcpServer } from "@i-am-bee/acp-sdk/server/acp.js";
-=======
 import { MODEL, API_BASE, API_KEY } from "../config.js";
 import { OpenAIChatModel } from "beeai-framework/adapters/openai/backend/chat";
->>>>>>> ba083550
 
 const inputSchema = textInputSchema;
 type Input = z.output<typeof inputSchema>;
@@ -20,7 +15,6 @@
 const outputSchema = textOutputSchema;
 type Output = z.output<typeof outputSchema>;
 
-<<<<<<< HEAD
 const run =
   (server: AcpServer) =>
   async (
@@ -33,24 +27,11 @@
   ): Promise<Output> => {
     const { text } = params.input;
 
-    const model = await ChatModel.fromName(CHAT_MODEL);
-=======
-const run = async (
-  {
-    params,
-  }: {
-    params: { input: Input };
-  },
-  { signal }: { signal?: AbortSignal }
-): Promise<Output> => {
-  const { text } = params.input;
-
-  const model = new OpenAIChatModel(
-    MODEL,
-    {},
-    { baseURL: API_BASE, apiKey: API_KEY, compatibility: "compatible" }
-  );
->>>>>>> ba083550
+    const model = new OpenAIChatModel(
+      MODEL,
+      {},
+      { baseURL: API_BASE, apiKey: API_KEY, compatibility: "compatible" }
+    );
 
     const podcastResponse = await model
       .create({
@@ -79,7 +60,6 @@
 DO NOT GIVE EPISODE TITLES SEPARATELY, LET SPEAKER 1 TITLE IT IN HER SPEECH
 DO NOT GIVE CHAPTER TITLES
 IT SHOULD STRICTLY BE THE DIALOGUES`),
-<<<<<<< HEAD
           new UserMessage(text),
         ],
         maxTokens: 8126,
@@ -114,30 +94,6 @@
       // REVIEW: this essentially adds second system message because of the internal implementation of `createStructure`
       messages: [
         new SystemMessage(`You are an international oscar winnning screenwriter
-=======
-      new UserMessage(text),
-    ],
-    maxTokens: 8126,
-    temperature: 1,
-    abortSignal: signal,
-  });
-
-  const podcastDialogue = podcastResponse.getTextContent();
-
-  const structuredGenerationSchema = z.array(
-    z.object({
-      speaker: z.number().min(1).max(2),
-      text: z.string(),
-    })
-  );
-
-  // Dramatise podcast
-  const finalReponse = await model.createStructure({
-    schema: structuredGenerationSchema,
-    // REVIEW: this essentially adds second system message because of the internal implementation of `createStructure`
-    messages: [
-      new SystemMessage(`You are an international oscar winnning screenwriter
->>>>>>> ba083550
 
 You have been working with multiple award winning podcasters.
 
