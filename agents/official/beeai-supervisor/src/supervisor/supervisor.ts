--- conflicted
+++ resolved
@@ -109,7 +109,6 @@
   outputSchema,
   run,
   metadata: {
-<<<<<<< HEAD
     fullDescription: `The agent is an AI-powered, supervisor-led, task-driven system with the **BeeAI platform** integrated into the agent registry. The supervisor is a ReAct agent built with the **BeeAI framework**, which uses the *Task Manager* and *Agent Registry* tools to autonomously solve complex tasks.
 
 ## How It Works
@@ -140,17 +139,11 @@
 - **Research Assistance** - Aggregates and analyzes information from multiple agents to speed up research tasks.
 - **Workflow Automation** - Executes routine operations without manual oversight, reducing the risk of errors and saving time.
 `,
-=======
-    fullDescription: "",
->>>>>>> f831faf2
     framework: "BeeAI",
     license: "Apache 2.0",
     languages: ["TypeScript"],
     githubUrl:
       "https://github.com/i-am-bee/beeai/blob/main/agents/official/beeai-framework/src/supervisor",
-<<<<<<< HEAD
-    avgRunTimeSeconds: 3,
-    avgRunTokens: 89,
     examples: {
       cli: [
         {
@@ -160,7 +153,5 @@
         },
       ],
     },
-=======
->>>>>>> f831faf2
   } satisfies Metadata,
 };