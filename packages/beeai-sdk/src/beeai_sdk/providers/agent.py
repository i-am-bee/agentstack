--- conflicted
+++ resolved
@@ -184,11 +184,7 @@
                 output=output if output is not inspect.Signature.empty else Output,
                 run_fn=(async_fn if inspect.iscoroutinefunction(func) else sync_fn),
                 destroy_fn=None,
-<<<<<<< HEAD
-                **(self._manifest or {}),
-=======
                 **{key: self._manifest[key] for key in self._manifest if key not in ["name", "description"]},
->>>>>>> ef7a5024
             )
             self.server.add_agent(agent=self._agent)
             logger.info(f"Agent with name '{name}' created")
