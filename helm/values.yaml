--- conflicted
+++ resolved
@@ -77,8 +77,7 @@
   createVectorDbExtension: true
 
 oidc:
-<<<<<<< HEAD
-  enabled: true
+  enabled: false
   discovery_url: "https://preprod.login.w3.ibm.com/oidc/endpoint/default/.well-known/openid-configuration"
   admin_emails: "habeck@us.ibm.com"
   nextauth_trust_host: true
@@ -99,9 +98,6 @@
       "nextauth_redirect_proxy_url": "http://localhost:8334"
     }
   ]
-=======
-  enabled: false
->>>>>>> c4164bb8
 
 # This is for setting up a service more information can be found here: https://kubernetes.io/docs/concepts/services-networking/service/
 service:
