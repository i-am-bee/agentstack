--- conflicted
+++ resolved
@@ -78,17 +78,6 @@
 
 oidc:
   enabled: false
-<<<<<<< HEAD
-  admin_emails: <array_of_admin_emails_comma_seperated>
-  client_id: <your_idp_client_id>
-  client_secret: <your_idp_client_secret>
-  issuer: <your_idp_issuer>
-  jwks_url: <your_idp_jwks_url>
-  nextauth_trust_host: true
-  nextauth_url: https://beeai-platform.api.testing:8336
-  nextauth_redirect_proxy_url: https://beeai-platform.api.testing:8336
-  nextauth_secret: <your_auth_secret>
-=======
   discovery_url: "https://preprod.login.w3.ibm.com/oidc/endpoint/default/.well-known/openid-configuration"
   admin_emails: "habeck@us.ibm.com"
   nextauth_trust_host: true
@@ -109,7 +98,6 @@
       "nextauth_redirect_proxy_url": "https://beeai.localhost:8336"
     }
   ]
->>>>>>> 101f3dbd
 
 # This is for setting up a service more information can be found here: https://kubernetes.io/docs/concepts/services-networking/service/
 service:
