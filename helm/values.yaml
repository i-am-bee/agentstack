# Default values for beeai-platform.
# This is a YAML-formatted file.
# Declare variables to be passed into your templates.

# Use host network for beeai-server: useful for accessing localhost (Ollama, local agents etc.)
hostNetwork: false

# This will set the replicaset count more information can be found here: https://kubernetes.io/docs/concepts/workloads/controllers/replicaset/
replicaCount: 1

providers: [ ]
unmanagedProviders: [ ]

# External registries in the format: [name: githubURL]
# for example
# github: "https://github.com/i-am-bee/beeai-platform@v0.2.14#path=agent-registry.yaml"
externalRegistries: { }

auth:
  enabled: true
  client_id: "<your_client_id_here>"
  client_secret: "<your_client_secret_here>"
  discovery_url: "<your_oidc_discovery_endpoint_here>"
  jwks_url: "<your_oidc_jwks_url_here>"


# This sets the container image more information can be found here: https://kubernetes.io/docs/concepts/containers/images/
image:
  repository: ghcr.io/i-am-bee/beeai-platform/beeai-server
  # This sets the pull policy for images.
  pullPolicy: IfNotPresent
  # Overrides the image tag whose default is the chart appVersion.
  tag: ""

encryptionKey: ""

# This is for the secrets for pulling an image from a private repository more information can be found here: https://kubernetes.io/docs/tasks/configure-pod-container/pull-image-private-registry/
imagePullSecrets: [ ]
# This is to override the chart name.
nameOverride: ""
fullnameOverride: ""

features:
  # Enables variable configuration - should be disabled in production (correlates with auth.enabled)
  uiNavigation: false
  selfRegistration: false

# This section builds out the service account more information can be found here: https://kubernetes.io/docs/concepts/security/service-accounts/
serviceAccount:
  # Specifies whether a service account should be created
  create: true
  # Automatically mount a ServiceAccount's API credentials?
  automount: true
  # Annotations to add to the service account
  annotations: { }
  # The name of the service account to use.
  # If not set and create is true, a name is generated using the fullname template
  name: ""
# helm now allows creating a crds folder which will skip schema validation
# This is for setting Kubernetes Annotations to a Pod.
# For more information checkout: https://kubernetes.io/docs/concepts/overview/working-with-objects/annotations/
podAnnotations: { }
# This is for setting Kubernetes Labels to a Pod.
# For more information checkout: https://kubernetes.io/docs/concepts/overview/working-with-objects/labels/
podLabels:
  istio.io/dataplane-mode: ambient

podSecurityContext: { }
# fsGroup: 2000

securityContext: { }
# capabilities:
#   drop:
#   - ALL
# readOnlyRootFilesystem: true
# runAsNonRoot: true
# runAsUser: 1000
initContainers:
  createVectorDbExtension: true

oidc:
  enabled: true
  discovery_url: <your_oidc_discovery_endpoint_here>
  client_id: <your_client_id_here>
  jwks_url: <your_jwks_endpoint_here>
  AUTH_TRUST_HOST: true
  NEXTAUTH_URL: https://beeai-platform.api.testing:8336
  AUTH_REDIRECT_PROXY_URL: https://beeai-platform.api.testing:8336
  AUTH_IBM_AUTHORIZATION: <your_authorization_endpoint_here>
  AUTH_IBM_USERINFO: <your_userinfo_endpoint>
  AUTH_IBM_ISSUER: <your_issuer>
  AUTH_IBM_TOKEN:  <your_token_endpoint>
  # base64 encoded client secret
  AUTH_IBM_SECRET: <your_base64_encoded_client_secret>
  # base64 encoded auth secret
  AUTH_SECRET: <your_next_auth_secret>

# This is for setting up a service more information can be found here: https://kubernetes.io/docs/concepts/services-networking/service/
service:
  # This sets the service type more information can be found here: https://kubernetes.io/docs/concepts/services-networking/service/#publishing-services-service-types
  type: ClusterIP
  # This sets the ports more information can be found here: https://kubernetes.io/docs/concepts/services-networking/service/#field-spec-ports
  portName: http
  port: 8333
  # nodePort: 8333


# This block is for setting up the ingress for more information can be found here: https://kubernetes.io/docs/concepts/services-networking/ingress/
ingress:
  enabled: false
  className: ""
  annotations: { }
  # kubernetes.io/ingress.class: nginx
  # kubernetes.io/tls-acme: "true"
  hosts:
    - host: chart-example.local
      paths:
        - path: /
          pathType: ImplementationSpecific
  tls: [ ]
  #  - secretName: chart-example-tls
  #    hosts:
  #      - chart-example.local

resources:
  requests:
    memory: 300Mi
#   cpu: 100m
# limits:
#   memory: 300Mi
#   cpu: 100m

# This is to setup the liveness and readiness probes more information can be found here: https://kubernetes.io/docs/tasks/configure-pod-container/configure-liveness-readiness-startup-probes/
<<<<<<< HEAD
# livenessProbe:
#   httpGet:
#     path: /api/v1/acp/ping
#     scheme: HTTPS
#     port: http
# readinessProbe:
#   httpGet:
#     path: /api/v1/acp/ping
#     scheme: HTTPS
#     port: http

# Additional volumes on the output Deployment definition.
volumes:
  - name: jwks
    persistentVolumeClaim:
      claimName: beeai-jwks

# Additional volumeMounts on the output Deployment definition.
volumeMounts: 
  - name: jwks
    mountPath: /tmp/jwks
=======
livenessProbe:
  httpGet:
    path: /healthcheck
    port: http
  initialDelaySeconds: 5
  failureThreshold: 5
  periodSeconds: 30
readinessProbe:
  httpGet:
    path: /healthcheck
    port: http
  initialDelaySeconds: 5
  failureThreshold: 20
  periodSeconds: 30

# Additional volumes on the output Deployment definition.
volumes:
- name: secrets
  projected:
    sources:
      - secret:
          name: ingestion-svc-tls
          items:
            - key: tls.crt
              path: ingestion.pem
            - key: tls.key
              path: ingestion.key
    defaultMode: 420

- name: jwks
  persistentVolumeClaim:
    claimName: beeai-jwks

# - name: foo
#   secret:
#     secretName: mysecret
#     optional: false

# Additional volumeMounts on the output Deployment definition.
volumeMounts:
- name: secrets
  readOnly: true
  mountPath: /etc/config
- name: jwks
  mountPath: /jwks
>>>>>>> a050a68f

storage:
  storage_class: local-path

nodeSelector: { }

tolerations: [ ]

affinity: { }

ui:
  replicaCount: 1
  enabled: true
  image:
    repository: ghcr.io/i-am-bee/beeai-platform/beeai-ui
    pullPolicy: IfNotPresent
    tag: ""
    resources: { }
  service:
    type: ClusterIP
    port: 8334
    nodePort: 8334
  podAnnotations: { }
  podSecurityContext: { }
  securityContext: { }
  podLabels: { }
  resources: { }
  nodeSelector: { }
  tolerations: { }
  affinity: { }
  livenessProbe: { }
  readinessProbe: { }

phoenix:
  # **Important License Notice**: Phoenix is disabled by default in BeeAI. When you enable Phoenix,
  # be aware that Arize Phoenix is licensed under the Elastic License v2 (ELv2), which has specific terms regarding
  # commercial use and distribution.By enabling Phoenix, you acknowledge that you are responsible for ensuring
  # compliance with the ELv2 license terms for your specific use case. Please review the
  # [Phoenix license](https://github.com/Arize-ai/phoenix/blob/main/LICENSE) before enabling this feature in
  # production environments.
  enabled: false
  fullnameOverride: "phoenix"
  ingress:
    enabled: false
  securityContext:
    container:
      enabled: true
      readOnlyRootFilesystem: true
  server:
    workingDir: /tmp/working_dir
    grpcPort: 8335
  database:
    url: "sqlite:////home/phoenix/phoenix.db"
  persistence:
    enabled: true
    size: 8Gi
  postgresql:
    enabled: false
  auth:
    enableAuth: false

collector:
  image: otel/opentelemetry-collector-contrib:0.122.1
  livenessProbe: { }
  readinessProbe: { }
  resources: { }
  exporters: { }
  processors: { }
  pipelines: { }
  service:
    type: ClusterIP

agent:
  podAnnotations: { }
  deploymentStrategy: RollingUpdate
  deploymentAnnotations: { }
  imagePullPolicy: IfNotPresent
  podLabels: { }
  resources: { }
  securityContext: { }
  podSecurityContext: { }
  service:
    type: ClusterIP
    port: 8000
  livenessProbe:
    httpGet:
      path: /.well-known/agent.json
      port: 8000
    initialDelaySeconds: 1
    periodSeconds: 3
    timeoutSeconds: 2
  readinessProbe:
    httpGet:
      path: /.well-known/agent.json
      port: 8000
    initialDelaySeconds: 1
    periodSeconds: 3
    timeoutSeconds: 2
  volumes: [ ]
  volumeMounts: [ ]
  nodeSelector: { }
  tolerations: [ ]
  affinity: { }

unmanagedProviderVariables:
  OTEL_EXPORTER_OTLP_ENDPOINT: http://otel-collector-svc:4318
  PLATFORM_URL: http://beeai-platform-svc:8333

# Variable configuration
variables: { }

## PostgreSQL chart configuration
## ref: https://github.com/bitnami/charts/blob/main/bitnami/postgresql/values.yaml
## @param postgresql.enabled Switch to enable or disable the PostgreSQL helm chart
## @param postgresql.auth.enablePostgresUser Assign a password to the "postgres" admin user. Otherwise, remote access will be blocked for this user
## @param postgresql.auth.username Name for a custom user to create
## @param postgresql.auth.password Password for the custom user to create
## @param postgresql.auth.database Name for a custom database to create
## @param postgresql.auth.existingSecret Name of existing secret to use for PostgreSQL credentials
## @param postgresql.architecture PostgreSQL architecture (`standalone` or `replication`)
##
postgresql:
  enabled: true
  fullnameOverride: "postgresql"
  global:
    security:
      allowInsecureImages: true
  image:
    registry: ghcr.io
    repository: i-am-bee/bitnami/postgresql-pgvector
    tag: 17.5.0
  auth:
    postgresPassword: "admin-password"
    enablePostgresUser: true
    username: beeai-user
    password: "password"
    database: beeai
    existingSecret: ""
    # TODO: bug - broken update password script: https://github.com/bitnami/charts/pull/34527
    usePasswordFiles: false
  passwordUpdateJob:
    enabled: true
  architecture: standalone
  primary:
    ## PostgreSQL Primary resource requests and limits
    ## ref: https://kubernetes.io/docs/concepts/configuration/manage-compute-resources-container/
    ## @param postgresql.primary.resourcesPreset Set container resources according to one common preset (allowed values: none, nano, micro, small, medium, large, xlarge, 2xlarge). This is ignored if primary.resources is set (primary.resources is recommended for production).
    ## More information: https://github.com/bitnami/charts/blob/main/bitnami/common/templates/_resources.tpl#L15
    ##
    resourcesPreset: "medium"
    ## @param postgresql.primary.resources Set container requests and limits for different resources like CPU or memory (essential for production workloads)
    ## Example:
    ## resources:
    ##   requests:
    ##     cpu: 2
    ##     memory: 512Mi
    ##   limits:
    ##     cpu: 3
    ##     memory: 1024Mi
    ##
    resources: { }
## External PostgreSQL configuration
## All of these values are only used when postgresql.enabled is set to false
## @param externalDatabase.host Database host (ignored if externalDatabase.sqlConnection is set)
## @param externalDatabase.port Database port number (ignored if externalDatabase.sqlConnection is set)
## @param externalDatabase.user Non-root username for Beeai (ignored if externalDatabase.sqlConnection is set)
## @param externalDatabase.password Password for the non-root username for Beeai (ignored if externalDatabase.sqlConnection or externalDatabase.existingSecret are set)
## @param externalDatabase.database Beeai database name (ignored if externalDatabase.sqlConnection is set)
## @param externalDatabase.existingSecret Name of an existing secret resource containing the database credentials
##
externalDatabase:
  host: ""
  port: 5432
  user: beeai-user
  database: beeai
  password: ""
  # Required when initContainers.createVectorDbExtension is enabled
  adminUser: ""
  adminPassword: ""
  existingSecret: ""

## SeaweedFS chart configuration
## ref: https://github.com/seaweedfs/seaweedfs/tree/master/k8s/charts/seaweedfs
## @param seaweedfs.enabled Switch to enable or disable the SeaweedFS helm chart
## @param seaweedfs.auth.existingSecret must have keys "accessKeyId" and "accessKeySecret"
seaweedfs:
  enabled: true
  bucket: "beeai-files"
  auth:
    admin:
      accessKeyID: "beeai-admin-user"
      accessKeySecret: "beeai-admin-password"
    existingSecret: ""
  affinity: ""
  master:
    enabled: false
  volume:
    enabled: false
  filer:
    enabled: false
  sftp:
    enabled: false

  ## @param s3.existingConfigSecret must be configured together with auth.admin.existingSecret, but it has
  ##   a different format, see s3 configuration:
  ##   https://github.com/seaweedfs/seaweedfs/tree/master/k8s/charts/seaweedfs#s3-configuration
  s3:
    port: 9009
    enableAuth: true
    existingConfigSecret: beeai-seaweedfs-default-config-secret

  allInOne:
    nodeSelector: ""
    enabled: true
    s3:
      enabled: true
    sftp:
      enabled: false


## @section External S3 parameters
## All of these values are only used when redis.enabled is set to false
## @param externalS3.host External S3 host
## @param externalS3.port External S3 port number
## @param externalS3.accessKeyID External S3 access key ID
## @param externalS3.accessKeySecret External S3 access key secret
## @param externalS3.existingSecret Name of an existing secret resource containing the S3 credentials
## @param externalS3.existingSecretAccessKeyIDKey Name of an existing secret key containing the S3 access key ID
## @param externalS3.existingSecretKeySecretKey Name of an existing secret key containing the S3 access key secret
## @param externalS3.protocol External S3 protocol
## @param externalS3.bucket External S3 bucket
## @param externalS3.region External S3 region
##
externalS3:
  host: ""
  port: 443
  accessKeyID: ""
  accessKeySecret: ""
  existingSecret: ""
  existingSecretAccessKeyIDKey: "root-user"
  existingSecretKeySecretKey: "root-password"
  protocol: "https"
  bucket: "beeai-files"
  region: "us-east-1"

docling:
  enabled: false
  podAnnotations: { }
  podSecurityContext: { }
  podLabels: { }
  resources: { }
  livenessProbe: { }
  # Unfortunately, docling does not handle IO properly and does not respond to health requests while processing file
  #    httpGet:
  #      path: /health
  #      port: http
  readinessProbe:
    initialDelaySeconds: 2
    timeoutSeconds: 5
    failureThreshold: 30
    periodSeconds: 2
    httpGet:
      path: /health
      port: http
  ui:
    enabled: true
  service:
    port: 15001
    type: ClusterIP
  imagePullPolicy: IfNotPresent
  image: "ghcr.io/docling-project/docling-serve-cpu:v0.16.0"<|MERGE_RESOLUTION|>--- conflicted
+++ resolved
@@ -131,29 +131,6 @@
 #   cpu: 100m
 
 # This is to setup the liveness and readiness probes more information can be found here: https://kubernetes.io/docs/tasks/configure-pod-container/configure-liveness-readiness-startup-probes/
-<<<<<<< HEAD
-# livenessProbe:
-#   httpGet:
-#     path: /api/v1/acp/ping
-#     scheme: HTTPS
-#     port: http
-# readinessProbe:
-#   httpGet:
-#     path: /api/v1/acp/ping
-#     scheme: HTTPS
-#     port: http
-
-# Additional volumes on the output Deployment definition.
-volumes:
-  - name: jwks
-    persistentVolumeClaim:
-      claimName: beeai-jwks
-
-# Additional volumeMounts on the output Deployment definition.
-volumeMounts: 
-  - name: jwks
-    mountPath: /tmp/jwks
-=======
 livenessProbe:
   httpGet:
     path: /healthcheck
@@ -199,7 +176,6 @@
   mountPath: /etc/config
 - name: jwks
   mountPath: /jwks
->>>>>>> a050a68f
 
 storage:
   storage_class: local-path
