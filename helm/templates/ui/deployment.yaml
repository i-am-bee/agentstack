{{-  if .Values.ui.enabled -}}
apiVersion: apps/v1
kind: Deployment
metadata:
  name: beeai-platform-ui
  labels:
    app: beeai-platform-ui
    {{- include "beeai-platform.labels" . | nindent 4 }}
spec:
  replicas: {{ .Values.ui.replicaCount }}
  selector:
    matchLabels:
      app: beeai-platform-ui
      {{- include "beeai-platform.selectorLabels" . | nindent 6 }}
  template:
    metadata:
      annotations:
      {{- with .Values.ui.podAnnotations }}
        {{- toYaml . | nindent 8 }}
      {{- end }}
      labels:
        app: beeai-platform-ui
        {{- include "beeai-platform.labels" . | nindent 8 }}
        {{- with .Values.ui.podLabels }}
        {{- toYaml . | nindent 8 }}
        {{- end }}
    spec:
      {{- with .Values.imagePullSecrets }}
      imagePullSecrets:
        {{- toYaml . | nindent 8 }}
      {{- end }}
      serviceAccountName: {{ include "beeai-platform.serviceAccountName" . }}
      {{- with .Values.ui.podSecurityContext }}
      securityContext:
        {{- toYaml . | nindent 8 }}
      {{- end }}
      containers:
        - name: beeai-platform-ui
          {{- with .Values.ui.securityContext }}
          securityContext:
            {{- toYaml . | nindent 12 }}
          {{- end }}
          image: "{{ .Values.ui.image.repository }}:{{ .Values.ui.image.tag | default .Chart.AppVersion }}"
          imagePullPolicy: {{ .Values.image.pullPolicy }}
          ports:
            - name: http
              containerPort: 8334
              protocol: TCP
          {{- with .Values.ui.livenessProbe }}
          livenessProbe:
            {{- toYaml . | nindent 12 }}
          {{- end }}
          {{- with .Values.ui.readinessProbe }}
          readinessProbe:
            {{- toYaml . | nindent 12 }}
          {{- end }}
          {{- with .Values.ui.resources }}
          resources:
            {{- toYaml . | nindent 12 }}
          {{- end }}
          env:
            - name: API_URL
              value: "http://beeai-platform-svc:{{.Values.service.port}}"
          {{- if and .Values.auth.enabled .Values.auth.oidc.enabled }}
            - name: OIDC__PROVIDERS_PATH
              value: {{ .Values.auth.oidc.providers_path }}
            - name: NEXTAUTH_URL
              value: {{ .Values.auth.oidc.nextauth_url }}
            - name: NEXTAUTH_SECRET
              valueFrom:
                secretKeyRef:
                  key: authSecret
                  name: beeai-next-auth
            - name: OIDC_ENABLED
              value: "true"
            - name: OIDC_PROVIDERS
              valueFrom:
                secretKeyRef:
                  key: providers.json
                  name: oidc-providers
          {{- else}}
            - name: OIDC_ENABLED
              value: "false"
          {{- end }}
          volumeMounts:
<<<<<<< HEAD
=======
            {{-  if and .Values.auth.enabled .Values.auth.oidc.enabled }}
            - name: oidc-providers
              readOnly: true
              mountPath: "/providers"
            {{- end }}
>>>>>>> 5561c931
            {{- with .Values.ui.volumeMounts }}
              {{- toYaml . | nindent 12 }}
            {{- end }}
      volumes:
<<<<<<< HEAD
=======
        {{-  if and .Values.auth.enabled .Values.auth.oidc.enabled }}
        - name: oidc-providers
          secret:
            secretName: oidc-providers
        {{- end }}
>>>>>>> 5561c931
        {{- with .Values.ui.volumes }}
          {{- toYaml . | nindent 8 }}
        {{- end }}
      {{- with .Values.ui.nodeSelector }}
      nodeSelector:
        {{- toYaml . | nindent 8 }}
      {{- end }}
      {{- with .Values.ui.affinity }}
      affinity:
        {{- toYaml . | nindent 8 }}
      {{- end }}
      {{- with .Values.ui.tolerations }}
      tolerations:
        {{- toYaml . | nindent 8 }}
      {{- end }}
{{- end }}<|MERGE_RESOLUTION|>--- conflicted
+++ resolved
@@ -83,26 +83,10 @@
               value: "false"
           {{- end }}
           volumeMounts:
-<<<<<<< HEAD
-=======
-            {{-  if and .Values.auth.enabled .Values.auth.oidc.enabled }}
-            - name: oidc-providers
-              readOnly: true
-              mountPath: "/providers"
-            {{- end }}
->>>>>>> 5561c931
             {{- with .Values.ui.volumeMounts }}
               {{- toYaml . | nindent 12 }}
             {{- end }}
       volumes:
-<<<<<<< HEAD
-=======
-        {{-  if and .Values.auth.enabled .Values.auth.oidc.enabled }}
-        - name: oidc-providers
-          secret:
-            secretName: oidc-providers
-        {{- end }}
->>>>>>> 5561c931
         {{- with .Values.ui.volumes }}
           {{- toYaml . | nindent 8 }}
         {{- end }}
