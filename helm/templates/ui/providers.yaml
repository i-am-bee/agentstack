--- conflicted
+++ resolved
@@ -9,9 +9,5 @@
     app: beeai-ui
 stringData:
   providers.json: |
-<<<<<<< HEAD
     {{- toJson .Values.oidc.providers | nindent 4 -}}
-=======
-    {{- toJson .Values.oidc.nextauth_providers | nindent 4 -}}
-{{- end }}
->>>>>>> a01b8845
+{{- end }}