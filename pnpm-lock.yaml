lockfileVersion: '9.0'

settings:
  autoInstallPeers: true
  excludeLinksFromLockfile: false

catalogs:
  default:
    '@eslint/js':
      specifier: ^9.20.0
      version: 9.20.0
    eslint:
      specifier: ^9.17.0
      version: 9.20.1
    eslint-plugin-react-hooks:
      specifier: ^5.0.0
      version: 5.1.0
    eslint-plugin-react-refresh:
      specifier: ^0.4.16
      version: 0.4.19
    globals:
      specifier: ^15.14.0
      version: 15.15.0
    prettier:
      specifier: ^3.4.2
      version: 3.5.1
    typescript:
      specifier: ^5.7.3
      version: 5.7.3
    typescript-eslint:
      specifier: ^8.23.0
      version: 8.24.1

importers:

  agents/official/bee-agent-framework:
    dependencies:
      '@i-am-bee/acp-sdk':
        specifier: ^0.0.1
        version: 0.0.1
      '@i-am-bee/beeai-sdk':
        specifier: ^0.0.2
        version: 0.0.2
      bee-agent-framework:
        specifier: ^0.1.2
        version: 0.1.2(@aws-sdk/client-bedrock-runtime@3.750.0)(ollama-ai-provider@1.2.0(zod@3.24.2))(react@19.0.0)(yaml@2.7.0)
      ollama:
        specifier: ^0.5.12
        version: 0.5.13
      tsx:
        specifier: ^4.19.2
        version: 4.19.2
      zod:
        specifier: ^3.24.2
        version: 3.24.2
    devDependencies:
      typescript:
        specifier: ^5.7.3
        version: 5.7.3

  apps/beeai-ui:
    dependencies:
      '@carbon/colors':
        specifier: ^11.29.0
        version: 11.29.0
      '@carbon/grid':
        specifier: ^11.31.0
        version: 11.31.0
      '@carbon/icons-react':
        specifier: ^11.54.0
        version: 11.55.0(react@19.0.0)
      '@carbon/motion':
        specifier: ^11.24.0
        version: 11.24.0
      '@carbon/react':
        specifier: ^1.75.0
        version: 1.76.0(react-dom@19.0.0(react@19.0.0))(react@19.0.0)(sass@1.85.0)
      '@carbon/styles':
        specifier: ^1.74.0
        version: 1.75.0(sass@1.85.0)
      '@i-am-bee/acp-sdk':
        specifier: ^0.0.1
        version: 0.0.1
      '@i-am-bee/beeai-sdk':
        specifier: workspace:*
        version: link:../../packages/beeai-sdk
      '@tanstack/react-query':
        specifier: ^5.66.0
        version: 5.66.5(react@19.0.0)
      '@types/react-resizable':
        specifier: ^3.0.8
        version: 3.0.8
      clsx:
        specifier: ^2.1.1
        version: 2.1.1
      framer-motion:
        specifier: ^12.3.1
        version: 12.4.3(react-dom@19.0.0(react@19.0.0))(react@19.0.0)
      immer:
        specifier: ^10.1.1
        version: 10.1.1
      ky:
        specifier: ^1.7.5
        version: 1.7.5
      lodash:
        specifier: ^4.17.21
        version: 4.17.21
      lottie-react:
        specifier: ^2.4.1
        version: 2.4.1(react-dom@19.0.0(react@19.0.0))(react@19.0.0)
      mdast-util-to-hast:
        specifier: ^13.1.0
        version: 13.2.0
      millify:
        specifier: ^6.1.0
        version: 6.1.0
      react:
        specifier: ^19.0.0
        version: 19.0.0
      react-dom:
        specifier: ^19.0.0
        version: 19.0.0(react@19.0.0)
      react-error-boundary:
        specifier: ^5.0.0
        version: 5.0.0(react@19.0.0)
      react-hook-form:
        specifier: ^7.54.2
        version: 7.54.2(react@19.0.0)
      react-markdown:
        specifier: ^9.0.1
        version: 9.0.3(@types/react@19.0.10)(react@19.0.0)
      react-merge-refs:
        specifier: ^2.1.1
        version: 2.1.1
      react-resizable:
        specifier: ^3.0.5
        version: 3.0.5(react-dom@19.0.0(react@19.0.0))(react@19.0.0)
      react-router:
        specifier: ^7.1.5
        version: 7.1.5(react-dom@19.0.0(react@19.0.0))(react@19.0.0)
      rehype-minify-whitespace:
        specifier: ^6.0.0
        version: 6.0.2
      unified:
        specifier: ^11.0.4
        version: 11.0.5
      unist-util-visit:
        specifier: ^5.0.0
        version: 5.0.0
      use-immer:
        specifier: ^0.11.0
        version: 0.11.0(immer@10.1.1)(react@19.0.0)
      uuid:
        specifier: ^11.0.5
        version: 11.0.5
      zod:
        specifier: ^3.24.1
<<<<<<< HEAD
        version: 3.24.2
=======
        version: 3.24.1
>>>>>>> 9c96d1aa
    devDependencies:
      '@eslint/js':
        specifier: ^9.17.0
        version: 9.20.0
      '@types/hast':
        specifier: ^3.0.4
        version: 3.0.4
      '@types/lodash':
        specifier: ^4.17.15
        version: 4.17.15
      '@types/react':
        specifier: ^19.0.8
        version: 19.0.10
      '@types/react-dom':
        specifier: ^19.0.3
        version: 19.0.4(@types/react@19.0.10)
      '@vitejs/plugin-react-swc':
        specifier: ^3.5.0
        version: 3.8.0(vite@6.1.0(@types/node@22.13.4)(sass-embedded@1.85.0)(sass@1.85.0)(tsx@4.19.2)(yaml@2.7.0))
      eslint:
        specifier: 'catalog:'
        version: 9.20.1
      eslint-plugin-react-hooks:
        specifier: 'catalog:'
        version: 5.1.0(eslint@9.20.1)
      eslint-plugin-react-refresh:
        specifier: 'catalog:'
        version: 0.4.19(eslint@9.20.1)
      globals:
        specifier: 'catalog:'
        version: 15.15.0
      keycode-js:
        specifier: ^3.1.0
        version: 3.1.0
      prettier:
        specifier: 'catalog:'
        version: 3.5.1
      sass-embedded:
        specifier: ^1.83.4
        version: 1.85.0
      stylelint:
        specifier: ^16.14.1
        version: 16.14.1(typescript@5.7.3)
      stylelint-config-css-modules:
        specifier: ^4.4.0
        version: 4.4.0(stylelint@16.14.1(typescript@5.7.3))
      stylelint-config-recommended-scss:
        specifier: ^14.1.0
        version: 14.1.0(postcss@8.5.2)(stylelint@16.14.1(typescript@5.7.3))
      stylelint-plugin-logical-css:
        specifier: ^1.2.1
        version: 1.2.1(stylelint@16.14.1(typescript@5.7.3))
      typescript:
        specifier: 'catalog:'
        version: 5.7.3
      typescript-eslint:
        specifier: 'catalog:'
        version: 8.24.1(eslint@9.20.1)(typescript@5.7.3)
      vite:
        specifier: ^6.0.5
        version: 6.1.0(@types/node@22.13.4)(sass-embedded@1.85.0)(sass@1.85.0)(tsx@4.19.2)(yaml@2.7.0)
      vite-plugin-svgr:
        specifier: ^4.3.0
        version: 4.3.0(rollup@4.34.8)(typescript@5.7.3)(vite@6.1.0(@types/node@22.13.4)(sass-embedded@1.85.0)(sass@1.85.0)(tsx@4.19.2)(yaml@2.7.0))
      vite-tsconfig-paths:
        specifier: ^5.1.4
        version: 5.1.4(typescript@5.7.3)(vite@6.1.0(@types/node@22.13.4)(sass-embedded@1.85.0)(sass@1.85.0)(tsx@4.19.2)(yaml@2.7.0))

  docs:
    devDependencies:
      mintlify:
        specifier: ^4.0.392
        version: 4.0.393(@types/node@22.13.4)(@types/react@19.0.10)(react-dom@19.0.0(react@19.0.0))(react@19.0.0)(typescript@5.7.3)

  packages/acp-typescript-sdk:
    dependencies:
      '@opentelemetry/api':
        specifier: ^1.9.0
        version: 1.9.0
      content-type:
        specifier: ^1.0.5
        version: 1.0.5
      eventsource:
        specifier: ^3.0.2
        version: 3.0.5
      raw-body:
        specifier: ^3.0.0
        version: 3.0.0
      zod:
        specifier: ^3.23.8
        version: 3.24.2
      zod-to-json-schema:
        specifier: ^3.24.1
        version: 3.24.1(zod@3.24.2)
    devDependencies:
      '@eslint/js':
        specifier: ^9.8.0
        version: 9.20.0
      '@types/content-type':
        specifier: ^1.1.8
        version: 1.1.8
      '@types/eslint__js':
        specifier: ^8.42.3
        version: 8.42.3
      '@types/eventsource':
        specifier: ^1.1.15
        version: 1.1.15
      '@types/express':
        specifier: ^4.17.21
        version: 4.17.21
      '@types/jest':
        specifier: ^29.5.12
        version: 29.5.14
      '@types/node':
        specifier: ^22.0.2
        version: 22.13.4
      '@types/ws':
        specifier: ^8.5.12
        version: 8.5.14
      eslint:
        specifier: ^9.8.0
        version: 9.20.1
      express:
        specifier: ^4.19.2
        version: 4.21.2
      jest:
        specifier: ^29.7.0
        version: 29.7.0(@types/node@22.13.4)
      prettier:
        specifier: ^3.4.2
        version: 3.5.1
      ts-jest:
        specifier: ^29.2.4
        version: 29.2.5(@babel/core@7.26.9)(@jest/transform@29.7.0)(@jest/types@29.6.3)(babel-jest@29.7.0(@babel/core@7.26.9))(jest@29.7.0(@types/node@22.13.4))(typescript@5.7.3)
      tsx:
        specifier: ^4.16.5
        version: 4.19.2
      typescript:
        specifier: ^5.5.4
        version: 5.7.3
      typescript-eslint:
        specifier: ^8.0.0
        version: 8.24.1(eslint@9.20.1)(typescript@5.7.3)
      ws:
        specifier: ^8.18.0
        version: 8.18.0

  packages/beeai-sdk:
    dependencies:
      '@i-am-bee/acp-sdk':
        specifier: ^0.0.1
        version: 0.0.1
      '@opentelemetry/api':
        specifier: ^1.9.0
        version: 1.9.0
      '@opentelemetry/sdk-node':
        specifier: ^0.57.1
        version: 0.57.2(@opentelemetry/api@1.9.0)
      '@opentelemetry/semantic-conventions':
        specifier: ^1.30.0
        version: 1.30.0
      express:
        specifier: ^4.21.2
        version: 4.21.2
      zod:
        specifier: ^3.24.1
        version: 3.24.2
    devDependencies:
      '@eslint/js':
        specifier: 'catalog:'
        version: 9.20.0
      '@swc/core':
        specifier: ^1.10.16
        version: 1.10.17
      '@swc/types':
        specifier: ^0.1.17
        version: 0.1.17
      '@types/express':
        specifier: ^4.17.21
        version: 4.17.21
      '@types/node':
        specifier: ^22.13.4
        version: 22.13.4
      eslint:
        specifier: 'catalog:'
        version: 9.20.1
      globals:
        specifier: 'catalog:'
        version: 15.15.0
      prettier:
        specifier: 'catalog:'
        version: 3.5.1
      rimraf:
        specifier: ^6.0.1
        version: 6.0.1
      tsup:
        specifier: ^8.3.6
        version: 8.3.6(@swc/core@1.10.17)(postcss@8.5.2)(tsx@4.19.2)(typescript@5.7.3)(yaml@2.7.0)
      typescript:
        specifier: 'catalog:'
        version: 5.7.3
      typescript-eslint:
        specifier: 'catalog:'
        version: 8.24.1(eslint@9.20.1)(typescript@5.7.3)

packages:

  '@ai-sdk/provider-utils@2.1.8':
    resolution: {integrity: sha512-1j9niMUAFlCBdYRYJr1yoB5kwZcRFBVuBiL1hhrf0ONFNrDiJYA6F+gROOuP16NHhezMfTo60+GeeV1xprHFjg==}
    engines: {node: '>=18'}
    peerDependencies:
      zod: ^3.0.0
    peerDependenciesMeta:
      zod:
        optional: true

  '@ai-sdk/provider@1.0.7':
    resolution: {integrity: sha512-q1PJEZ0qD9rVR+8JFEd01/QM++csMT5UVwYXSN2u54BrVw/D8TZLTeg2FEfKK00DgAx0UtWd8XOhhwITP9BT5g==}
    engines: {node: '>=18'}

  '@ai-sdk/react@1.1.16':
    resolution: {integrity: sha512-4Jx1piCte2+YoDd6ZdwM0Mw29046edw7MMNICImCPv2s7sfwFwe4c1t8waA4PYRefuETmzheqjh80kafQYJf8g==}
    engines: {node: '>=18'}
    peerDependencies:
      react: ^18 || ^19 || ^19.0.0-rc
      zod: ^3.0.0
    peerDependenciesMeta:
      react:
        optional: true
      zod:
        optional: true

  '@ai-sdk/ui-utils@1.1.14':
    resolution: {integrity: sha512-JQXcnPRnDfeH1l503s/8+SxJdmgyUKC3QvKjOpTV6Z/LyRWJZrruBoZnVB1OrL9o/WHEguC+rD+p9udv281KzQ==}
    engines: {node: '>=18'}
    peerDependencies:
      zod: ^3.0.0
    peerDependenciesMeta:
      zod:
        optional: true

  '@ai-zen/node-fetch-event-source@2.1.4':
    resolution: {integrity: sha512-OHFwPJecr+qwlyX5CGmTvKAKPZAdZaxvx/XDqS1lx4I2ZAk9riU0XnEaRGOOAEFrdcLZ98O5yWqubwjaQc0umg==}

  '@ampproject/remapping@2.3.0':
    resolution: {integrity: sha512-30iZtAPgz+LTIYoeivqYo853f02jBYSd5uGnGpkFV0M3xOt9aN73erkgYAmZU43x4VfqcnLxW9Kpg3R5LC4YYw==}
    engines: {node: '>=6.0.0'}

  '@aws-crypto/crc32@5.2.0':
    resolution: {integrity: sha512-nLbCWqQNgUiwwtFsen1AdzAtvuLRsQS8rYgMuxCrdKf9kOssamGLuPwyTY9wyYblNr9+1XM8v6zoDTPPSIeANg==}
    engines: {node: '>=16.0.0'}

  '@aws-crypto/sha256-browser@5.2.0':
    resolution: {integrity: sha512-AXfN/lGotSQwu6HNcEsIASo7kWXZ5HYWvfOmSNKDsEqC4OashTp8alTmaz+F7TC2L083SFv5RdB+qU3Vs1kZqw==}

  '@aws-crypto/sha256-js@5.2.0':
    resolution: {integrity: sha512-FFQQyu7edu4ufvIZ+OadFpHHOt+eSTBaYaki44c+akjg7qZg9oOQeLlk77F6tSYqjDAFClrHJk9tMf0HdVyOvA==}
    engines: {node: '>=16.0.0'}

  '@aws-crypto/supports-web-crypto@5.2.0':
    resolution: {integrity: sha512-iAvUotm021kM33eCdNfwIN//F77/IADDSs58i+MDaOqFrVjZo9bAal0NK7HurRuWLLpF1iLX7gbWrjHjeo+YFg==}

  '@aws-crypto/util@5.2.0':
    resolution: {integrity: sha512-4RkU9EsI6ZpBve5fseQlGNUWKMa1RLPQ1dnjnQoe07ldfIzcsGb5hC5W0Dm7u423KWzawlrpbjXBrXCEv9zazQ==}

  '@aws-sdk/client-bedrock-runtime@3.750.0':
    resolution: {integrity: sha512-vmfklnpYrW4NU7MsiomND5I3lDVMe2pumsLJQ3KbMMobAlmF5R2skJO1vygG7Tjbkfn8OdxtxKGDhXivhYc9AQ==}
    engines: {node: '>=18.0.0'}

  '@aws-sdk/client-sso@3.750.0':
    resolution: {integrity: sha512-y0Rx6pTQXw0E61CaptpZF65qNggjqOgymq/RYZU5vWba5DGQ+iqGt8Yq8s+jfBoBBNXshxq8l8Dl5Uq/JTY1wg==}
    engines: {node: '>=18.0.0'}

  '@aws-sdk/core@3.750.0':
    resolution: {integrity: sha512-bZ5K7N5L4+Pa2epbVpUQqd1XLG2uU8BGs/Sd+2nbgTf+lNQJyIxAg/Qsrjz9MzmY8zzQIeRQEkNmR6yVAfCmmQ==}
    engines: {node: '>=18.0.0'}

  '@aws-sdk/credential-provider-env@3.750.0':
    resolution: {integrity: sha512-In6bsG0p/P31HcH4DBRKBbcDS/3SHvEPjfXV8ODPWZO/l3/p7IRoYBdQ07C9R+VMZU2D0+/Sc/DWK/TUNDk1+Q==}
    engines: {node: '>=18.0.0'}

  '@aws-sdk/credential-provider-http@3.750.0':
    resolution: {integrity: sha512-wFB9qqfa20AB0dElsQz5ZlZT5o+a+XzpEpmg0erylmGYqEOvh8NQWfDUVpRmQuGq9VbvW/8cIbxPoNqEbPtuWQ==}
    engines: {node: '>=18.0.0'}

  '@aws-sdk/credential-provider-ini@3.750.0':
    resolution: {integrity: sha512-2YIZmyEr5RUd3uxXpxOLD9G67Bibm4I/65M6vKFP17jVMUT+R1nL7mKqmhEVO2p+BoeV+bwMyJ/jpTYG368PCg==}
    engines: {node: '>=18.0.0'}

  '@aws-sdk/credential-provider-node@3.750.0':
    resolution: {integrity: sha512-THWHHAceLwsOiowPEmKyhWVDlEUxH07GHSw5AQFDvNQtGKOQl0HSIFO1mKObT2Q2Vqzji9Bq8H58SO5BFtNPRw==}
    engines: {node: '>=18.0.0'}

  '@aws-sdk/credential-provider-process@3.750.0':
    resolution: {integrity: sha512-Q78SCH1n0m7tpu36sJwfrUSxI8l611OyysjQeMiIOliVfZICEoHcLHLcLkiR+tnIpZ3rk7d2EQ6R1jwlXnalMQ==}
    engines: {node: '>=18.0.0'}

  '@aws-sdk/credential-provider-sso@3.750.0':
    resolution: {integrity: sha512-FGYrDjXN/FOQVi/t8fHSv8zCk+NEvtFnuc4cZUj5OIbM4vrfFc5VaPyn41Uza3iv6Qq9rZg0QOwWnqK8lNrqUw==}
    engines: {node: '>=18.0.0'}

  '@aws-sdk/credential-provider-web-identity@3.750.0':
    resolution: {integrity: sha512-Nz8zs3YJ+GOTSrq+LyzbbC1Ffpt7pK38gcOyNZv76pP5MswKTUKNYBJehqwa+i7FcFQHsCk3TdhR8MT1ZR23uA==}
    engines: {node: '>=18.0.0'}

  '@aws-sdk/middleware-host-header@3.734.0':
    resolution: {integrity: sha512-LW7RRgSOHHBzWZnigNsDIzu3AiwtjeI2X66v+Wn1P1u+eXssy1+up4ZY/h+t2sU4LU36UvEf+jrZti9c6vRnFw==}
    engines: {node: '>=18.0.0'}

  '@aws-sdk/middleware-logger@3.734.0':
    resolution: {integrity: sha512-mUMFITpJUW3LcKvFok176eI5zXAUomVtahb9IQBwLzkqFYOrMJvWAvoV4yuxrJ8TlQBG8gyEnkb9SnhZvjg67w==}
    engines: {node: '>=18.0.0'}

  '@aws-sdk/middleware-recursion-detection@3.734.0':
    resolution: {integrity: sha512-CUat2d9ITsFc2XsmeiRQO96iWpxSKYFjxvj27Hc7vo87YUHRnfMfnc8jw1EpxEwMcvBD7LsRa6vDNky6AjcrFA==}
    engines: {node: '>=18.0.0'}

  '@aws-sdk/middleware-user-agent@3.750.0':
    resolution: {integrity: sha512-YYcslDsP5+2NZoN3UwuhZGkhAHPSli7HlJHBafBrvjGV/I9f8FuOO1d1ebxGdEP4HyRXUGyh+7Ur4q+Psk0ryw==}
    engines: {node: '>=18.0.0'}

  '@aws-sdk/nested-clients@3.750.0':
    resolution: {integrity: sha512-OH68BRF0rt9nDloq4zsfeHI0G21lj11a66qosaljtEP66PWm7tQ06feKbFkXHT5E1K3QhJW3nVyK8v2fEBY5fg==}
    engines: {node: '>=18.0.0'}

  '@aws-sdk/region-config-resolver@3.734.0':
    resolution: {integrity: sha512-Lvj1kPRC5IuJBr9DyJ9T9/plkh+EfKLy+12s/mykOy1JaKHDpvj+XGy2YO6YgYVOb8JFtaqloid+5COtje4JTQ==}
    engines: {node: '>=18.0.0'}

  '@aws-sdk/token-providers@3.750.0':
    resolution: {integrity: sha512-X/KzqZw41iWolwNdc8e3RMcNSMR364viHv78u6AefXOO5eRM40c4/LuST1jDzq35/LpnqRhL7/MuixOetw+sFw==}
    engines: {node: '>=18.0.0'}

  '@aws-sdk/types@3.734.0':
    resolution: {integrity: sha512-o11tSPTT70nAkGV1fN9wm/hAIiLPyWX6SuGf+9JyTp7S/rC2cFWhR26MvA69nplcjNaXVzB0f+QFrLXXjOqCrg==}
    engines: {node: '>=18.0.0'}

  '@aws-sdk/util-endpoints@3.743.0':
    resolution: {integrity: sha512-sN1l559zrixeh5x+pttrnd0A3+r34r0tmPkJ/eaaMaAzXqsmKU/xYre9K3FNnsSS1J1k4PEfk/nHDTVUgFYjnw==}
    engines: {node: '>=18.0.0'}

  '@aws-sdk/util-locate-window@3.723.0':
    resolution: {integrity: sha512-Yf2CS10BqK688DRsrKI/EO6B8ff5J86NXe4C+VCysK7UOgN0l1zOTeTukZ3H8Q9tYYX3oaF1961o8vRkFm7Nmw==}
    engines: {node: '>=18.0.0'}

  '@aws-sdk/util-user-agent-browser@3.734.0':
    resolution: {integrity: sha512-xQTCus6Q9LwUuALW+S76OL0jcWtMOVu14q+GoLnWPUM7QeUw963oQcLhF7oq0CtaLLKyl4GOUfcwc773Zmwwng==}

  '@aws-sdk/util-user-agent-node@3.750.0':
    resolution: {integrity: sha512-84HJj9G9zbrHX2opLk9eHfDceB+UIHVrmflMzWHpsmo9fDuro/flIBqaVDlE021Osj6qIM0SJJcnL6s23j7JEw==}
    engines: {node: '>=18.0.0'}
    peerDependencies:
      aws-crt: '>=1.0.0'
    peerDependenciesMeta:
      aws-crt:
        optional: true

  '@babel/code-frame@7.26.2':
    resolution: {integrity: sha512-RJlIHRueQgwWitWgF8OdFYGZX328Ax5BCemNGlqHfplnRT9ESi8JkFlvaVYbS+UubVY6dpv87Fs2u5M29iNFVQ==}
    engines: {node: '>=6.9.0'}

  '@babel/compat-data@7.26.8':
    resolution: {integrity: sha512-oH5UPLMWR3L2wEFLnFJ1TZXqHufiTKAiLfqw5zkhS4dKXLJ10yVztfil/twG8EDTA4F/tvVNw9nOl4ZMslB8rQ==}
    engines: {node: '>=6.9.0'}

  '@babel/core@7.26.9':
    resolution: {integrity: sha512-lWBYIrF7qK5+GjY5Uy+/hEgp8OJWOD/rpy74GplYRhEauvbHDeFB8t5hPOZxCZ0Oxf4Cc36tK51/l3ymJysrKw==}
    engines: {node: '>=6.9.0'}

  '@babel/generator@7.26.9':
    resolution: {integrity: sha512-kEWdzjOAUMW4hAyrzJ0ZaTOu9OmpyDIQicIh0zg0EEcEkYXZb2TjtBhnHi2ViX7PKwZqF4xwqfAm299/QMP3lg==}
    engines: {node: '>=6.9.0'}

  '@babel/helper-compilation-targets@7.26.5':
    resolution: {integrity: sha512-IXuyn5EkouFJscIDuFF5EsiSolseme1s0CZB+QxVugqJLYmKdxI1VfIBOst0SUu4rnk2Z7kqTwmoO1lp3HIfnA==}
    engines: {node: '>=6.9.0'}

  '@babel/helper-module-imports@7.25.9':
    resolution: {integrity: sha512-tnUA4RsrmflIM6W6RFTLFSXITtl0wKjgpnLgXyowocVPrbYrLUXSBXDgTs8BlbmIzIdlBySRQjINYs2BAkiLtw==}
    engines: {node: '>=6.9.0'}

  '@babel/helper-module-transforms@7.26.0':
    resolution: {integrity: sha512-xO+xu6B5K2czEnQye6BHA7DolFFmS3LB7stHZFaOLb1pAwO1HWLS8fXA+eh0A2yIvltPVmx3eNNDBJA2SLHXFw==}
    engines: {node: '>=6.9.0'}
    peerDependencies:
      '@babel/core': ^7.0.0

  '@babel/helper-plugin-utils@7.26.5':
    resolution: {integrity: sha512-RS+jZcRdZdRFzMyr+wcsaqOmld1/EqTghfaBGQQd/WnRdzdlvSZ//kF7U8VQTxf1ynZ4cjUcYgjVGx13ewNPMg==}
    engines: {node: '>=6.9.0'}

  '@babel/helper-string-parser@7.25.9':
    resolution: {integrity: sha512-4A/SCr/2KLd5jrtOMFzaKjVtAei3+2r/NChoBNoZ3EyP/+GlhoaEGoWOZUmFmoITP7zOJyHIMm+DYRd8o3PvHA==}
    engines: {node: '>=6.9.0'}

  '@babel/helper-validator-identifier@7.25.9':
    resolution: {integrity: sha512-Ed61U6XJc3CVRfkERJWDz4dJwKe7iLmmJsbOGu9wSloNSFttHV0I8g6UAgb7qnK5ly5bGLPd4oXZlxCdANBOWQ==}
    engines: {node: '>=6.9.0'}

  '@babel/helper-validator-option@7.25.9':
    resolution: {integrity: sha512-e/zv1co8pp55dNdEcCynfj9X7nyUKUXoUEwfXqaZt0omVOmDe9oOTdKStH4GmAw6zxMFs50ZayuMfHDKlO7Tfw==}
    engines: {node: '>=6.9.0'}

  '@babel/helpers@7.26.9':
    resolution: {integrity: sha512-Mz/4+y8udxBKdmzt/UjPACs4G3j5SshJJEFFKxlCGPydG4JAHXxjWjAwjd09tf6oINvl1VfMJo+nB7H2YKQ0dA==}
    engines: {node: '>=6.9.0'}

  '@babel/parser@7.26.9':
    resolution: {integrity: sha512-81NWa1njQblgZbQHxWHpxxCzNsa3ZwvFqpUg7P+NNUU6f3UU2jBEg4OlF/J6rl8+PQGh1q6/zWScd001YwcA5A==}
    engines: {node: '>=6.0.0'}
    hasBin: true

  '@babel/plugin-syntax-async-generators@7.8.4':
    resolution: {integrity: sha512-tycmZxkGfZaxhMRbXlPXuVFpdWlXpir2W4AMhSJgRKzk/eDlIXOhb2LHWoLpDF7TEHylV5zNhykX6KAgHJmTNw==}
    peerDependencies:
      '@babel/core': ^7.0.0-0

  '@babel/plugin-syntax-bigint@7.8.3':
    resolution: {integrity: sha512-wnTnFlG+YxQm3vDxpGE57Pj0srRU4sHE/mDkt1qv2YJJSeUAec2ma4WLUnUPeKjyrfntVwe/N6dCXpU+zL3Npg==}
    peerDependencies:
      '@babel/core': ^7.0.0-0

  '@babel/plugin-syntax-class-properties@7.12.13':
    resolution: {integrity: sha512-fm4idjKla0YahUNgFNLCB0qySdsoPiZP3iQE3rky0mBUtMZ23yDJ9SJdg6dXTSDnulOVqiF3Hgr9nbXvXTQZYA==}
    peerDependencies:
      '@babel/core': ^7.0.0-0

  '@babel/plugin-syntax-class-static-block@7.14.5':
    resolution: {integrity: sha512-b+YyPmr6ldyNnM6sqYeMWE+bgJcJpO6yS4QD7ymxgH34GBPNDM/THBh8iunyvKIZztiwLH4CJZ0RxTk9emgpjw==}
    engines: {node: '>=6.9.0'}
    peerDependencies:
      '@babel/core': ^7.0.0-0

  '@babel/plugin-syntax-import-attributes@7.26.0':
    resolution: {integrity: sha512-e2dttdsJ1ZTpi3B9UYGLw41hifAubg19AtCu/2I/F1QNVclOBr1dYpTdmdyZ84Xiz43BS/tCUkMAZNLv12Pi+A==}
    engines: {node: '>=6.9.0'}
    peerDependencies:
      '@babel/core': ^7.0.0-0

  '@babel/plugin-syntax-import-meta@7.10.4':
    resolution: {integrity: sha512-Yqfm+XDx0+Prh3VSeEQCPU81yC+JWZ2pDPFSS4ZdpfZhp4MkFMaDC1UqseovEKwSUpnIL7+vK+Clp7bfh0iD7g==}
    peerDependencies:
      '@babel/core': ^7.0.0-0

  '@babel/plugin-syntax-json-strings@7.8.3':
    resolution: {integrity: sha512-lY6kdGpWHvjoe2vk4WrAapEuBR69EMxZl+RoGRhrFGNYVK8mOPAW8VfbT/ZgrFbXlDNiiaxQnAtgVCZ6jv30EA==}
    peerDependencies:
      '@babel/core': ^7.0.0-0

  '@babel/plugin-syntax-jsx@7.25.9':
    resolution: {integrity: sha512-ld6oezHQMZsZfp6pWtbjaNDF2tiiCYYDqQszHt5VV437lewP9aSi2Of99CK0D0XB21k7FLgnLcmQKyKzynfeAA==}
    engines: {node: '>=6.9.0'}
    peerDependencies:
      '@babel/core': ^7.0.0-0

  '@babel/plugin-syntax-logical-assignment-operators@7.10.4':
    resolution: {integrity: sha512-d8waShlpFDinQ5MtvGU9xDAOzKH47+FFoney2baFIoMr952hKOLp1HR7VszoZvOsV/4+RRszNY7D17ba0te0ig==}
    peerDependencies:
      '@babel/core': ^7.0.0-0

  '@babel/plugin-syntax-nullish-coalescing-operator@7.8.3':
    resolution: {integrity: sha512-aSff4zPII1u2QD7y+F8oDsz19ew4IGEJg9SVW+bqwpwtfFleiQDMdzA/R+UlWDzfnHFCxxleFT0PMIrR36XLNQ==}
    peerDependencies:
      '@babel/core': ^7.0.0-0

  '@babel/plugin-syntax-numeric-separator@7.10.4':
    resolution: {integrity: sha512-9H6YdfkcK/uOnY/K7/aA2xpzaAgkQn37yzWUMRK7OaPOqOpGS1+n0H5hxT9AUw9EsSjPW8SVyMJwYRtWs3X3ug==}
    peerDependencies:
      '@babel/core': ^7.0.0-0

  '@babel/plugin-syntax-object-rest-spread@7.8.3':
    resolution: {integrity: sha512-XoqMijGZb9y3y2XskN+P1wUGiVwWZ5JmoDRwx5+3GmEplNyVM2s2Dg8ILFQm8rWM48orGy5YpI5Bl8U1y7ydlA==}
    peerDependencies:
      '@babel/core': ^7.0.0-0

  '@babel/plugin-syntax-optional-catch-binding@7.8.3':
    resolution: {integrity: sha512-6VPD0Pc1lpTqw0aKoeRTMiB+kWhAoT24PA+ksWSBrFtl5SIRVpZlwN3NNPQjehA2E/91FV3RjLWoVTglWcSV3Q==}
    peerDependencies:
      '@babel/core': ^7.0.0-0

  '@babel/plugin-syntax-optional-chaining@7.8.3':
    resolution: {integrity: sha512-KoK9ErH1MBlCPxV0VANkXW2/dw4vlbGDrFgz8bmUsBGYkFRcbRwMh6cIJubdPrkxRwuGdtCk0v/wPTKbQgBjkg==}
    peerDependencies:
      '@babel/core': ^7.0.0-0

  '@babel/plugin-syntax-private-property-in-object@7.14.5':
    resolution: {integrity: sha512-0wVnp9dxJ72ZUJDV27ZfbSj6iHLoytYZmh3rFcxNnvsJF3ktkzLDZPy/mA17HGsaQT3/DQsWYX1f1QGWkCoVUg==}
    engines: {node: '>=6.9.0'}
    peerDependencies:
      '@babel/core': ^7.0.0-0

  '@babel/plugin-syntax-top-level-await@7.14.5':
    resolution: {integrity: sha512-hx++upLv5U1rgYfwe1xBQUhRmU41NEvpUvrp8jkrSCdvGSnM5/qdRMtylJ6PG5OFkBaHkbTAKTnd3/YyESRHFw==}
    engines: {node: '>=6.9.0'}
    peerDependencies:
      '@babel/core': ^7.0.0-0

  '@babel/plugin-syntax-typescript@7.25.9':
    resolution: {integrity: sha512-hjMgRy5hb8uJJjUcdWunWVcoi9bGpJp8p5Ol1229PoN6aytsLwNMgmdftO23wnCLMfVmTwZDWMPNq/D1SY60JQ==}
    engines: {node: '>=6.9.0'}
    peerDependencies:
      '@babel/core': ^7.0.0-0

  '@babel/runtime@7.26.9':
    resolution: {integrity: sha512-aA63XwOkcl4xxQa3HjPMqOP6LiK0ZDv3mUPYEFXkpHbaFjtGggE1A61FjFzJnB+p7/oy2gA8E+rcBNl/zC1tMg==}
    engines: {node: '>=6.9.0'}

  '@babel/template@7.26.9':
    resolution: {integrity: sha512-qyRplbeIpNZhmzOysF/wFMuP9sctmh2cFzRAZOn1YapxBsE1i9bJIY586R/WBLfLcmcBlM8ROBiQURnnNy+zfA==}
    engines: {node: '>=6.9.0'}

  '@babel/traverse@7.26.9':
    resolution: {integrity: sha512-ZYW7L+pL8ahU5fXmNbPF+iZFHCv5scFak7MZ9bwaRPLUhHh7QQEMjZUg0HevihoqCM5iSYHN61EyCoZvqC+bxg==}
    engines: {node: '>=6.9.0'}

  '@babel/types@7.26.9':
    resolution: {integrity: sha512-Y3IR1cRnOxOCDvMmNiym7XpXQ93iGDDPHx+Zj+NM+rg0fBaShfQLkg+hKPaZCEvg5N/LeCo4+Rj/i3FuJsIQaw==}
    engines: {node: '>=6.9.0'}

  '@bcoe/v8-coverage@0.2.3':
    resolution: {integrity: sha512-0hYQ8SB4Db5zvZB4axdMHGwEaQjkZzFjQiN9LVYvIFB2nSUHW9tYpxWriPrWDASIxiaXax83REcLxuSdnGPZtw==}

  '@bufbuild/protobuf@2.2.3':
    resolution: {integrity: sha512-tFQoXHJdkEOSwj5tRIZSPNUuXK3RaR7T1nUrPgbYX1pUbvqqaaZAsfo+NXBPsz5rZMSKVFrgK1WL8Q/MSLvprg==}

  '@carbon/colors@11.29.0':
    resolution: {integrity: sha512-3lUSH1YB7Umi32KP5enZ2pCf5wcScisGlEGh11b4GDf2d5pAGuk/BucjQq92NINon+/GFg08Zc28aQfJOT7cGg==}

  '@carbon/feature-flags@0.24.0':
    resolution: {integrity: sha512-GQEeXnfmnAtGVfKHSwJoJUsZ8YXAMKgL1TkJf2cUVuHYFk2WScHvCx7SUTDFJKLalGB+QnZPNuFLZ5oapsuwPw==}

  '@carbon/grid@11.31.0':
    resolution: {integrity: sha512-6Tk5b0IA21rPLgOu49XZVnVPdpvGg6cgjztG4AM2ADeAh44hsixptshJNmdpcSmZL69GC7nkTnLXhnxJicg9NQ==}

  '@carbon/icon-helpers@10.54.0':
    resolution: {integrity: sha512-IJ6uzwRA/6yvSG6tTCQoKIcGehwZYYqjvLHylILmEwyfB8kWV9VmJu957hfrfbS2rmuCXwmN6kCAnb4WS8FnFw==}

  '@carbon/icons-react@11.55.0':
    resolution: {integrity: sha512-20KFPgKWutJLn1rE74os7KHwdnke0E1+hMtU7KT9F2b9i7UikN8FKeBuPiSJ+mZLbv43FQADTHYBb1jeBUfBhw==}
    peerDependencies:
      react: '>=16'

  '@carbon/layout@11.29.0':
    resolution: {integrity: sha512-u6QTLmotAodw+bcr1p3gc1hIXveWQ8/INbOhR53nfRsRgAg85TcCUwg6ZoVzQGStXc/TaTn/3mk1iSBLi59bkw==}

  '@carbon/motion@11.24.0':
    resolution: {integrity: sha512-JtsSQ3DgVqZXpOdKthetUi5Tp94jkWffgxgrEylbNYErITNt7PeSF6YTXnqtSldk/dUCBkfD1kXkfH1NAxrr1w==}

  '@carbon/react@1.76.0':
    resolution: {integrity: sha512-iRHtSghEqz/WnERT48koRLyyXf9qeRZExbgtpzr68WhPNyWNbaG3ThCY5Z+sSATUxbVpd7SyWXhhXU1G57PG4Q==}
    peerDependencies:
      react: ^16.8.6 || ^17.0.1 || ^18.2.0 || ^19.0.0
      react-dom: ^16.8.6 || ^17.0.1 || ^18.2.0 || ^19.0.0
      sass: ^1.33.0

  '@carbon/styles@1.75.0':
    resolution: {integrity: sha512-2yl0fXnLs9TqZ7aK77GiPyS19NY9tYhpRwIe/GWeE3vQG0X120ukZ68oxy5U1FFkRslaxqfVhZneOeqK9P0pqg==}
    peerDependencies:
      sass: ^1.33.0
    peerDependenciesMeta:
      sass:
        optional: true

  '@carbon/themes@11.46.0':
    resolution: {integrity: sha512-QozDO0nFdwvt4qrIxyHPAKCqEbfKEnROUyVDzmrg2RNU51u2Rq58W9YGIIcRY0/Xyu/QugqxoTo9tDxZ4xwQlA==}

  '@carbon/type@11.35.0':
    resolution: {integrity: sha512-Ok9XoEqBGztlv2QzQY1IwzSwVFsCs9pUaoc/XcOAvbFm6rDeJaRtjKrZKcjhdz++dGbiQthr/lWZDXZc+3dhQg==}

  '@csstools/css-parser-algorithms@3.0.4':
    resolution: {integrity: sha512-Up7rBoV77rv29d3uKHUIVubz1BTcgyUK72IvCQAbfbMv584xHcGKCKbWh7i8hPrRJ7qU4Y8IO3IY9m+iTB7P3A==}
    engines: {node: '>=18'}
    peerDependencies:
      '@csstools/css-tokenizer': ^3.0.3

  '@csstools/css-tokenizer@3.0.3':
    resolution: {integrity: sha512-UJnjoFsmxfKUdNYdWgOB0mWUypuLvAfQPH1+pyvRJs6euowbFkFC6P13w1l8mJyi3vxYMxc9kld5jZEGRQs6bw==}
    engines: {node: '>=18'}

  '@csstools/media-query-list-parser@4.0.2':
    resolution: {integrity: sha512-EUos465uvVvMJehckATTlNqGj4UJWkTmdWuDMjqvSUkjGpmOyFZBVwb4knxCm/k2GMTXY+c/5RkdndzFYWeX5A==}
    engines: {node: '>=18'}
    peerDependencies:
      '@csstools/css-parser-algorithms': ^3.0.4
      '@csstools/css-tokenizer': ^3.0.3

  '@csstools/selector-specificity@5.0.0':
    resolution: {integrity: sha512-PCqQV3c4CoVm3kdPhyeZ07VmBRdH2EpMFA/pd9OASpOEC3aXNGoqPDAZ80D0cLpMBxnmk0+yNhGsEx31hq7Gtw==}
    engines: {node: '>=18'}
    peerDependencies:
      postcss-selector-parser: ^7.0.0

  '@dual-bundle/import-meta-resolve@4.1.0':
    resolution: {integrity: sha512-+nxncfwHM5SgAtrVzgpzJOI1ol0PkumhVo469KCf9lUi21IGcY90G98VuHm9VRrUypmAzawAHO9bs6hqeADaVg==}

  '@emnapi/runtime@1.3.1':
    resolution: {integrity: sha512-kEBmG8KyqtxJZv+ygbEim+KCGtIq1fC22Ms3S4ziXmYKm8uyoLX0MHONVKwp+9opg390VaKRNt4a7A9NwmpNhw==}

  '@esbuild/aix-ppc64@0.23.1':
    resolution: {integrity: sha512-6VhYk1diRqrhBAqpJEdjASR/+WVRtfjpqKuNw11cLiaWpAT/Uu+nokB+UJnevzy/P9C/ty6AOe0dwueMrGh/iQ==}
    engines: {node: '>=18'}
    cpu: [ppc64]
    os: [aix]

  '@esbuild/aix-ppc64@0.24.2':
    resolution: {integrity: sha512-thpVCb/rhxE/BnMLQ7GReQLLN8q9qbHmI55F4489/ByVg2aQaQ6kbcLb6FHkocZzQhxc4gx0sCk0tJkKBFzDhA==}
    engines: {node: '>=18'}
    cpu: [ppc64]
    os: [aix]

  '@esbuild/android-arm64@0.23.1':
    resolution: {integrity: sha512-xw50ipykXcLstLeWH7WRdQuysJqejuAGPd30vd1i5zSyKK3WE+ijzHmLKxdiCMtH1pHz78rOg0BKSYOSB/2Khw==}
    engines: {node: '>=18'}
    cpu: [arm64]
    os: [android]

  '@esbuild/android-arm64@0.24.2':
    resolution: {integrity: sha512-cNLgeqCqV8WxfcTIOeL4OAtSmL8JjcN6m09XIgro1Wi7cF4t/THaWEa7eL5CMoMBdjoHOTh/vwTO/o2TRXIyzg==}
    engines: {node: '>=18'}
    cpu: [arm64]
    os: [android]

  '@esbuild/android-arm@0.23.1':
    resolution: {integrity: sha512-uz6/tEy2IFm9RYOyvKl88zdzZfwEfKZmnX9Cj1BHjeSGNuGLuMD1kR8y5bteYmwqKm1tj8m4cb/aKEorr6fHWQ==}
    engines: {node: '>=18'}
    cpu: [arm]
    os: [android]

  '@esbuild/android-arm@0.24.2':
    resolution: {integrity: sha512-tmwl4hJkCfNHwFB3nBa8z1Uy3ypZpxqxfTQOcHX+xRByyYgunVbZ9MzUUfb0RxaHIMnbHagwAxuTL+tnNM+1/Q==}
    engines: {node: '>=18'}
    cpu: [arm]
    os: [android]

  '@esbuild/android-x64@0.23.1':
    resolution: {integrity: sha512-nlN9B69St9BwUoB+jkyU090bru8L0NA3yFvAd7k8dNsVH8bi9a8cUAUSEcEEgTp2z3dbEDGJGfP6VUnkQnlReg==}
    engines: {node: '>=18'}
    cpu: [x64]
    os: [android]

  '@esbuild/android-x64@0.24.2':
    resolution: {integrity: sha512-B6Q0YQDqMx9D7rvIcsXfmJfvUYLoP722bgfBlO5cGvNVb5V/+Y7nhBE3mHV9OpxBf4eAS2S68KZztiPaWq4XYw==}
    engines: {node: '>=18'}
    cpu: [x64]
    os: [android]

  '@esbuild/darwin-arm64@0.23.1':
    resolution: {integrity: sha512-YsS2e3Wtgnw7Wq53XXBLcV6JhRsEq8hkfg91ESVadIrzr9wO6jJDMZnCQbHm1Guc5t/CdDiFSSfWP58FNuvT3Q==}
    engines: {node: '>=18'}
    cpu: [arm64]
    os: [darwin]

  '@esbuild/darwin-arm64@0.24.2':
    resolution: {integrity: sha512-kj3AnYWc+CekmZnS5IPu9D+HWtUI49hbnyqk0FLEJDbzCIQt7hg7ucF1SQAilhtYpIujfaHr6O0UHlzzSPdOeA==}
    engines: {node: '>=18'}
    cpu: [arm64]
    os: [darwin]

  '@esbuild/darwin-x64@0.23.1':
    resolution: {integrity: sha512-aClqdgTDVPSEGgoCS8QDG37Gu8yc9lTHNAQlsztQ6ENetKEO//b8y31MMu2ZaPbn4kVsIABzVLXYLhCGekGDqw==}
    engines: {node: '>=18'}
    cpu: [x64]
    os: [darwin]

  '@esbuild/darwin-x64@0.24.2':
    resolution: {integrity: sha512-WeSrmwwHaPkNR5H3yYfowhZcbriGqooyu3zI/3GGpF8AyUdsrrP0X6KumITGA9WOyiJavnGZUwPGvxvwfWPHIA==}
    engines: {node: '>=18'}
    cpu: [x64]
    os: [darwin]

  '@esbuild/freebsd-arm64@0.23.1':
    resolution: {integrity: sha512-h1k6yS8/pN/NHlMl5+v4XPfikhJulk4G+tKGFIOwURBSFzE8bixw1ebjluLOjfwtLqY0kewfjLSrO6tN2MgIhA==}
    engines: {node: '>=18'}
    cpu: [arm64]
    os: [freebsd]

  '@esbuild/freebsd-arm64@0.24.2':
    resolution: {integrity: sha512-UN8HXjtJ0k/Mj6a9+5u6+2eZ2ERD7Edt1Q9IZiB5UZAIdPnVKDoG7mdTVGhHJIeEml60JteamR3qhsr1r8gXvg==}
    engines: {node: '>=18'}
    cpu: [arm64]
    os: [freebsd]

  '@esbuild/freebsd-x64@0.23.1':
    resolution: {integrity: sha512-lK1eJeyk1ZX8UklqFd/3A60UuZ/6UVfGT2LuGo3Wp4/z7eRTRYY+0xOu2kpClP+vMTi9wKOfXi2vjUpO1Ro76g==}
    engines: {node: '>=18'}
    cpu: [x64]
    os: [freebsd]

  '@esbuild/freebsd-x64@0.24.2':
    resolution: {integrity: sha512-TvW7wE/89PYW+IevEJXZ5sF6gJRDY/14hyIGFXdIucxCsbRmLUcjseQu1SyTko+2idmCw94TgyaEZi9HUSOe3Q==}
    engines: {node: '>=18'}
    cpu: [x64]
    os: [freebsd]

  '@esbuild/linux-arm64@0.23.1':
    resolution: {integrity: sha512-/93bf2yxencYDnItMYV/v116zff6UyTjo4EtEQjUBeGiVpMmffDNUyD9UN2zV+V3LRV3/on4xdZ26NKzn6754g==}
    engines: {node: '>=18'}
    cpu: [arm64]
    os: [linux]

  '@esbuild/linux-arm64@0.24.2':
    resolution: {integrity: sha512-7HnAD6074BW43YvvUmE/35Id9/NB7BeX5EoNkK9obndmZBUk8xmJJeU7DwmUeN7tkysslb2eSl6CTrYz6oEMQg==}
    engines: {node: '>=18'}
    cpu: [arm64]
    os: [linux]

  '@esbuild/linux-arm@0.23.1':
    resolution: {integrity: sha512-CXXkzgn+dXAPs3WBwE+Kvnrf4WECwBdfjfeYHpMeVxWE0EceB6vhWGShs6wi0IYEqMSIzdOF1XjQ/Mkm5d7ZdQ==}
    engines: {node: '>=18'}
    cpu: [arm]
    os: [linux]

  '@esbuild/linux-arm@0.24.2':
    resolution: {integrity: sha512-n0WRM/gWIdU29J57hJyUdIsk0WarGd6To0s+Y+LwvlC55wt+GT/OgkwoXCXvIue1i1sSNWblHEig00GBWiJgfA==}
    engines: {node: '>=18'}
    cpu: [arm]
    os: [linux]

  '@esbuild/linux-ia32@0.23.1':
    resolution: {integrity: sha512-VTN4EuOHwXEkXzX5nTvVY4s7E/Krz7COC8xkftbbKRYAl96vPiUssGkeMELQMOnLOJ8k3BY1+ZY52tttZnHcXQ==}
    engines: {node: '>=18'}
    cpu: [ia32]
    os: [linux]

  '@esbuild/linux-ia32@0.24.2':
    resolution: {integrity: sha512-sfv0tGPQhcZOgTKO3oBE9xpHuUqguHvSo4jl+wjnKwFpapx+vUDcawbwPNuBIAYdRAvIDBfZVvXprIj3HA+Ugw==}
    engines: {node: '>=18'}
    cpu: [ia32]
    os: [linux]

  '@esbuild/linux-loong64@0.23.1':
    resolution: {integrity: sha512-Vx09LzEoBa5zDnieH8LSMRToj7ir/Jeq0Gu6qJ/1GcBq9GkfoEAoXvLiW1U9J1qE/Y/Oyaq33w5p2ZWrNNHNEw==}
    engines: {node: '>=18'}
    cpu: [loong64]
    os: [linux]

  '@esbuild/linux-loong64@0.24.2':
    resolution: {integrity: sha512-CN9AZr8kEndGooS35ntToZLTQLHEjtVB5n7dl8ZcTZMonJ7CCfStrYhrzF97eAecqVbVJ7APOEe18RPI4KLhwQ==}
    engines: {node: '>=18'}
    cpu: [loong64]
    os: [linux]

  '@esbuild/linux-mips64el@0.23.1':
    resolution: {integrity: sha512-nrFzzMQ7W4WRLNUOU5dlWAqa6yVeI0P78WKGUo7lg2HShq/yx+UYkeNSE0SSfSure0SqgnsxPvmAUu/vu0E+3Q==}
    engines: {node: '>=18'}
    cpu: [mips64el]
    os: [linux]

  '@esbuild/linux-mips64el@0.24.2':
    resolution: {integrity: sha512-iMkk7qr/wl3exJATwkISxI7kTcmHKE+BlymIAbHO8xanq/TjHaaVThFF6ipWzPHryoFsesNQJPE/3wFJw4+huw==}
    engines: {node: '>=18'}
    cpu: [mips64el]
    os: [linux]

  '@esbuild/linux-ppc64@0.23.1':
    resolution: {integrity: sha512-dKN8fgVqd0vUIjxuJI6P/9SSSe/mB9rvA98CSH2sJnlZ/OCZWO1DJvxj8jvKTfYUdGfcq2dDxoKaC6bHuTlgcw==}
    engines: {node: '>=18'}
    cpu: [ppc64]
    os: [linux]

  '@esbuild/linux-ppc64@0.24.2':
    resolution: {integrity: sha512-shsVrgCZ57Vr2L8mm39kO5PPIb+843FStGt7sGGoqiiWYconSxwTiuswC1VJZLCjNiMLAMh34jg4VSEQb+iEbw==}
    engines: {node: '>=18'}
    cpu: [ppc64]
    os: [linux]

  '@esbuild/linux-riscv64@0.23.1':
    resolution: {integrity: sha512-5AV4Pzp80fhHL83JM6LoA6pTQVWgB1HovMBsLQ9OZWLDqVY8MVobBXNSmAJi//Csh6tcY7e7Lny2Hg1tElMjIA==}
    engines: {node: '>=18'}
    cpu: [riscv64]
    os: [linux]

  '@esbuild/linux-riscv64@0.24.2':
    resolution: {integrity: sha512-4eSFWnU9Hhd68fW16GD0TINewo1L6dRrB+oLNNbYyMUAeOD2yCK5KXGK1GH4qD/kT+bTEXjsyTCiJGHPZ3eM9Q==}
    engines: {node: '>=18'}
    cpu: [riscv64]
    os: [linux]

  '@esbuild/linux-s390x@0.23.1':
    resolution: {integrity: sha512-9ygs73tuFCe6f6m/Tb+9LtYxWR4c9yg7zjt2cYkjDbDpV/xVn+68cQxMXCjUpYwEkze2RcU/rMnfIXNRFmSoDw==}
    engines: {node: '>=18'}
    cpu: [s390x]
    os: [linux]

  '@esbuild/linux-s390x@0.24.2':
    resolution: {integrity: sha512-S0Bh0A53b0YHL2XEXC20bHLuGMOhFDO6GN4b3YjRLK//Ep3ql3erpNcPlEFed93hsQAjAQDNsvcK+hV90FubSw==}
    engines: {node: '>=18'}
    cpu: [s390x]
    os: [linux]

  '@esbuild/linux-x64@0.23.1':
    resolution: {integrity: sha512-EV6+ovTsEXCPAp58g2dD68LxoP/wK5pRvgy0J/HxPGB009omFPv3Yet0HiaqvrIrgPTBuC6wCH1LTOY91EO5hQ==}
    engines: {node: '>=18'}
    cpu: [x64]
    os: [linux]

  '@esbuild/linux-x64@0.24.2':
    resolution: {integrity: sha512-8Qi4nQcCTbLnK9WoMjdC9NiTG6/E38RNICU6sUNqK0QFxCYgoARqVqxdFmWkdonVsvGqWhmm7MO0jyTqLqwj0Q==}
    engines: {node: '>=18'}
    cpu: [x64]
    os: [linux]

  '@esbuild/netbsd-arm64@0.24.2':
    resolution: {integrity: sha512-wuLK/VztRRpMt9zyHSazyCVdCXlpHkKm34WUyinD2lzK07FAHTq0KQvZZlXikNWkDGoT6x3TD51jKQ7gMVpopw==}
    engines: {node: '>=18'}
    cpu: [arm64]
    os: [netbsd]

  '@esbuild/netbsd-x64@0.23.1':
    resolution: {integrity: sha512-aevEkCNu7KlPRpYLjwmdcuNz6bDFiE7Z8XC4CPqExjTvrHugh28QzUXVOZtiYghciKUacNktqxdpymplil1beA==}
    engines: {node: '>=18'}
    cpu: [x64]
    os: [netbsd]

  '@esbuild/netbsd-x64@0.24.2':
    resolution: {integrity: sha512-VefFaQUc4FMmJuAxmIHgUmfNiLXY438XrL4GDNV1Y1H/RW3qow68xTwjZKfj/+Plp9NANmzbH5R40Meudu8mmw==}
    engines: {node: '>=18'}
    cpu: [x64]
    os: [netbsd]

  '@esbuild/openbsd-arm64@0.23.1':
    resolution: {integrity: sha512-3x37szhLexNA4bXhLrCC/LImN/YtWis6WXr1VESlfVtVeoFJBRINPJ3f0a/6LV8zpikqoUg4hyXw0sFBt5Cr+Q==}
    engines: {node: '>=18'}
    cpu: [arm64]
    os: [openbsd]

  '@esbuild/openbsd-arm64@0.24.2':
    resolution: {integrity: sha512-YQbi46SBct6iKnszhSvdluqDmxCJA+Pu280Av9WICNwQmMxV7nLRHZfjQzwbPs3jeWnuAhE9Jy0NrnJ12Oz+0A==}
    engines: {node: '>=18'}
    cpu: [arm64]
    os: [openbsd]

  '@esbuild/openbsd-x64@0.23.1':
    resolution: {integrity: sha512-aY2gMmKmPhxfU+0EdnN+XNtGbjfQgwZj43k8G3fyrDM/UdZww6xrWxmDkuz2eCZchqVeABjV5BpildOrUbBTqA==}
    engines: {node: '>=18'}
    cpu: [x64]
    os: [openbsd]

  '@esbuild/openbsd-x64@0.24.2':
    resolution: {integrity: sha512-+iDS6zpNM6EnJyWv0bMGLWSWeXGN/HTaF/LXHXHwejGsVi+ooqDfMCCTerNFxEkM3wYVcExkeGXNqshc9iMaOA==}
    engines: {node: '>=18'}
    cpu: [x64]
    os: [openbsd]

  '@esbuild/sunos-x64@0.23.1':
    resolution: {integrity: sha512-RBRT2gqEl0IKQABT4XTj78tpk9v7ehp+mazn2HbUeZl1YMdaGAQqhapjGTCe7uw7y0frDi4gS0uHzhvpFuI1sA==}
    engines: {node: '>=18'}
    cpu: [x64]
    os: [sunos]

  '@esbuild/sunos-x64@0.24.2':
    resolution: {integrity: sha512-hTdsW27jcktEvpwNHJU4ZwWFGkz2zRJUz8pvddmXPtXDzVKTTINmlmga3ZzwcuMpUvLw7JkLy9QLKyGpD2Yxig==}
    engines: {node: '>=18'}
    cpu: [x64]
    os: [sunos]

  '@esbuild/win32-arm64@0.23.1':
    resolution: {integrity: sha512-4O+gPR5rEBe2FpKOVyiJ7wNDPA8nGzDuJ6gN4okSA1gEOYZ67N8JPk58tkWtdtPeLz7lBnY6I5L3jdsr3S+A6A==}
    engines: {node: '>=18'}
    cpu: [arm64]
    os: [win32]

  '@esbuild/win32-arm64@0.24.2':
    resolution: {integrity: sha512-LihEQ2BBKVFLOC9ZItT9iFprsE9tqjDjnbulhHoFxYQtQfai7qfluVODIYxt1PgdoyQkz23+01rzwNwYfutxUQ==}
    engines: {node: '>=18'}
    cpu: [arm64]
    os: [win32]

  '@esbuild/win32-ia32@0.23.1':
    resolution: {integrity: sha512-BcaL0Vn6QwCwre3Y717nVHZbAa4UBEigzFm6VdsVdT/MbZ38xoj1X9HPkZhbmaBGUD1W8vxAfffbDe8bA6AKnQ==}
    engines: {node: '>=18'}
    cpu: [ia32]
    os: [win32]

  '@esbuild/win32-ia32@0.24.2':
    resolution: {integrity: sha512-q+iGUwfs8tncmFC9pcnD5IvRHAzmbwQ3GPS5/ceCyHdjXubwQWI12MKWSNSMYLJMq23/IUCvJMS76PDqXe1fxA==}
    engines: {node: '>=18'}
    cpu: [ia32]
    os: [win32]

  '@esbuild/win32-x64@0.23.1':
    resolution: {integrity: sha512-BHpFFeslkWrXWyUPnbKm+xYYVYruCinGcftSBaa8zoF9hZO4BcSCFUvHVTtzpIY6YzUnYtuEhZ+C9iEXjxnasg==}
    engines: {node: '>=18'}
    cpu: [x64]
    os: [win32]

  '@esbuild/win32-x64@0.24.2':
    resolution: {integrity: sha512-7VTgWzgMGvup6aSqDPLiW5zHaxYJGTO4OokMjIlrCtf+VpEL+cXKtCvg723iguPYI5oaUNdS+/V7OU2gvXVWEg==}
    engines: {node: '>=18'}
    cpu: [x64]
    os: [win32]

  '@eslint-community/eslint-utils@4.4.1':
    resolution: {integrity: sha512-s3O3waFUrMV8P/XaF/+ZTp1X9XBZW1a4B97ZnjQF2KYWaFD2A8KyFBsrsfSjEmjn3RGWAIuvlneuZm3CUK3jbA==}
    engines: {node: ^12.22.0 || ^14.17.0 || >=16.0.0}
    peerDependencies:
      eslint: ^6.0.0 || ^7.0.0 || >=8.0.0

  '@eslint-community/regexpp@4.12.1':
    resolution: {integrity: sha512-CCZCDJuduB9OUkFkY2IgppNZMi2lBQgD2qzwXkEia16cge2pijY/aXi96CJMquDMn3nJdlPV1A5KrJEXwfLNzQ==}
    engines: {node: ^12.0.0 || ^14.0.0 || >=16.0.0}

  '@eslint/config-array@0.19.2':
    resolution: {integrity: sha512-GNKqxfHG2ySmJOBSHg7LxeUx4xpuCoFjacmlCoYWEbaPXLwvfIjixRI12xCQZeULksQb23uiA8F40w5TojpV7w==}
    engines: {node: ^18.18.0 || ^20.9.0 || >=21.1.0}

  '@eslint/core@0.10.0':
    resolution: {integrity: sha512-gFHJ+xBOo4G3WRlR1e/3G8A6/KZAH6zcE/hkLRCZTi/B9avAG365QhFA8uOGzTMqgTghpn7/fSnscW++dpMSAw==}
    engines: {node: ^18.18.0 || ^20.9.0 || >=21.1.0}

  '@eslint/core@0.11.0':
    resolution: {integrity: sha512-DWUB2pksgNEb6Bz2fggIy1wh6fGgZP4Xyy/Mt0QZPiloKKXerbqq9D3SBQTlCRYOrcRPu4vuz+CGjwdfqxnoWA==}
    engines: {node: ^18.18.0 || ^20.9.0 || >=21.1.0}

  '@eslint/eslintrc@3.2.0':
    resolution: {integrity: sha512-grOjVNN8P3hjJn/eIETF1wwd12DdnwFDoyceUJLYYdkpbwq3nLi+4fqrTAONx7XDALqlL220wC/RHSC/QTI/0w==}
    engines: {node: ^18.18.0 || ^20.9.0 || >=21.1.0}

  '@eslint/js@9.20.0':
    resolution: {integrity: sha512-iZA07H9io9Wn836aVTytRaNqh00Sad+EamwOVJT12GTLw1VGMFV/4JaME+JjLtr9fiGaoWgYnS54wrfWsSs4oQ==}
    engines: {node: ^18.18.0 || ^20.9.0 || >=21.1.0}

  '@eslint/object-schema@2.1.6':
    resolution: {integrity: sha512-RBMg5FRL0I0gs51M/guSAj5/e14VQ4tpZnQNWwuDT66P14I43ItmPfIZRhO9fUVIPOAQXU47atlywZ/czoqFPA==}
    engines: {node: ^18.18.0 || ^20.9.0 || >=21.1.0}

  '@eslint/plugin-kit@0.2.5':
    resolution: {integrity: sha512-lB05FkqEdUg2AA0xEbUz0SnkXT1LcCTa438W4IWTUh4hdOnVbQyOJ81OrDXsJk/LSiJHubgGEFoR5EHq1NsH1A==}
    engines: {node: ^18.18.0 || ^20.9.0 || >=21.1.0}

  '@floating-ui/core@1.6.9':
    resolution: {integrity: sha512-uMXCuQ3BItDUbAMhIXw7UPXRfAlOAvZzdK9BWpE60MCn+Svt3aLn9jsPTi/WNGlRUu2uI0v5S7JiIUsbsvh3fw==}

  '@floating-ui/dom@1.6.13':
    resolution: {integrity: sha512-umqzocjDgNRGTuO7Q8CU32dkHkECqI8ZdMZ5Swb6QAM0t5rnlrN3lGo1hdpscRd3WS8T6DKYK4ephgIH9iRh3w==}

  '@floating-ui/react-dom@2.1.2':
    resolution: {integrity: sha512-06okr5cgPzMNBy+Ycse2A6udMi4bqwW/zgBF/rwjcNqWkyr82Mcg8b0vjX8OJpZFy/FKjJmw6wV7t44kK6kW7A==}
    peerDependencies:
      react: '>=16.8.0'
      react-dom: '>=16.8.0'

  '@floating-ui/react@0.26.28':
    resolution: {integrity: sha512-yORQuuAtVpiRjpMhdc0wJj06b9JFjrYF4qp96j++v2NBpbi6SEGF7donUJ3TMieerQ6qVkAv1tgr7L4r5roTqw==}
    peerDependencies:
      react: '>=16.8.0'
      react-dom: '>=16.8.0'

  '@floating-ui/utils@0.2.9':
    resolution: {integrity: sha512-MDWhGtE+eHw5JW7lq4qhc5yRLS11ERl1c7Z6Xd0a58DozHES6EnNNwUWbMiG4J9Cgj053Bhk8zvlhFYKVhULwg==}

  '@grpc/grpc-js@1.12.6':
    resolution: {integrity: sha512-JXUj6PI0oqqzTGvKtzOkxtpsyPRNsrmhh41TtIz/zEB6J+AUiZZ0dxWzcMwO9Ns5rmSPuMdghlTbUuqIM48d3Q==}
    engines: {node: '>=12.10.0'}

  '@grpc/proto-loader@0.7.13':
    resolution: {integrity: sha512-AiXO/bfe9bmxBjxxtYxFAXGZvMaN5s8kO+jBHAJCON8rJoB5YS/D6X7ZNc6XQkuHNmyl4CYaMI1fJ/Gn27RGGw==}
    engines: {node: '>=6'}
    hasBin: true

  '@humanfs/core@0.19.1':
    resolution: {integrity: sha512-5DyQ4+1JEUzejeK1JGICcideyfUbGixgS9jNgex5nqkW+cY7WZhxBigmieN5Qnw9ZosSNVC9KQKyb+GUaGyKUA==}
    engines: {node: '>=18.18.0'}

  '@humanfs/node@0.16.6':
    resolution: {integrity: sha512-YuI2ZHQL78Q5HbhDiBA1X4LmYdXCKCMQIfw0pw7piHJwyREFebJUvrQN4cMssyES6x+vfUbx1CIpaQUKYdQZOw==}
    engines: {node: '>=18.18.0'}

  '@humanwhocodes/module-importer@1.0.1':
    resolution: {integrity: sha512-bxveV4V8v5Yb4ncFTT3rPSgZBOpCkjfK0y4oVVVJwIuDVBRMDXrPyXRL988i5ap9m9bnyEEjWfm5WkBmtffLfA==}
    engines: {node: '>=12.22'}

  '@humanwhocodes/retry@0.3.1':
    resolution: {integrity: sha512-JBxkERygn7Bv/GbN5Rv8Ul6LVknS+5Bp6RgDC/O8gEBU/yeH5Ui5C/OlWrTb6qct7LjjfT6Re2NxB0ln0yYybA==}
    engines: {node: '>=18.18'}

  '@humanwhocodes/retry@0.4.1':
    resolution: {integrity: sha512-c7hNEllBlenFTHBky65mhq8WD2kbN9Q6gk0bTk8lSBvc554jpXSkST1iePudpt7+A/AQvuHs9EMqjHDXMY1lrA==}
    engines: {node: '>=18.18'}

  '@i-am-bee/acp-sdk@0.0.1':
    resolution: {integrity: sha512-NkXiKS66YDb1lefj2hN9o0I4l0xQLf4gZruve3a//dWOWQ42qL7cUWFkS5FTJ9Hg15fobAfdFqOi1ifsNzm/tQ==}
    engines: {node: '>=18'}

  '@i-am-bee/beeai-sdk@0.0.2':
    resolution: {integrity: sha512-Ezfku/PUwlPos26YSG47aybsWagBzCnirN0sSrH2XP6NiHXNFCmPBXLrWiSJKm4JHOiEbg6zrfrKYhRoo4yinQ==}

  '@ibm/plex-mono@0.0.3-alpha.0':
    resolution: {integrity: sha512-xSa/c1vrzGmMR5xQr/aWP/q62jUD41mKwm2w4kFsvIVyT9fxC3wq81UYMSGBxQZ6+P1AROMSefF22aLXkv6uqw==}

  '@ibm/plex-sans-arabic@0.0.3-alpha.0':
    resolution: {integrity: sha512-tFi6soIKl/A2xWf5/N9kCkMhv+MOcEewWWFM9Bz9U0YO5I4KR0qdUTU7rN4jTjvCJGPExwPFukQKBNz7djuShg==}

  '@ibm/plex-sans-devanagari@0.0.3-alpha.0':
    resolution: {integrity: sha512-jrhO6KOxwtpw3WaidCNSn+IWqxDyYGSUUP8i4WjmxkBREQNf4fSJwbjzgB79E/Mnhc3b2NZska+41k5owRlIoQ==}

  '@ibm/plex-sans-hebrew@0.0.3-alpha.0':
    resolution: {integrity: sha512-sMsn1jU8kyYfSlWMfjcbvpGXJIIXGOZD+sxtBcogZz4umnCq5ys+bmsqlzkfGR25DCB49WvseD2IHbejes0/aA==}

  '@ibm/plex-sans-thai-looped@0.0.3-alpha.0':
    resolution: {integrity: sha512-mcddR5ZcAQx5TjmaxaXd6gTdtOgxlyVaKqjzQAjUbzNQy0cjTGhIJHB5VrFES7yJLRCtQNCNGP+bzupzHOQERw==}

  '@ibm/plex-sans-thai@0.0.3-alpha.0':
    resolution: {integrity: sha512-3RteUFhshRTmP5Swq9LYravDXmVvjxtxsZ7qeSqjn31CUgeSuZKprDWb+RzSQrO+Jg7AI4g1lolzTr/jG/LnxA==}

  '@ibm/plex-sans@0.0.3-alpha.0':
    resolution: {integrity: sha512-JU3dmaJiTNL17MO2pTzUJUzYSLZjUmkFUOia9c/2mU4ehqyvw95yQ6G4XRRqEHQdUA7auO4I0GX8mcI8rQk/Tw==}

  '@ibm/plex-serif@0.0.3-alpha.0':
    resolution: {integrity: sha512-wuyglvk5dVTiOtRMlGhbRdu9zptl84CHLhjzuWPb2LwU3IiFlVWAirKaRKRv/AFwtAT9RoTtvT7spEyffdCzFw==}

  '@ibm/plex@6.0.0-next.6':
    resolution: {integrity: sha512-B3uGruTn2rS5gweynLmfSe7yCawSRsJguJJQHVQiqf4rh2RNgJFu8YLE2Zd/JHV0ZXoVMOslcXP2k3hMkxKEyA==}
    engines: {node: '>=14'}

  '@ibm/telemetry-js@1.9.1':
    resolution: {integrity: sha512-qq8RPafUJHUQieXVCte1kbJEx6JctWzbA/YkXzopbfzIDRT2+hbR9QmgH+KH7bDDNRcDbdHWvHfwJKzThlMtPg==}
    hasBin: true

  '@img/sharp-darwin-arm64@0.33.5':
    resolution: {integrity: sha512-UT4p+iz/2H4twwAoLCqfA9UH5pI6DggwKEGuaPy7nCVQ8ZsiY5PIcrRvD1DzuY3qYL07NtIQcWnBSY/heikIFQ==}
    engines: {node: ^18.17.0 || ^20.3.0 || >=21.0.0}
    cpu: [arm64]
    os: [darwin]

  '@img/sharp-darwin-x64@0.33.5':
    resolution: {integrity: sha512-fyHac4jIc1ANYGRDxtiqelIbdWkIuQaI84Mv45KvGRRxSAa7o7d1ZKAOBaYbnepLC1WqxfpimdeWfvqqSGwR2Q==}
    engines: {node: ^18.17.0 || ^20.3.0 || >=21.0.0}
    cpu: [x64]
    os: [darwin]

  '@img/sharp-libvips-darwin-arm64@1.0.4':
    resolution: {integrity: sha512-XblONe153h0O2zuFfTAbQYAX2JhYmDHeWikp1LM9Hul9gVPjFY427k6dFEcOL72O01QxQsWi761svJ/ev9xEDg==}
    cpu: [arm64]
    os: [darwin]

  '@img/sharp-libvips-darwin-x64@1.0.4':
    resolution: {integrity: sha512-xnGR8YuZYfJGmWPvmlunFaWJsb9T/AO2ykoP3Fz/0X5XV2aoYBPkX6xqCQvUTKKiLddarLaxpzNe+b1hjeWHAQ==}
    cpu: [x64]
    os: [darwin]

  '@img/sharp-libvips-linux-arm64@1.0.4':
    resolution: {integrity: sha512-9B+taZ8DlyyqzZQnoeIvDVR/2F4EbMepXMc/NdVbkzsJbzkUjhXv/70GQJ7tdLA4YJgNP25zukcxpX2/SueNrA==}
    cpu: [arm64]
    os: [linux]

  '@img/sharp-libvips-linux-arm@1.0.5':
    resolution: {integrity: sha512-gvcC4ACAOPRNATg/ov8/MnbxFDJqf/pDePbBnuBDcjsI8PssmjoKMAz4LtLaVi+OnSb5FK/yIOamqDwGmXW32g==}
    cpu: [arm]
    os: [linux]

  '@img/sharp-libvips-linux-s390x@1.0.4':
    resolution: {integrity: sha512-u7Wz6ntiSSgGSGcjZ55im6uvTrOxSIS8/dgoVMoiGE9I6JAfU50yH5BoDlYA1tcuGS7g/QNtetJnxA6QEsCVTA==}
    cpu: [s390x]
    os: [linux]

  '@img/sharp-libvips-linux-x64@1.0.4':
    resolution: {integrity: sha512-MmWmQ3iPFZr0Iev+BAgVMb3ZyC4KeFc3jFxnNbEPas60e1cIfevbtuyf9nDGIzOaW9PdnDciJm+wFFaTlj5xYw==}
    cpu: [x64]
    os: [linux]

  '@img/sharp-libvips-linuxmusl-arm64@1.0.4':
    resolution: {integrity: sha512-9Ti+BbTYDcsbp4wfYib8Ctm1ilkugkA/uscUn6UXK1ldpC1JjiXbLfFZtRlBhjPZ5o1NCLiDbg8fhUPKStHoTA==}
    cpu: [arm64]
    os: [linux]

  '@img/sharp-libvips-linuxmusl-x64@1.0.4':
    resolution: {integrity: sha512-viYN1KX9m+/hGkJtvYYp+CCLgnJXwiQB39damAO7WMdKWlIhmYTfHjwSbQeUK/20vY154mwezd9HflVFM1wVSw==}
    cpu: [x64]
    os: [linux]

  '@img/sharp-linux-arm64@0.33.5':
    resolution: {integrity: sha512-JMVv+AMRyGOHtO1RFBiJy/MBsgz0x4AWrT6QoEVVTyh1E39TrCUpTRI7mx9VksGX4awWASxqCYLCV4wBZHAYxA==}
    engines: {node: ^18.17.0 || ^20.3.0 || >=21.0.0}
    cpu: [arm64]
    os: [linux]

  '@img/sharp-linux-arm@0.33.5':
    resolution: {integrity: sha512-JTS1eldqZbJxjvKaAkxhZmBqPRGmxgu+qFKSInv8moZ2AmT5Yib3EQ1c6gp493HvrvV8QgdOXdyaIBrhvFhBMQ==}
    engines: {node: ^18.17.0 || ^20.3.0 || >=21.0.0}
    cpu: [arm]
    os: [linux]

  '@img/sharp-linux-s390x@0.33.5':
    resolution: {integrity: sha512-y/5PCd+mP4CA/sPDKl2961b+C9d+vPAveS33s6Z3zfASk2j5upL6fXVPZi7ztePZ5CuH+1kW8JtvxgbuXHRa4Q==}
    engines: {node: ^18.17.0 || ^20.3.0 || >=21.0.0}
    cpu: [s390x]
    os: [linux]

  '@img/sharp-linux-x64@0.33.5':
    resolution: {integrity: sha512-opC+Ok5pRNAzuvq1AG0ar+1owsu842/Ab+4qvU879ippJBHvyY5n2mxF1izXqkPYlGuP/M556uh53jRLJmzTWA==}
    engines: {node: ^18.17.0 || ^20.3.0 || >=21.0.0}
    cpu: [x64]
    os: [linux]

  '@img/sharp-linuxmusl-arm64@0.33.5':
    resolution: {integrity: sha512-XrHMZwGQGvJg2V/oRSUfSAfjfPxO+4DkiRh6p2AFjLQztWUuY/o8Mq0eMQVIY7HJ1CDQUJlxGGZRw1a5bqmd1g==}
    engines: {node: ^18.17.0 || ^20.3.0 || >=21.0.0}
    cpu: [arm64]
    os: [linux]

  '@img/sharp-linuxmusl-x64@0.33.5':
    resolution: {integrity: sha512-WT+d/cgqKkkKySYmqoZ8y3pxx7lx9vVejxW/W4DOFMYVSkErR+w7mf2u8m/y4+xHe7yY9DAXQMWQhpnMuFfScw==}
    engines: {node: ^18.17.0 || ^20.3.0 || >=21.0.0}
    cpu: [x64]
    os: [linux]

  '@img/sharp-wasm32@0.33.5':
    resolution: {integrity: sha512-ykUW4LVGaMcU9lu9thv85CbRMAwfeadCJHRsg2GmeRa/cJxsVY9Rbd57JcMxBkKHag5U/x7TSBpScF4U8ElVzg==}
    engines: {node: ^18.17.0 || ^20.3.0 || >=21.0.0}
    cpu: [wasm32]

  '@img/sharp-win32-ia32@0.33.5':
    resolution: {integrity: sha512-T36PblLaTwuVJ/zw/LaH0PdZkRz5rd3SmMHX8GSmR7vtNSP5Z6bQkExdSK7xGWyxLw4sUknBuugTelgw2faBbQ==}
    engines: {node: ^18.17.0 || ^20.3.0 || >=21.0.0}
    cpu: [ia32]
    os: [win32]

  '@img/sharp-win32-x64@0.33.5':
    resolution: {integrity: sha512-MpY/o8/8kj+EcnxwvrP4aTJSWw/aZ7JIGR4aBeZkZw5B7/Jn+tY9/VNwtcoGmdT7GfggGIU4kygOMSbYnOrAbg==}
    engines: {node: ^18.17.0 || ^20.3.0 || >=21.0.0}
    cpu: [x64]
    os: [win32]

  '@inquirer/checkbox@4.1.2':
    resolution: {integrity: sha512-PL9ixC5YsPXzXhAZFUPmkXGxfgjkdfZdPEPPmt4kFwQ4LBMDG9n/nHXYRGGZSKZJs+d1sGKWgS2GiPzVRKUdtQ==}
    engines: {node: '>=18'}
    peerDependencies:
      '@types/node': '>=18'
    peerDependenciesMeta:
      '@types/node':
        optional: true

  '@inquirer/confirm@5.1.6':
    resolution: {integrity: sha512-6ZXYK3M1XmaVBZX6FCfChgtponnL0R6I7k8Nu+kaoNkT828FVZTcca1MqmWQipaW2oNREQl5AaPCUOOCVNdRMw==}
    engines: {node: '>=18'}
    peerDependencies:
      '@types/node': '>=18'
    peerDependenciesMeta:
      '@types/node':
        optional: true

  '@inquirer/core@10.1.7':
    resolution: {integrity: sha512-AA9CQhlrt6ZgiSy6qoAigiA1izOa751ugX6ioSjqgJ+/Gd+tEN/TORk5sUYNjXuHWfW0r1n/a6ak4u/NqHHrtA==}
    engines: {node: '>=18'}
    peerDependencies:
      '@types/node': '>=18'
    peerDependenciesMeta:
      '@types/node':
        optional: true

  '@inquirer/editor@4.2.7':
    resolution: {integrity: sha512-gktCSQtnSZHaBytkJKMKEuswSk2cDBuXX5rxGFv306mwHfBPjg5UAldw9zWGoEyvA9KpRDkeM4jfrx0rXn0GyA==}
    engines: {node: '>=18'}
    peerDependencies:
      '@types/node': '>=18'
    peerDependenciesMeta:
      '@types/node':
        optional: true

  '@inquirer/expand@4.0.9':
    resolution: {integrity: sha512-Xxt6nhomWTAmuSX61kVgglLjMEFGa+7+F6UUtdEUeg7fg4r9vaFttUUKrtkViYYrQBA5Ia1tkOJj2koP9BuLig==}
    engines: {node: '>=18'}
    peerDependencies:
      '@types/node': '>=18'
    peerDependenciesMeta:
      '@types/node':
        optional: true

  '@inquirer/figures@1.0.10':
    resolution: {integrity: sha512-Ey6176gZmeqZuY/W/nZiUyvmb1/qInjcpiZjXWi6nON+nxJpD1bxtSoBxNliGISae32n6OwbY+TSXPZ1CfS4bw==}
    engines: {node: '>=18'}

  '@inquirer/input@4.1.6':
    resolution: {integrity: sha512-1f5AIsZuVjPT4ecA8AwaxDFNHny/tSershP/cTvTDxLdiIGTeILNcKozB0LaYt6mojJLUbOYhpIxicaYf7UKIQ==}
    engines: {node: '>=18'}
    peerDependencies:
      '@types/node': '>=18'
    peerDependenciesMeta:
      '@types/node':
        optional: true

  '@inquirer/number@3.0.9':
    resolution: {integrity: sha512-iN2xZvH3tyIYXLXBvlVh0npk1q/aVuKXZo5hj+K3W3D4ngAEq/DkLpofRzx6oebTUhBvOgryZ+rMV0yImKnG3w==}
    engines: {node: '>=18'}
    peerDependencies:
      '@types/node': '>=18'
    peerDependenciesMeta:
      '@types/node':
        optional: true

  '@inquirer/password@4.0.9':
    resolution: {integrity: sha512-xBEoOw1XKb0rIN208YU7wM7oJEHhIYkfG7LpTJAEW913GZeaoQerzf5U/LSHI45EVvjAdgNXmXgH51cUXKZcJQ==}
    engines: {node: '>=18'}
    peerDependencies:
      '@types/node': '>=18'
    peerDependenciesMeta:
      '@types/node':
        optional: true

  '@inquirer/prompts@7.3.2':
    resolution: {integrity: sha512-G1ytyOoHh5BphmEBxSwALin3n1KGNYB6yImbICcRQdzXfOGbuJ9Jske/Of5Sebk339NSGGNfUshnzK8YWkTPsQ==}
    engines: {node: '>=18'}
    peerDependencies:
      '@types/node': '>=18'
    peerDependenciesMeta:
      '@types/node':
        optional: true

  '@inquirer/rawlist@4.0.9':
    resolution: {integrity: sha512-+5t6ebehKqgoxV8fXwE49HkSF2Rc9ijNiVGEQZwvbMI61/Q5RcD+jWD6Gs1tKdz5lkI8GRBL31iO0HjGK1bv+A==}
    engines: {node: '>=18'}
    peerDependencies:
      '@types/node': '>=18'
    peerDependenciesMeta:
      '@types/node':
        optional: true

  '@inquirer/search@3.0.9':
    resolution: {integrity: sha512-DWmKztkYo9CvldGBaRMr0ETUHgR86zE6sPDVOHsqz4ISe9o1LuiWfgJk+2r75acFclA93J/lqzhT0dTjCzHuoA==}
    engines: {node: '>=18'}
    peerDependencies:
      '@types/node': '>=18'
    peerDependenciesMeta:
      '@types/node':
        optional: true

  '@inquirer/select@4.0.9':
    resolution: {integrity: sha512-BpJyJe7Dkhv2kz7yG7bPSbJLQuu/rqyNlF1CfiiFeFwouegfH+zh13KDyt6+d9DwucKo7hqM3wKLLyJxZMO+Xg==}
    engines: {node: '>=18'}
    peerDependencies:
      '@types/node': '>=18'
    peerDependenciesMeta:
      '@types/node':
        optional: true

  '@inquirer/type@3.0.4':
    resolution: {integrity: sha512-2MNFrDY8jkFYc9Il9DgLsHhMzuHnOYM1+CUYVWbzu9oT0hC7V7EcYvdCKeoll/Fcci04A+ERZ9wcc7cQ8lTkIA==}
    engines: {node: '>=18'}
    peerDependencies:
      '@types/node': '>=18'
    peerDependenciesMeta:
      '@types/node':
        optional: true

  '@isaacs/cliui@8.0.2':
    resolution: {integrity: sha512-O8jcjabXaleOG9DQ0+ARXWZBTfnP4WNAqzuiJK7ll44AmxGKv/J2M4TPjxjY3znBCfvBXFzucm1twdyFybFqEA==}
    engines: {node: '>=12'}

  '@istanbuljs/load-nyc-config@1.1.0':
    resolution: {integrity: sha512-VjeHSlIzpv/NyD3N0YuHfXOPDIixcA1q2ZV98wsMqcYlPmv2n3Yb2lYP9XMElnaFVXg5A7YLTeLu6V84uQDjmQ==}
    engines: {node: '>=8'}

  '@istanbuljs/schema@0.1.3':
    resolution: {integrity: sha512-ZXRY4jNvVgSVQ8DL3LTcakaAtXwTVUxE81hslsyD2AtoXW/wVob10HkOJ1X/pAlcI7D+2YoZKg5do8G/w6RYgA==}
    engines: {node: '>=8'}

  '@jest/console@29.7.0':
    resolution: {integrity: sha512-5Ni4CU7XHQi32IJ398EEP4RrB8eV09sXP2ROqD4bksHrnTree52PsxvX8tpL8LvTZ3pFzXyPbNQReSN41CAhOg==}
    engines: {node: ^14.15.0 || ^16.10.0 || >=18.0.0}

  '@jest/core@29.7.0':
    resolution: {integrity: sha512-n7aeXWKMnGtDA48y8TLWJPJmLmmZ642Ceo78cYWEpiD7FzDgmNDV/GCVRorPABdXLJZ/9wzzgZAlHjXjxDHGsg==}
    engines: {node: ^14.15.0 || ^16.10.0 || >=18.0.0}
    peerDependencies:
      node-notifier: ^8.0.1 || ^9.0.0 || ^10.0.0
    peerDependenciesMeta:
      node-notifier:
        optional: true

  '@jest/environment@29.7.0':
    resolution: {integrity: sha512-aQIfHDq33ExsN4jP1NWGXhxgQ/wixs60gDiKO+XVMd8Mn0NWPWgc34ZQDTb2jKaUWQ7MuwoitXAsN2XVXNMpAw==}
    engines: {node: ^14.15.0 || ^16.10.0 || >=18.0.0}

  '@jest/expect-utils@29.7.0':
    resolution: {integrity: sha512-GlsNBWiFQFCVi9QVSx7f5AgMeLxe9YCCs5PuP2O2LdjDAA8Jh9eX7lA1Jq/xdXw3Wb3hyvlFNfZIfcRetSzYcA==}
    engines: {node: ^14.15.0 || ^16.10.0 || >=18.0.0}

  '@jest/expect@29.7.0':
    resolution: {integrity: sha512-8uMeAMycttpva3P1lBHB8VciS9V0XAr3GymPpipdyQXbBcuhkLQOSe8E/p92RyAdToS6ZD1tFkX+CkhoECE0dQ==}
    engines: {node: ^14.15.0 || ^16.10.0 || >=18.0.0}

  '@jest/fake-timers@29.7.0':
    resolution: {integrity: sha512-q4DH1Ha4TTFPdxLsqDXK1d3+ioSL7yL5oCMJZgDYm6i+6CygW5E5xVr/D1HdsGxjt1ZWSfUAs9OxSB/BNelWrQ==}
    engines: {node: ^14.15.0 || ^16.10.0 || >=18.0.0}

  '@jest/globals@29.7.0':
    resolution: {integrity: sha512-mpiz3dutLbkW2MNFubUGUEVLkTGiqW6yLVTA+JbP6fI6J5iL9Y0Nlg8k95pcF8ctKwCS7WVxteBs29hhfAotzQ==}
    engines: {node: ^14.15.0 || ^16.10.0 || >=18.0.0}

  '@jest/reporters@29.7.0':
    resolution: {integrity: sha512-DApq0KJbJOEzAFYjHADNNxAE3KbhxQB1y5Kplb5Waqw6zVbuWatSnMjE5gs8FUgEPmNsnZA3NCWl9NG0ia04Pg==}
    engines: {node: ^14.15.0 || ^16.10.0 || >=18.0.0}
    peerDependencies:
      node-notifier: ^8.0.1 || ^9.0.0 || ^10.0.0
    peerDependenciesMeta:
      node-notifier:
        optional: true

  '@jest/schemas@29.6.3':
    resolution: {integrity: sha512-mo5j5X+jIZmJQveBKeS/clAueipV7KgiX1vMgCxam1RNYiqE1w62n0/tJJnHtjW8ZHcQco5gY85jA3mi0L+nSA==}
    engines: {node: ^14.15.0 || ^16.10.0 || >=18.0.0}

  '@jest/source-map@29.6.3':
    resolution: {integrity: sha512-MHjT95QuipcPrpLM+8JMSzFx6eHp5Bm+4XeFDJlwsvVBjmKNiIAvasGK2fxz2WbGRlnvqehFbh07MMa7n3YJnw==}
    engines: {node: ^14.15.0 || ^16.10.0 || >=18.0.0}

  '@jest/test-result@29.7.0':
    resolution: {integrity: sha512-Fdx+tv6x1zlkJPcWXmMDAG2HBnaR9XPSd5aDWQVsfrZmLVT3lU1cwyxLgRmXR9yrq4NBoEm9BMsfgFzTQAbJYA==}
    engines: {node: ^14.15.0 || ^16.10.0 || >=18.0.0}

  '@jest/test-sequencer@29.7.0':
    resolution: {integrity: sha512-GQwJ5WZVrKnOJuiYiAF52UNUJXgTZx1NHjFSEB0qEMmSZKAkdMoIzw/Cj6x6NF4AvV23AUqDpFzQkN/eYCYTxw==}
    engines: {node: ^14.15.0 || ^16.10.0 || >=18.0.0}

  '@jest/transform@29.7.0':
    resolution: {integrity: sha512-ok/BTPFzFKVMwO5eOHRrvnBVHdRy9IrsrW1GpMaQ9MCnilNLXQKmAX8s1YXDFaai9xJpac2ySzV0YeRRECr2Vw==}
    engines: {node: ^14.15.0 || ^16.10.0 || >=18.0.0}

  '@jest/types@29.6.3':
    resolution: {integrity: sha512-u3UPsIilWKOM3F9CXtrG8LEJmNxwoCQC/XVj4IKYXvvpx7QIi/Kg1LI5uDmDpKlac62NUtX7eLjRh+jVZcLOzw==}
    engines: {node: ^14.15.0 || ^16.10.0 || >=18.0.0}

  '@jridgewell/gen-mapping@0.3.8':
    resolution: {integrity: sha512-imAbBGkb+ebQyxKgzv5Hu2nmROxoDOXHh80evxdoXNOrvAnVx7zimzc1Oo5h9RlfV4vPXaE2iM5pOFbvOCClWA==}
    engines: {node: '>=6.0.0'}

  '@jridgewell/resolve-uri@3.1.2':
    resolution: {integrity: sha512-bRISgCIjP20/tbWSPWMEi54QVPRZExkuD9lJL+UIxUKtwVJA8wW1Trb1jMs1RFXo1CBTNZ/5hpC9QvmKWdopKw==}
    engines: {node: '>=6.0.0'}

  '@jridgewell/set-array@1.2.1':
    resolution: {integrity: sha512-R8gLRTZeyp03ymzP/6Lil/28tGeGEzhx1q2k703KGWRAI1VdvPIXdG70VJc2pAMw3NA6JKL5hhFu1sJX0Mnn/A==}
    engines: {node: '>=6.0.0'}

  '@jridgewell/sourcemap-codec@1.5.0':
    resolution: {integrity: sha512-gv3ZRaISU3fjPAgNsriBRqGWQL6quFx04YMPW/zD8XMLsU32mhCCbfbO6KZFLjvYpCZ8zyDEgqsgf+PwPaM7GQ==}

  '@jridgewell/trace-mapping@0.3.25':
    resolution: {integrity: sha512-vNk6aEwybGtawWmy/PzwnGDOjCkLWSD2wqvjGGAgOAwCGWySYXfYoxt00IJkTF+8Lb57DwOb3Aa0o9CApepiYQ==}

  '@js-sdsl/ordered-map@4.4.2':
    resolution: {integrity: sha512-iUKgm52T8HOE/makSxjqoWhe95ZJA1/G1sYsGev2JDKUSS14KAgg1LHb+Ba+IPow0xflbnSkOsZcO08C7w1gYw==}

  '@keyv/serialize@1.0.3':
    resolution: {integrity: sha512-qnEovoOp5Np2JDGonIDL6Ayihw0RhnRh6vxPuHo4RDn1UOzwEo4AeIfpL6UGIrsceWrCMiVPgwRjbHu4vYFc3g==}

  '@leichtgewicht/ip-codec@2.0.5':
    resolution: {integrity: sha512-Vo+PSpZG2/fmgmiNzYK9qWRh8h/CHrwD0mo1h1DzL4yzHNSfWYujGTYsWGreD000gcgmZ7K4Ys6Tx9TxtsKdDw==}

  '@mdx-js/mdx@3.1.0':
    resolution: {integrity: sha512-/QxEhPAvGwbQmy1Px8F899L5Uc2KZ6JtXwlCgJmjSTBedwOZkByYcBG4GceIGPXRDsmfxhHazuS+hlOShRLeDw==}

  '@mdx-js/react@3.1.0':
    resolution: {integrity: sha512-QjHtSaoameoalGnKDT3FoIl4+9RwyTmo9ZJGBdLOks/YOiWHoRDI3PUwEzOE7kEmGcV3AFcp9K6dYu9rEuKLAQ==}
    peerDependencies:
      '@types/react': '>=16'
      react: '>=16'

  '@mintlify/cli@4.0.393':
    resolution: {integrity: sha512-OgfdKN+jHmiBKOvU3VJRCSnC3nNjQ/ZotHqp693YM7z2nOh8MVE7ivLqmYVd2nPSRSkrcIk8Jw9VXVK0b93/eg==}
    engines: {node: '>=18.0.0'}
    hasBin: true

  '@mintlify/common@1.0.279':
    resolution: {integrity: sha512-sHCNrDXQO1pKQ5EQxfD/4oCrUfZnV3NyBXk6/0IY+wd70m5V+R+rtaT/+VxsFvuCHUk9JMZzuHA1CdfBV+XmYA==}

  '@mintlify/link-rot@3.0.376':
    resolution: {integrity: sha512-G7UmsBD+V0pMVy2Vg8PId6gIfEhwzPgq5uWfIPbwR7gYiv9j1Q1V+gZdSqc8KXqr6t9SNeHXdJjNhG4DhXcqPA==}
    engines: {node: '>=18.0.0'}

  '@mintlify/mdx@1.0.1':
    resolution: {integrity: sha512-zrzt8nxoIgJeSUeuJaC8pbd5EHKjCq30qV2HMoqIHLjeE0l7hkMgjBPNWNde7CYDPig1ODS1kPuE5Bnt+/+PIg==}
    peerDependencies:
      react: ^18.3.1
      react-dom: ^18.3.1

  '@mintlify/models@0.0.174':
    resolution: {integrity: sha512-TFbzkAuPgC0HVeLDHFRukCaVYwNlvj7oUXdeGyo3n+XWZfU7WNMjPZgpIr3MgTI5gg+Z1/VLG2eXp6DGZlGbYw==}
    engines: {node: '>=18.0.0'}

  '@mintlify/openapi-parser@0.0.7':
    resolution: {integrity: sha512-3ecbkzPbsnkKVZJypVL0H5pCTR7a4iLv4cP7zbffzAwy+vpH70JmPxNVpPPP62yLrdZlfNcMxu5xKeT7fllgMg==}
    engines: {node: '>=18'}

  '@mintlify/prebuild@1.0.374':
    resolution: {integrity: sha512-MfoCpMqjcKihPNpYW4eGWMzFGGsqnl4x159gNaQd+ckid5wO2XTUNrvsjdNHKtCu8sMgvuThLuutdCtjuatjYA==}

  '@mintlify/previewing@4.0.386':
    resolution: {integrity: sha512-Tzbzi8W0C2xZmaTsfbu25MyYm8dhn6rf9ilchCXwlSOct6QNU0q8Pe6sRRBevwK5/KOD52yTP/0upk6HMuAbzQ==}
    engines: {node: '>=18.0.0'}

  '@mintlify/scraping@4.0.125':
    resolution: {integrity: sha512-o234LtHeixho2xSIXuUpVeWvH5DqtbYL7DoZk8Y8SM5fPK0TbdFD74rMrAdn8jsHxGkkGOFJPFXMwJkl5Dz9wA==}
    engines: {node: '>=18.0.0'}
    hasBin: true

  '@mintlify/validation@0.1.299':
    resolution: {integrity: sha512-uRLpKwmPs+6Ep0YF+kahptKyiXSmnqXiAxZFkPRx68+CTjr7ln7SrtjOtIt8F/NrM9kMtmKbR2UEoB29G8DpFg==}

  '@mixmark-io/domino@2.2.0':
    resolution: {integrity: sha512-Y28PR25bHXUg88kCV7nivXrP2Nj2RueZ3/l/jdx6J9f8J4nsEGcgX0Qe6lt7Pa+J79+kPiJU3LguR6O/6zrLOw==}

  '@nodelib/fs.scandir@2.1.5':
    resolution: {integrity: sha512-vq24Bq3ym5HEQm2NKCr3yXDwjc7vTsEThRDnkp2DK9p1uqLR+DHurm/NOTo0KG7HYHU7eppKZj3MyqYuMBf62g==}
    engines: {node: '>= 8'}

  '@nodelib/fs.stat@2.0.5':
    resolution: {integrity: sha512-RkhPPp2zrqDAQA/2jNhnztcPAlv64XdhIp7a7454A5ovI7Bukxgt7MX7udwAu3zg1DcpPU0rz3VV1SeaqvY4+A==}
    engines: {node: '>= 8'}

  '@nodelib/fs.walk@1.2.8':
    resolution: {integrity: sha512-oGB+UxlgWcgQkgwo8GcEGwemoTFt3FIO9ababBmaGwXIoBKZ+GTy0pP185beGg7Llih/NSHSV2XAs1lnznocSg==}
    engines: {node: '>= 8'}

  '@octokit/auth-token@3.0.4':
    resolution: {integrity: sha512-TWFX7cZF2LXoCvdmJWY7XVPi74aSY0+FfBZNSXEXFkMpjcqsQwDSYVv5FhRFaI0V1ECnwbz4j59T/G+rXNWaIQ==}
    engines: {node: '>= 14'}

  '@octokit/core@4.2.4':
    resolution: {integrity: sha512-rYKilwgzQ7/imScn3M9/pFfUf4I1AZEH3KhyJmtPdE2zfaXAn2mFfUy4FbKewzc2We5y/LlKLj36fWJLKC2SIQ==}
    engines: {node: '>= 14'}

  '@octokit/endpoint@7.0.6':
    resolution: {integrity: sha512-5L4fseVRUsDFGR00tMWD/Trdeeihn999rTMGRMC1G/Ldi1uWlWJzI98H4Iak5DB/RVvQuyMYKqSK/R6mbSOQyg==}
    engines: {node: '>= 14'}

  '@octokit/graphql@5.0.6':
    resolution: {integrity: sha512-Fxyxdy/JH0MnIB5h+UQ3yCoh1FG4kWXfFKkpWqjZHw/p+Kc8Y44Hu/kCgNBT6nU1shNumEchmW/sUO1JuQnPcw==}
    engines: {node: '>= 14'}

  '@octokit/openapi-types@18.1.1':
    resolution: {integrity: sha512-VRaeH8nCDtF5aXWnjPuEMIYf1itK/s3JYyJcWFJT8X9pSNnBtriDf7wlEWsGuhPLl4QIH4xM8fqTXDwJ3Mu6sw==}

  '@octokit/plugin-paginate-rest@6.1.2':
    resolution: {integrity: sha512-qhrmtQeHU/IivxucOV1bbI/xZyC/iOBhclokv7Sut5vnejAIAEXVcGQeRpQlU39E0WwK9lNvJHphHri/DB6lbQ==}
    engines: {node: '>= 14'}
    peerDependencies:
      '@octokit/core': '>=4'

  '@octokit/plugin-request-log@1.0.4':
    resolution: {integrity: sha512-mLUsMkgP7K/cnFEw07kWqXGF5LKrOkD+lhCrKvPHXWDywAwuDUeDwWBpc69XK3pNX0uKiVt8g5z96PJ6z9xCFA==}
    peerDependencies:
      '@octokit/core': '>=3'

  '@octokit/plugin-rest-endpoint-methods@7.2.3':
    resolution: {integrity: sha512-I5Gml6kTAkzVlN7KCtjOM+Ruwe/rQppp0QU372K1GP7kNOYEKe8Xn5BW4sE62JAHdwpq95OQK/qGNyKQMUzVgA==}
    engines: {node: '>= 14'}
    peerDependencies:
      '@octokit/core': '>=3'

  '@octokit/request-error@3.0.3':
    resolution: {integrity: sha512-crqw3V5Iy2uOU5Np+8M/YexTlT8zxCfI+qu+LxUB7SZpje4Qmx3mub5DfEKSO8Ylyk0aogi6TYdf6kxzh2BguQ==}
    engines: {node: '>= 14'}

  '@octokit/request@6.2.8':
    resolution: {integrity: sha512-ow4+pkVQ+6XVVsekSYBzJC0VTVvh/FCTUUgTsboGq+DTeWdyIFV8WSCdo0RIxk6wSkBTHqIK1mYuY7nOBXOchw==}
    engines: {node: '>= 14'}

  '@octokit/rest@19.0.13':
    resolution: {integrity: sha512-/EzVox5V9gYGdbAI+ovYj3nXQT1TtTHRT+0eZPcuC05UFSWO3mdO9UY1C0i2eLF9Un1ONJkAk+IEtYGAC+TahA==}
    engines: {node: '>= 14'}

  '@octokit/tsconfig@1.0.2':
    resolution: {integrity: sha512-I0vDR0rdtP8p2lGMzvsJzbhdOWy405HcGovrspJ8RRibHnyRgggUSNO5AIox5LmqiwmatHKYsvj6VGFHkqS7lA==}

  '@octokit/types@10.0.0':
    resolution: {integrity: sha512-Vm8IddVmhCgU1fxC1eyinpwqzXPEYu0NrYzD3YZjlGjyftdLBTeqNblRC0jmJmgxbJIsQlyogVeGnrNaaMVzIg==}

  '@octokit/types@9.3.2':
    resolution: {integrity: sha512-D4iHGTdAnEEVsB8fl95m1hiz7D5YiRdQ9b/OEb3BYRVwbLsGHcRVPz+u+BgRLNk0Q0/4iZCBqDN96j2XNxfXrA==}

  '@opentelemetry/api-logs@0.57.2':
    resolution: {integrity: sha512-uIX52NnTM0iBh84MShlpouI7UKqkZ7MrUszTmaypHBu4r7NofznSnQRfJ+uUeDtQDj6w8eFGg5KBLDAwAPz1+A==}
    engines: {node: '>=14'}

  '@opentelemetry/api@1.9.0':
    resolution: {integrity: sha512-3giAOQvZiH5F9bMlMiv8+GSPMeqg0dbaeo58/0SlA9sxSqZhnUtxzX9/2FzyhS9sWQf5S0GJE0AKBrFqjpeYcg==}
    engines: {node: '>=8.0.0'}

  '@opentelemetry/context-async-hooks@1.30.1':
    resolution: {integrity: sha512-s5vvxXPVdjqS3kTLKMeBMvop9hbWkwzBpu+mUO2M7sZtlkyDJGwFe33wRKnbaYDo8ExRVBIIdwIGrqpxHuKttA==}
    engines: {node: '>=14'}
    peerDependencies:
      '@opentelemetry/api': '>=1.0.0 <1.10.0'

  '@opentelemetry/core@1.30.1':
    resolution: {integrity: sha512-OOCM2C/QIURhJMuKaekP3TRBxBKxG/TWWA0TL2J6nXUtDnuCtccy49LUJF8xPFXMX+0LMcxFpCo8M9cGY1W6rQ==}
    engines: {node: '>=14'}
    peerDependencies:
      '@opentelemetry/api': '>=1.0.0 <1.10.0'

  '@opentelemetry/exporter-logs-otlp-grpc@0.57.2':
    resolution: {integrity: sha512-eovEy10n3umjKJl2Ey6TLzikPE+W4cUQ4gCwgGP1RqzTGtgDra0WjIqdy29ohiUKfvmbiL3MndZww58xfIvyFw==}
    engines: {node: '>=14'}
    peerDependencies:
      '@opentelemetry/api': ^1.3.0

  '@opentelemetry/exporter-logs-otlp-http@0.57.2':
    resolution: {integrity: sha512-0rygmvLcehBRp56NQVLSleJ5ITTduq/QfU7obOkyWgPpFHulwpw2LYTqNIz5TczKZuy5YY+5D3SDnXZL1tXImg==}
    engines: {node: '>=14'}
    peerDependencies:
      '@opentelemetry/api': ^1.3.0

  '@opentelemetry/exporter-logs-otlp-proto@0.57.2':
    resolution: {integrity: sha512-ta0ithCin0F8lu9eOf4lEz9YAScecezCHkMMyDkvd9S7AnZNX5ikUmC5EQOQADU+oCcgo/qkQIaKcZvQ0TYKDw==}
    engines: {node: '>=14'}
    peerDependencies:
      '@opentelemetry/api': ^1.3.0

  '@opentelemetry/exporter-metrics-otlp-grpc@0.57.2':
    resolution: {integrity: sha512-r70B8yKR41F0EC443b5CGB4rUaOMm99I5N75QQt6sHKxYDzSEc6gm48Diz1CI1biwa5tDPznpylTrywO/pT7qw==}
    engines: {node: '>=14'}
    peerDependencies:
      '@opentelemetry/api': ^1.3.0

  '@opentelemetry/exporter-metrics-otlp-http@0.57.2':
    resolution: {integrity: sha512-ttb9+4iKw04IMubjm3t0EZsYRNWr3kg44uUuzfo9CaccYlOh8cDooe4QObDUkvx9d5qQUrbEckhrWKfJnKhemA==}
    engines: {node: '>=14'}
    peerDependencies:
      '@opentelemetry/api': ^1.3.0

  '@opentelemetry/exporter-metrics-otlp-proto@0.57.2':
    resolution: {integrity: sha512-HX068Q2eNs38uf7RIkNN9Hl4Ynl+3lP0++KELkXMCpsCbFO03+0XNNZ1SkwxPlP9jrhQahsMPMkzNXpq3fKsnw==}
    engines: {node: '>=14'}
    peerDependencies:
      '@opentelemetry/api': ^1.3.0

  '@opentelemetry/exporter-prometheus@0.57.2':
    resolution: {integrity: sha512-VqIqXnuxWMWE/1NatAGtB1PvsQipwxDcdG4RwA/umdBcW3/iOHp0uejvFHTRN2O78ZPged87ErJajyUBPUhlDQ==}
    engines: {node: '>=14'}
    peerDependencies:
      '@opentelemetry/api': ^1.3.0

  '@opentelemetry/exporter-trace-otlp-grpc@0.57.2':
    resolution: {integrity: sha512-gHU1vA3JnHbNxEXg5iysqCWxN9j83d7/epTYBZflqQnTyCC4N7yZXn/dMM+bEmyhQPGjhCkNZLx4vZuChH1PYw==}
    engines: {node: '>=14'}
    peerDependencies:
      '@opentelemetry/api': ^1.3.0

  '@opentelemetry/exporter-trace-otlp-http@0.57.2':
    resolution: {integrity: sha512-sB/gkSYFu+0w2dVQ0PWY9fAMl172PKMZ/JrHkkW8dmjCL0CYkmXeE+ssqIL/yBUTPOvpLIpenX5T9RwXRBW/3g==}
    engines: {node: '>=14'}
    peerDependencies:
      '@opentelemetry/api': ^1.3.0

  '@opentelemetry/exporter-trace-otlp-proto@0.57.2':
    resolution: {integrity: sha512-awDdNRMIwDvUtoRYxRhja5QYH6+McBLtoz1q9BeEsskhZcrGmH/V1fWpGx8n+Rc+542e8pJA6y+aullbIzQmlw==}
    engines: {node: '>=14'}
    peerDependencies:
      '@opentelemetry/api': ^1.3.0

  '@opentelemetry/exporter-zipkin@1.30.1':
    resolution: {integrity: sha512-6S2QIMJahIquvFaaxmcwpvQQRD/YFaMTNoIxrfPIPOeITN+a8lfEcPDxNxn8JDAaxkg+4EnXhz8upVDYenoQjA==}
    engines: {node: '>=14'}
    peerDependencies:
      '@opentelemetry/api': ^1.0.0

  '@opentelemetry/instrumentation@0.57.2':
    resolution: {integrity: sha512-BdBGhQBh8IjZ2oIIX6F2/Q3LKm/FDDKi6ccYKcBTeilh6SNdNKveDOLk73BkSJjQLJk6qe4Yh+hHw1UPhCDdrg==}
    engines: {node: '>=14'}
    peerDependencies:
      '@opentelemetry/api': ^1.3.0

  '@opentelemetry/otlp-exporter-base@0.57.2':
    resolution: {integrity: sha512-XdxEzL23Urhidyebg5E6jZoaiW5ygP/mRjxLHixogbqwDy2Faduzb5N0o/Oi+XTIJu+iyxXdVORjXax+Qgfxag==}
    engines: {node: '>=14'}
    peerDependencies:
      '@opentelemetry/api': ^1.3.0

  '@opentelemetry/otlp-grpc-exporter-base@0.57.2':
    resolution: {integrity: sha512-USn173KTWy0saqqRB5yU9xUZ2xdgb1Rdu5IosJnm9aV4hMTuFFRTUsQxbgc24QxpCHeoKzzCSnS/JzdV0oM2iQ==}
    engines: {node: '>=14'}
    peerDependencies:
      '@opentelemetry/api': ^1.3.0

  '@opentelemetry/otlp-transformer@0.57.2':
    resolution: {integrity: sha512-48IIRj49gbQVK52jYsw70+Jv+JbahT8BqT2Th7C4H7RCM9d0gZ5sgNPoMpWldmfjvIsSgiGJtjfk9MeZvjhoig==}
    engines: {node: '>=14'}
    peerDependencies:
      '@opentelemetry/api': ^1.3.0

  '@opentelemetry/propagator-b3@1.30.1':
    resolution: {integrity: sha512-oATwWWDIJzybAZ4pO76ATN5N6FFbOA1otibAVlS8v90B4S1wClnhRUk7K+2CHAwN1JKYuj4jh/lpCEG5BAqFuQ==}
    engines: {node: '>=14'}
    peerDependencies:
      '@opentelemetry/api': '>=1.0.0 <1.10.0'

  '@opentelemetry/propagator-jaeger@1.30.1':
    resolution: {integrity: sha512-Pj/BfnYEKIOImirH76M4hDaBSx6HyZ2CXUqk+Kj02m6BB80c/yo4BdWkn/1gDFfU+YPY+bPR2U0DKBfdxCKwmg==}
    engines: {node: '>=14'}
    peerDependencies:
      '@opentelemetry/api': '>=1.0.0 <1.10.0'

  '@opentelemetry/resources@1.30.1':
    resolution: {integrity: sha512-5UxZqiAgLYGFjS4s9qm5mBVo433u+dSPUFWVWXmLAD4wB65oMCoXaJP1KJa9DIYYMeHu3z4BZcStG3LC593cWA==}
    engines: {node: '>=14'}
    peerDependencies:
      '@opentelemetry/api': '>=1.0.0 <1.10.0'

  '@opentelemetry/sdk-logs@0.57.2':
    resolution: {integrity: sha512-TXFHJ5c+BKggWbdEQ/inpgIzEmS2BGQowLE9UhsMd7YYlUfBQJ4uax0VF/B5NYigdM/75OoJGhAV3upEhK+3gg==}
    engines: {node: '>=14'}
    peerDependencies:
      '@opentelemetry/api': '>=1.4.0 <1.10.0'

  '@opentelemetry/sdk-metrics@1.30.1':
    resolution: {integrity: sha512-q9zcZ0Okl8jRgmy7eNW3Ku1XSgg3sDLa5evHZpCwjspw7E8Is4K/haRPDJrBcX3YSn/Y7gUvFnByNYEKQNbNog==}
    engines: {node: '>=14'}
    peerDependencies:
      '@opentelemetry/api': '>=1.3.0 <1.10.0'

  '@opentelemetry/sdk-node@0.57.2':
    resolution: {integrity: sha512-8BaeqZyN5sTuPBtAoY+UtKwXBdqyuRKmekN5bFzAO40CgbGzAxfTpiL3PBerT7rhZ7p2nBdq7FaMv/tBQgHE4A==}
    engines: {node: '>=14'}
    peerDependencies:
      '@opentelemetry/api': '>=1.3.0 <1.10.0'

  '@opentelemetry/sdk-trace-base@1.30.1':
    resolution: {integrity: sha512-jVPgBbH1gCy2Lb7X0AVQ8XAfgg0pJ4nvl8/IiQA6nxOsPvS+0zMJaFSs2ltXe0J6C8dqjcnpyqINDJmU30+uOg==}
    engines: {node: '>=14'}
    peerDependencies:
      '@opentelemetry/api': '>=1.0.0 <1.10.0'

  '@opentelemetry/sdk-trace-node@1.30.1':
    resolution: {integrity: sha512-cBjYOINt1JxXdpw1e5MlHmFRc5fgj4GW/86vsKFxJCJ8AL4PdVtYH41gWwl4qd4uQjqEL1oJVrXkSy5cnduAnQ==}
    engines: {node: '>=14'}
    peerDependencies:
      '@opentelemetry/api': '>=1.0.0 <1.10.0'

  '@opentelemetry/semantic-conventions@1.28.0':
    resolution: {integrity: sha512-lp4qAiMTD4sNWW4DbKLBkfiMZ4jbAboJIGOQr5DvciMRI494OapieI9qiODpOt0XBr1LjIDy1xAGAnVs5supTA==}
    engines: {node: '>=14'}

  '@opentelemetry/semantic-conventions@1.30.0':
    resolution: {integrity: sha512-4VlGgo32k2EQ2wcCY3vEU28A0O13aOtHz3Xt2/2U5FAh9EfhD6t6DqL5Z6yAnRCntbTFDU4YfbpyzSlHNWycPw==}
    engines: {node: '>=14'}

  '@parcel/watcher-android-arm64@2.5.1':
    resolution: {integrity: sha512-KF8+j9nNbUN8vzOFDpRMsaKBHZ/mcjEjMToVMJOhTozkDonQFFrRcfdLWn6yWKCmJKmdVxSgHiYvTCef4/qcBA==}
    engines: {node: '>= 10.0.0'}
    cpu: [arm64]
    os: [android]

  '@parcel/watcher-darwin-arm64@2.5.1':
    resolution: {integrity: sha512-eAzPv5osDmZyBhou8PoF4i6RQXAfeKL9tjb3QzYuccXFMQU0ruIc/POh30ePnaOyD1UXdlKguHBmsTs53tVoPw==}
    engines: {node: '>= 10.0.0'}
    cpu: [arm64]
    os: [darwin]

  '@parcel/watcher-darwin-x64@2.5.1':
    resolution: {integrity: sha512-1ZXDthrnNmwv10A0/3AJNZ9JGlzrF82i3gNQcWOzd7nJ8aj+ILyW1MTxVk35Db0u91oD5Nlk9MBiujMlwmeXZg==}
    engines: {node: '>= 10.0.0'}
    cpu: [x64]
    os: [darwin]

  '@parcel/watcher-freebsd-x64@2.5.1':
    resolution: {integrity: sha512-SI4eljM7Flp9yPuKi8W0ird8TI/JK6CSxju3NojVI6BjHsTyK7zxA9urjVjEKJ5MBYC+bLmMcbAWlZ+rFkLpJQ==}
    engines: {node: '>= 10.0.0'}
    cpu: [x64]
    os: [freebsd]

  '@parcel/watcher-linux-arm-glibc@2.5.1':
    resolution: {integrity: sha512-RCdZlEyTs8geyBkkcnPWvtXLY44BCeZKmGYRtSgtwwnHR4dxfHRG3gR99XdMEdQ7KeiDdasJwwvNSF5jKtDwdA==}
    engines: {node: '>= 10.0.0'}
    cpu: [arm]
    os: [linux]

  '@parcel/watcher-linux-arm-musl@2.5.1':
    resolution: {integrity: sha512-6E+m/Mm1t1yhB8X412stiKFG3XykmgdIOqhjWj+VL8oHkKABfu/gjFj8DvLrYVHSBNC+/u5PeNrujiSQ1zwd1Q==}
    engines: {node: '>= 10.0.0'}
    cpu: [arm]
    os: [linux]

  '@parcel/watcher-linux-arm64-glibc@2.5.1':
    resolution: {integrity: sha512-LrGp+f02yU3BN9A+DGuY3v3bmnFUggAITBGriZHUREfNEzZh/GO06FF5u2kx8x+GBEUYfyTGamol4j3m9ANe8w==}
    engines: {node: '>= 10.0.0'}
    cpu: [arm64]
    os: [linux]

  '@parcel/watcher-linux-arm64-musl@2.5.1':
    resolution: {integrity: sha512-cFOjABi92pMYRXS7AcQv9/M1YuKRw8SZniCDw0ssQb/noPkRzA+HBDkwmyOJYp5wXcsTrhxO0zq1U11cK9jsFg==}
    engines: {node: '>= 10.0.0'}
    cpu: [arm64]
    os: [linux]

  '@parcel/watcher-linux-x64-glibc@2.5.1':
    resolution: {integrity: sha512-GcESn8NZySmfwlTsIur+49yDqSny2IhPeZfXunQi48DMugKeZ7uy1FX83pO0X22sHntJ4Ub+9k34XQCX+oHt2A==}
    engines: {node: '>= 10.0.0'}
    cpu: [x64]
    os: [linux]

  '@parcel/watcher-linux-x64-musl@2.5.1':
    resolution: {integrity: sha512-n0E2EQbatQ3bXhcH2D1XIAANAcTZkQICBPVaxMeaCVBtOpBZpWJuf7LwyWPSBDITb7In8mqQgJ7gH8CILCURXg==}
    engines: {node: '>= 10.0.0'}
    cpu: [x64]
    os: [linux]

  '@parcel/watcher-win32-arm64@2.5.1':
    resolution: {integrity: sha512-RFzklRvmc3PkjKjry3hLF9wD7ppR4AKcWNzH7kXR7GUe0Igb3Nz8fyPwtZCSquGrhU5HhUNDr/mKBqj7tqA2Vw==}
    engines: {node: '>= 10.0.0'}
    cpu: [arm64]
    os: [win32]

  '@parcel/watcher-win32-ia32@2.5.1':
    resolution: {integrity: sha512-c2KkcVN+NJmuA7CGlaGD1qJh1cLfDnQsHjE89E60vUEMlqduHGCdCLJCID5geFVM0dOtA3ZiIO8BoEQmzQVfpQ==}
    engines: {node: '>= 10.0.0'}
    cpu: [ia32]
    os: [win32]

  '@parcel/watcher-win32-x64@2.5.1':
    resolution: {integrity: sha512-9lHBdJITeNR++EvSQVUcaZoWupyHfXe1jZvGZ06O/5MflPcuPLtEphScIBL+AiCWBO46tDSHzWyD0uDmmZqsgA==}
    engines: {node: '>= 10.0.0'}
    cpu: [x64]
    os: [win32]

  '@parcel/watcher@2.5.1':
    resolution: {integrity: sha512-dfUnCxiN9H4ap84DvD2ubjw+3vUNpstxa0TneY/Paat8a3R4uQZDLSvWjmznAY/DoahqTHl9V46HF/Zs3F29pg==}
    engines: {node: '>= 10.0.0'}

  '@pkgjs/parseargs@0.11.0':
    resolution: {integrity: sha512-+1VkjdD0QBLPodGrJUeqarH8VAIvQODIbwh9XpP5Syisf7YoQgsJKPNFoqqLQlu+VQ/tVSshMR6loPMn8U+dPg==}
    engines: {node: '>=14'}

  '@protobufjs/aspromise@1.1.2':
    resolution: {integrity: sha512-j+gKExEuLmKwvz3OgROXtrJ2UG2x8Ch2YZUxahh+s1F2HZ+wAceUNLkvy6zKCPVRkU++ZWQrdxsUeQXmcg4uoQ==}

  '@protobufjs/base64@1.1.2':
    resolution: {integrity: sha512-AZkcAA5vnN/v4PDqKyMR5lx7hZttPDgClv83E//FMNhR2TMcLUhfRUBHCmSl0oi9zMgDDqRUJkSxO3wm85+XLg==}

  '@protobufjs/codegen@2.0.4':
    resolution: {integrity: sha512-YyFaikqM5sH0ziFZCN3xDC7zeGaB/d0IUb9CATugHWbd1FRFwWwt4ld4OYMPWu5a3Xe01mGAULCdqhMlPl29Jg==}

  '@protobufjs/eventemitter@1.1.0':
    resolution: {integrity: sha512-j9ednRT81vYJ9OfVuXG6ERSTdEL1xVsNgqpkxMsbIabzSo3goCjDIveeGv5d03om39ML71RdmrGNjG5SReBP/Q==}

  '@protobufjs/fetch@1.1.0':
    resolution: {integrity: sha512-lljVXpqXebpsijW71PZaCYeIcE5on1w5DlQy5WH6GLbFryLUrBD4932W/E2BSpfRJWseIL4v/KPgBFxDOIdKpQ==}

  '@protobufjs/float@1.0.2':
    resolution: {integrity: sha512-Ddb+kVXlXst9d+R9PfTIxh1EdNkgoRe5tOX6t01f1lYWOvJnSPDBlG241QLzcyPdoNTsblLUdujGSE4RzrTZGQ==}

  '@protobufjs/inquire@1.1.0':
    resolution: {integrity: sha512-kdSefcPdruJiFMVSbn801t4vFK7KB/5gd2fYvrxhuJYg8ILrmn9SKSX2tZdV6V+ksulWqS7aXjBcRXl3wHoD9Q==}

  '@protobufjs/path@1.1.2':
    resolution: {integrity: sha512-6JOcJ5Tm08dOHAbdR3GrvP+yUUfkjG5ePsHYczMFLq3ZmMkAD98cDgcT2iA1lJ9NVwFd4tH/iSSoe44YWkltEA==}

  '@protobufjs/pool@1.1.0':
    resolution: {integrity: sha512-0kELaGSIDBKvcgS4zkjz1PeddatrjYcmMWOlAuAPwAeccUrPHdUqo/J6LiymHHEiJT5NrF1UVwxY14f+fy4WQw==}

  '@protobufjs/utf8@1.1.0':
    resolution: {integrity: sha512-Vvn3zZrhQZkkBE8LSuW3em98c0FwgO4nxzv6OdSxPKJIEKY2bGbHn+mhGIPerzI4twdxaP8/0+06HBpwf345Lw==}

  '@puppeteer/browsers@2.3.0':
    resolution: {integrity: sha512-ioXoq9gPxkss4MYhD+SFaU9p1IHFUX0ILAWFPyjGaBdjLsYAlZw6j1iLA0N/m12uVHLFDfSYNF7EQccjinIMDA==}
    engines: {node: '>=18'}
    hasBin: true

  '@rollup/pluginutils@5.1.4':
    resolution: {integrity: sha512-USm05zrsFxYLPdWWq+K3STlWiT/3ELn3RcV5hJMghpeAIhxfsUIg6mt12CBJBInWMV4VneoV7SfGv8xIwo2qNQ==}
    engines: {node: '>=14.0.0'}
    peerDependencies:
      rollup: ^1.20.0||^2.0.0||^3.0.0||^4.0.0
    peerDependenciesMeta:
      rollup:
        optional: true

  '@rollup/rollup-android-arm-eabi@4.34.8':
    resolution: {integrity: sha512-q217OSE8DTp8AFHuNHXo0Y86e1wtlfVrXiAlwkIvGRQv9zbc6mE3sjIVfwI8sYUyNxwOg0j/Vm1RKM04JcWLJw==}
    cpu: [arm]
    os: [android]

  '@rollup/rollup-android-arm64@4.34.8':
    resolution: {integrity: sha512-Gigjz7mNWaOL9wCggvoK3jEIUUbGul656opstjaUSGC3eT0BM7PofdAJaBfPFWWkXNVAXbaQtC99OCg4sJv70Q==}
    cpu: [arm64]
    os: [android]

  '@rollup/rollup-darwin-arm64@4.34.8':
    resolution: {integrity: sha512-02rVdZ5tgdUNRxIUrFdcMBZQoaPMrxtwSb+/hOfBdqkatYHR3lZ2A2EGyHq2sGOd0Owk80oV3snlDASC24He3Q==}
    cpu: [arm64]
    os: [darwin]

  '@rollup/rollup-darwin-x64@4.34.8':
    resolution: {integrity: sha512-qIP/elwR/tq/dYRx3lgwK31jkZvMiD6qUtOycLhTzCvrjbZ3LjQnEM9rNhSGpbLXVJYQ3rq39A6Re0h9tU2ynw==}
    cpu: [x64]
    os: [darwin]

  '@rollup/rollup-freebsd-arm64@4.34.8':
    resolution: {integrity: sha512-IQNVXL9iY6NniYbTaOKdrlVP3XIqazBgJOVkddzJlqnCpRi/yAeSOa8PLcECFSQochzqApIOE1GHNu3pCz+BDA==}
    cpu: [arm64]
    os: [freebsd]

  '@rollup/rollup-freebsd-x64@4.34.8':
    resolution: {integrity: sha512-TYXcHghgnCqYFiE3FT5QwXtOZqDj5GmaFNTNt3jNC+vh22dc/ukG2cG+pi75QO4kACohZzidsq7yKTKwq/Jq7Q==}
    cpu: [x64]
    os: [freebsd]

  '@rollup/rollup-linux-arm-gnueabihf@4.34.8':
    resolution: {integrity: sha512-A4iphFGNkWRd+5m3VIGuqHnG3MVnqKe7Al57u9mwgbyZ2/xF9Jio72MaY7xxh+Y87VAHmGQr73qoKL9HPbXj1g==}
    cpu: [arm]
    os: [linux]

  '@rollup/rollup-linux-arm-musleabihf@4.34.8':
    resolution: {integrity: sha512-S0lqKLfTm5u+QTxlFiAnb2J/2dgQqRy/XvziPtDd1rKZFXHTyYLoVL58M/XFwDI01AQCDIevGLbQrMAtdyanpA==}
    cpu: [arm]
    os: [linux]

  '@rollup/rollup-linux-arm64-gnu@4.34.8':
    resolution: {integrity: sha512-jpz9YOuPiSkL4G4pqKrus0pn9aYwpImGkosRKwNi+sJSkz+WU3anZe6hi73StLOQdfXYXC7hUfsQlTnjMd3s1A==}
    cpu: [arm64]
    os: [linux]

  '@rollup/rollup-linux-arm64-musl@4.34.8':
    resolution: {integrity: sha512-KdSfaROOUJXgTVxJNAZ3KwkRc5nggDk+06P6lgi1HLv1hskgvxHUKZ4xtwHkVYJ1Rep4GNo+uEfycCRRxht7+Q==}
    cpu: [arm64]
    os: [linux]

  '@rollup/rollup-linux-loongarch64-gnu@4.34.8':
    resolution: {integrity: sha512-NyF4gcxwkMFRjgXBM6g2lkT58OWztZvw5KkV2K0qqSnUEqCVcqdh2jN4gQrTn/YUpAcNKyFHfoOZEer9nwo6uQ==}
    cpu: [loong64]
    os: [linux]

  '@rollup/rollup-linux-powerpc64le-gnu@4.34.8':
    resolution: {integrity: sha512-LMJc999GkhGvktHU85zNTDImZVUCJ1z/MbAJTnviiWmmjyckP5aQsHtcujMjpNdMZPT2rQEDBlJfubhs3jsMfw==}
    cpu: [ppc64]
    os: [linux]

  '@rollup/rollup-linux-riscv64-gnu@4.34.8':
    resolution: {integrity: sha512-xAQCAHPj8nJq1PI3z8CIZzXuXCstquz7cIOL73HHdXiRcKk8Ywwqtx2wrIy23EcTn4aZ2fLJNBB8d0tQENPCmw==}
    cpu: [riscv64]
    os: [linux]

  '@rollup/rollup-linux-s390x-gnu@4.34.8':
    resolution: {integrity: sha512-DdePVk1NDEuc3fOe3dPPTb+rjMtuFw89gw6gVWxQFAuEqqSdDKnrwzZHrUYdac7A7dXl9Q2Vflxpme15gUWQFA==}
    cpu: [s390x]
    os: [linux]

  '@rollup/rollup-linux-x64-gnu@4.34.8':
    resolution: {integrity: sha512-8y7ED8gjxITUltTUEJLQdgpbPh1sUQ0kMTmufRF/Ns5tI9TNMNlhWtmPKKHCU0SilX+3MJkZ0zERYYGIVBYHIA==}
    cpu: [x64]
    os: [linux]

  '@rollup/rollup-linux-x64-musl@4.34.8':
    resolution: {integrity: sha512-SCXcP0ZpGFIe7Ge+McxY5zKxiEI5ra+GT3QRxL0pMMtxPfpyLAKleZODi1zdRHkz5/BhueUrYtYVgubqe9JBNQ==}
    cpu: [x64]
    os: [linux]

  '@rollup/rollup-win32-arm64-msvc@4.34.8':
    resolution: {integrity: sha512-YHYsgzZgFJzTRbth4h7Or0m5O74Yda+hLin0irAIobkLQFRQd1qWmnoVfwmKm9TXIZVAD0nZ+GEb2ICicLyCnQ==}
    cpu: [arm64]
    os: [win32]

  '@rollup/rollup-win32-ia32-msvc@4.34.8':
    resolution: {integrity: sha512-r3NRQrXkHr4uWy5TOjTpTYojR9XmF0j/RYgKCef+Ag46FWUTltm5ziticv8LdNsDMehjJ543x/+TJAek/xBA2w==}
    cpu: [ia32]
    os: [win32]

  '@rollup/rollup-win32-x64-msvc@4.34.8':
    resolution: {integrity: sha512-U0FaE5O1BCpZSeE6gBl3c5ObhePQSfk9vDRToMmTkbhCOgW4jqvtS5LGyQ76L1fH8sM0keRp4uDTsbjiUyjk0g==}
    cpu: [x64]
    os: [win32]

  '@sinclair/typebox@0.27.8':
    resolution: {integrity: sha512-+Fj43pSMwJs4KRrH/938Uf+uAELIgVBmQzg/q1YG10djyfA3TnrU8N8XzqCh/okZdszqBQTZf96idMfE5lnwTA==}

  '@sindresorhus/is@4.6.0':
    resolution: {integrity: sha512-t09vSN3MdfsyCHoFcTRCH/iUtG7OJ0CsjzB8cjAmKc/va/kIgeDI/TxsigdncE/4be734m0cvIYwNaV4i2XqAw==}
    engines: {node: '>=10'}

  '@sindresorhus/is@5.6.0':
    resolution: {integrity: sha512-TV7t8GKYaJWsn00tFDqBw8+Uqmr8A0fRU1tvTQhyZzGv0sJCGRQL3JGMI3ucuKo3XIZdUP+Lx7/gh2t3lewy7g==}
    engines: {node: '>=14.16'}

  '@sindresorhus/slugify@2.2.1':
    resolution: {integrity: sha512-MkngSCRZ8JdSOCHRaYd+D01XhvU3Hjy6MGl06zhOk614hp9EOAp5gIkBeQg7wtmxpitU6eAL4kdiRMcJa2dlrw==}
    engines: {node: '>=12'}

  '@sindresorhus/transliterate@1.6.0':
    resolution: {integrity: sha512-doH1gimEu3A46VX6aVxpHTeHrytJAG6HgdxntYnCFiIFHEM/ZGpG8KiZGBChchjQmG0XFIBL552kBTjVcMZXwQ==}
    engines: {node: '>=12'}

  '@sinonjs/commons@3.0.1':
    resolution: {integrity: sha512-K3mCHKQ9sVh8o1C9cxkwxaOmXoAMlDxC1mYyHrjqOWEcBjYr76t96zL2zlj5dUGZ3HSw240X1qgH3Mjf1yJWpQ==}

  '@sinonjs/fake-timers@10.3.0':
    resolution: {integrity: sha512-V4BG07kuYSUkTCSBHG8G8TNhM+F19jXFWnQtzj+we8DrkpSBCee9Z3Ms8yiGer/dlmhe35/Xdgyo3/0rQKg7YA==}

  '@smithy/abort-controller@4.0.1':
    resolution: {integrity: sha512-fiUIYgIgRjMWznk6iLJz35K2YxSLHzLBA/RC6lBrKfQ8fHbPfvk7Pk9UvpKoHgJjI18MnbPuEju53zcVy6KF1g==}
    engines: {node: '>=18.0.0'}

  '@smithy/config-resolver@4.0.1':
    resolution: {integrity: sha512-Igfg8lKu3dRVkTSEm98QpZUvKEOa71jDX4vKRcvJVyRc3UgN3j7vFMf0s7xLQhYmKa8kyJGQgUJDOV5V3neVlQ==}
    engines: {node: '>=18.0.0'}

  '@smithy/core@3.1.4':
    resolution: {integrity: sha512-wFExFGK+7r2wYriOqe7RRIBNpvxwiS95ih09+GSLRBdoyK/O1uZA7K7pKesj5CBvwJuSBeXwLyR88WwIAY+DGA==}
    engines: {node: '>=18.0.0'}

  '@smithy/credential-provider-imds@4.0.1':
    resolution: {integrity: sha512-l/qdInaDq1Zpznpmev/+52QomsJNZ3JkTl5yrTl02V6NBgJOQ4LY0SFw/8zsMwj3tLe8vqiIuwF6nxaEwgf6mg==}
    engines: {node: '>=18.0.0'}

  '@smithy/eventstream-codec@4.0.1':
    resolution: {integrity: sha512-Q2bCAAR6zXNVtJgifsU16ZjKGqdw/DyecKNgIgi7dlqw04fqDu0mnq+JmGphqheypVc64CYq3azSuCpAdFk2+A==}
    engines: {node: '>=18.0.0'}

  '@smithy/eventstream-serde-browser@4.0.1':
    resolution: {integrity: sha512-HbIybmz5rhNg+zxKiyVAnvdM3vkzjE6ccrJ620iPL8IXcJEntd3hnBl+ktMwIy12Te/kyrSbUb8UCdnUT4QEdA==}
    engines: {node: '>=18.0.0'}

  '@smithy/eventstream-serde-config-resolver@4.0.1':
    resolution: {integrity: sha512-lSipaiq3rmHguHa3QFF4YcCM3VJOrY9oq2sow3qlhFY+nBSTF/nrO82MUQRPrxHQXA58J5G1UnU2WuJfi465BA==}
    engines: {node: '>=18.0.0'}

  '@smithy/eventstream-serde-node@4.0.1':
    resolution: {integrity: sha512-o4CoOI6oYGYJ4zXo34U8X9szDe3oGjmHgsMGiZM0j4vtNoT+h80TLnkUcrLZR3+E6HIxqW+G+9WHAVfl0GXK0Q==}
    engines: {node: '>=18.0.0'}

  '@smithy/eventstream-serde-universal@4.0.1':
    resolution: {integrity: sha512-Z94uZp0tGJuxds3iEAZBqGU2QiaBHP4YytLUjwZWx+oUeohCsLyUm33yp4MMBmhkuPqSbQCXq5hDet6JGUgHWA==}
    engines: {node: '>=18.0.0'}

  '@smithy/fetch-http-handler@5.0.1':
    resolution: {integrity: sha512-3aS+fP28urrMW2KTjb6z9iFow6jO8n3MFfineGbndvzGZit3taZhKWtTorf+Gp5RpFDDafeHlhfsGlDCXvUnJA==}
    engines: {node: '>=18.0.0'}

  '@smithy/hash-node@4.0.1':
    resolution: {integrity: sha512-TJ6oZS+3r2Xu4emVse1YPB3Dq3d8RkZDKcPr71Nj/lJsdAP1c7oFzYqEn1IBc915TsgLl2xIJNuxCz+gLbLE0w==}
    engines: {node: '>=18.0.0'}

  '@smithy/invalid-dependency@4.0.1':
    resolution: {integrity: sha512-gdudFPf4QRQ5pzj7HEnu6FhKRi61BfH/Gk5Yf6O0KiSbr1LlVhgjThcvjdu658VE6Nve8vaIWB8/fodmS1rBPQ==}
    engines: {node: '>=18.0.0'}

  '@smithy/is-array-buffer@2.2.0':
    resolution: {integrity: sha512-GGP3O9QFD24uGeAXYUjwSTXARoqpZykHadOmA8G5vfJPK0/DC67qa//0qvqrJzL1xc8WQWX7/yc7fwudjPHPhA==}
    engines: {node: '>=14.0.0'}

  '@smithy/is-array-buffer@4.0.0':
    resolution: {integrity: sha512-saYhF8ZZNoJDTvJBEWgeBccCg+yvp1CX+ed12yORU3NilJScfc6gfch2oVb4QgxZrGUx3/ZJlb+c/dJbyupxlw==}
    engines: {node: '>=18.0.0'}

  '@smithy/middleware-content-length@4.0.1':
    resolution: {integrity: sha512-OGXo7w5EkB5pPiac7KNzVtfCW2vKBTZNuCctn++TTSOMpe6RZO/n6WEC1AxJINn3+vWLKW49uad3lo/u0WJ9oQ==}
    engines: {node: '>=18.0.0'}

  '@smithy/middleware-endpoint@4.0.5':
    resolution: {integrity: sha512-cPzGZV7qStHwboFrm6GfrzQE+YDiCzWcTh4+7wKrP/ZQ4gkw+r7qDjV8GjM4N0UYsuUyLfpzLGg5hxsYTU11WA==}
    engines: {node: '>=18.0.0'}

  '@smithy/middleware-retry@4.0.6':
    resolution: {integrity: sha512-s8QzuOQnbdvRymD9Gt9c9zMq10wUQAHQ3z72uirrBHCwZcLTrL5iCOuVTMdka2IXOYhQE890WD5t6G24+F+Qcg==}
    engines: {node: '>=18.0.0'}

  '@smithy/middleware-serde@4.0.2':
    resolution: {integrity: sha512-Sdr5lOagCn5tt+zKsaW+U2/iwr6bI9p08wOkCp6/eL6iMbgdtc2R5Ety66rf87PeohR0ExI84Txz9GYv5ou3iQ==}
    engines: {node: '>=18.0.0'}

  '@smithy/middleware-stack@4.0.1':
    resolution: {integrity: sha512-dHwDmrtR/ln8UTHpaIavRSzeIk5+YZTBtLnKwDW3G2t6nAupCiQUvNzNoHBpik63fwUaJPtlnMzXbQrNFWssIA==}
    engines: {node: '>=18.0.0'}

  '@smithy/node-config-provider@4.0.1':
    resolution: {integrity: sha512-8mRTjvCtVET8+rxvmzRNRR0hH2JjV0DFOmwXPrISmTIJEfnCBugpYYGAsCj8t41qd+RB5gbheSQ/6aKZCQvFLQ==}
    engines: {node: '>=18.0.0'}

  '@smithy/node-http-handler@4.0.2':
    resolution: {integrity: sha512-X66H9aah9hisLLSnGuzRYba6vckuFtGE+a5DcHLliI/YlqKrGoxhisD5XbX44KyoeRzoNlGr94eTsMVHFAzPOw==}
    engines: {node: '>=18.0.0'}

  '@smithy/property-provider@4.0.1':
    resolution: {integrity: sha512-o+VRiwC2cgmk/WFV0jaETGOtX16VNPp2bSQEzu0whbReqE1BMqsP2ami2Vi3cbGVdKu1kq9gQkDAGKbt0WOHAQ==}
    engines: {node: '>=18.0.0'}

  '@smithy/protocol-http@5.0.1':
    resolution: {integrity: sha512-TE4cpj49jJNB/oHyh/cRVEgNZaoPaxd4vteJNB0yGidOCVR0jCw/hjPVsT8Q8FRmj8Bd3bFZt8Dh7xGCT+xMBQ==}
    engines: {node: '>=18.0.0'}

  '@smithy/querystring-builder@4.0.1':
    resolution: {integrity: sha512-wU87iWZoCbcqrwszsOewEIuq+SU2mSoBE2CcsLwE0I19m0B2gOJr1MVjxWcDQYOzHbR1xCk7AcOBbGFUYOKvdg==}
    engines: {node: '>=18.0.0'}

  '@smithy/querystring-parser@4.0.1':
    resolution: {integrity: sha512-Ma2XC7VS9aV77+clSFylVUnPZRindhB7BbmYiNOdr+CHt/kZNJoPP0cd3QxCnCFyPXC4eybmyE98phEHkqZ5Jw==}
    engines: {node: '>=18.0.0'}

  '@smithy/service-error-classification@4.0.1':
    resolution: {integrity: sha512-3JNjBfOWpj/mYfjXJHB4Txc/7E4LVq32bwzE7m28GN79+M1f76XHflUaSUkhOriprPDzev9cX/M+dEB80DNDKA==}
    engines: {node: '>=18.0.0'}

  '@smithy/shared-ini-file-loader@4.0.1':
    resolution: {integrity: sha512-hC8F6qTBbuHRI/uqDgqqi6J0R4GtEZcgrZPhFQnMhfJs3MnUTGSnR1NSJCJs5VWlMydu0kJz15M640fJlRsIOw==}
    engines: {node: '>=18.0.0'}

  '@smithy/signature-v4@5.0.1':
    resolution: {integrity: sha512-nCe6fQ+ppm1bQuw5iKoeJ0MJfz2os7Ic3GBjOkLOPtavbD1ONoyE3ygjBfz2ythFWm4YnRm6OxW+8p/m9uCoIA==}
    engines: {node: '>=18.0.0'}

  '@smithy/smithy-client@4.1.5':
    resolution: {integrity: sha512-DMXYoYeL4QkElr216n1yodTFeATbfb4jwYM9gKn71Rw/FNA1/Sm36tkTSCsZEs7mgpG3OINmkxL9vgVFzyGPaw==}
    engines: {node: '>=18.0.0'}

  '@smithy/types@4.1.0':
    resolution: {integrity: sha512-enhjdwp4D7CXmwLtD6zbcDMbo6/T6WtuuKCY49Xxc6OMOmUWlBEBDREsxxgV2LIdeQPW756+f97GzcgAwp3iLw==}
    engines: {node: '>=18.0.0'}

  '@smithy/url-parser@4.0.1':
    resolution: {integrity: sha512-gPXcIEUtw7VlK8f/QcruNXm7q+T5hhvGu9tl63LsJPZ27exB6dtNwvh2HIi0v7JcXJ5emBxB+CJxwaLEdJfA+g==}
    engines: {node: '>=18.0.0'}

  '@smithy/util-base64@4.0.0':
    resolution: {integrity: sha512-CvHfCmO2mchox9kjrtzoHkWHxjHZzaFojLc8quxXY7WAAMAg43nuxwv95tATVgQFNDwd4M9S1qFzj40Ul41Kmg==}
    engines: {node: '>=18.0.0'}

  '@smithy/util-body-length-browser@4.0.0':
    resolution: {integrity: sha512-sNi3DL0/k64/LO3A256M+m3CDdG6V7WKWHdAiBBMUN8S3hK3aMPhwnPik2A/a2ONN+9doY9UxaLfgqsIRg69QA==}
    engines: {node: '>=18.0.0'}

  '@smithy/util-body-length-node@4.0.0':
    resolution: {integrity: sha512-q0iDP3VsZzqJyje8xJWEJCNIu3lktUGVoSy1KB0UWym2CL1siV3artm+u1DFYTLejpsrdGyCSWBdGNjJzfDPjg==}
    engines: {node: '>=18.0.0'}

  '@smithy/util-buffer-from@2.2.0':
    resolution: {integrity: sha512-IJdWBbTcMQ6DA0gdNhh/BwrLkDR+ADW5Kr1aZmd4k3DIF6ezMV4R2NIAmT08wQJ3yUK82thHWmC/TnK/wpMMIA==}
    engines: {node: '>=14.0.0'}

  '@smithy/util-buffer-from@4.0.0':
    resolution: {integrity: sha512-9TOQ7781sZvddgO8nxueKi3+yGvkY35kotA0Y6BWRajAv8jjmigQ1sBwz0UX47pQMYXJPahSKEKYFgt+rXdcug==}
    engines: {node: '>=18.0.0'}

  '@smithy/util-config-provider@4.0.0':
    resolution: {integrity: sha512-L1RBVzLyfE8OXH+1hsJ8p+acNUSirQnWQ6/EgpchV88G6zGBTDPdXiiExei6Z1wR2RxYvxY/XLw6AMNCCt8H3w==}
    engines: {node: '>=18.0.0'}

  '@smithy/util-defaults-mode-browser@4.0.6':
    resolution: {integrity: sha512-N8+VCt+piupH1A7DgSVDNrVHqRLz8r6DvBkpS7EWHiIxsUk4jqGuQLjqC/gnCzmwGkVBdNruHoYAzzaSQ8e80w==}
    engines: {node: '>=18.0.0'}

  '@smithy/util-defaults-mode-node@4.0.6':
    resolution: {integrity: sha512-9zhx1shd1VwSSVvLZB8CM3qQ3RPD3le7A3h/UPuyh/PC7g4OaWDi2xUNzamsVoSmCGtmUBONl56lM2EU6LcH7A==}
    engines: {node: '>=18.0.0'}

  '@smithy/util-endpoints@3.0.1':
    resolution: {integrity: sha512-zVdUENQpdtn9jbpD9SCFK4+aSiavRb9BxEtw9ZGUR1TYo6bBHbIoi7VkrFQ0/RwZlzx0wRBaRmPclj8iAoJCLA==}
    engines: {node: '>=18.0.0'}

  '@smithy/util-hex-encoding@4.0.0':
    resolution: {integrity: sha512-Yk5mLhHtfIgW2W2WQZWSg5kuMZCVbvhFmC7rV4IO2QqnZdbEFPmQnCcGMAX2z/8Qj3B9hYYNjZOhWym+RwhePw==}
    engines: {node: '>=18.0.0'}

  '@smithy/util-middleware@4.0.1':
    resolution: {integrity: sha512-HiLAvlcqhbzhuiOa0Lyct5IIlyIz0PQO5dnMlmQ/ubYM46dPInB+3yQGkfxsk6Q24Y0n3/JmcA1v5iEhmOF5mA==}
    engines: {node: '>=18.0.0'}

  '@smithy/util-retry@4.0.1':
    resolution: {integrity: sha512-WmRHqNVwn3kI3rKk1LsKcVgPBG6iLTBGC1iYOV3GQegwJ3E8yjzHytPt26VNzOWr1qu0xE03nK0Ug8S7T7oufw==}
    engines: {node: '>=18.0.0'}

  '@smithy/util-stream@4.1.1':
    resolution: {integrity: sha512-+Xvh8nhy0Wjv1y71rBVyV3eJU3356XsFQNI8dEZVNrQju7Eib8G31GWtO+zMa9kTCGd41Mflu+ZKfmQL/o2XzQ==}
    engines: {node: '>=18.0.0'}

  '@smithy/util-uri-escape@4.0.0':
    resolution: {integrity: sha512-77yfbCbQMtgtTylO9itEAdpPXSog3ZxMe09AEhm0dU0NLTalV70ghDZFR+Nfi1C60jnJoh/Re4090/DuZh2Omg==}
    engines: {node: '>=18.0.0'}

  '@smithy/util-utf8@2.3.0':
    resolution: {integrity: sha512-R8Rdn8Hy72KKcebgLiv8jQcQkXoLMOGGv5uI1/k0l+snqkOzQ1R0ChUBCxWMlBsFMekWjq0wRudIweFs7sKT5A==}
    engines: {node: '>=14.0.0'}

  '@smithy/util-utf8@4.0.0':
    resolution: {integrity: sha512-b+zebfKCfRdgNJDknHCob3O7FpeYQN6ZG6YLExMcasDHsCXlsXCEuiPZeLnJLpwa5dvPetGlnGCiMHuLwGvFow==}
    engines: {node: '>=18.0.0'}

  '@socket.io/component-emitter@3.1.2':
    resolution: {integrity: sha512-9BCxFwvbGg/RsZK9tjXd8s4UcwR0MWeFQ1XEKIQVVvAGJyINdrqKMcTRyLoK8Rse1GjzLV9cwjWV1olXRWEXVA==}

  '@streamparser/json@0.0.21':
    resolution: {integrity: sha512-v+49JBiG1kmc/9Ug79Lz9wyKaRocBgCnpRaLpdy7p0d3ICKtOAfc/H/Epa1j3F6YdnzjnZKKrnJ8xnh/v1P8Aw==}

  '@svgr/babel-plugin-add-jsx-attribute@8.0.0':
    resolution: {integrity: sha512-b9MIk7yhdS1pMCZM8VeNfUlSKVRhsHZNMl5O9SfaX0l0t5wjdgu4IDzGB8bpnGBBOjGST3rRFVsaaEtI4W6f7g==}
    engines: {node: '>=14'}
    peerDependencies:
      '@babel/core': ^7.0.0-0

  '@svgr/babel-plugin-remove-jsx-attribute@8.0.0':
    resolution: {integrity: sha512-BcCkm/STipKvbCl6b7QFrMh/vx00vIP63k2eM66MfHJzPr6O2U0jYEViXkHJWqXqQYjdeA9cuCl5KWmlwjDvbA==}
    engines: {node: '>=14'}
    peerDependencies:
      '@babel/core': ^7.0.0-0

  '@svgr/babel-plugin-remove-jsx-empty-expression@8.0.0':
    resolution: {integrity: sha512-5BcGCBfBxB5+XSDSWnhTThfI9jcO5f0Ai2V24gZpG+wXF14BzwxxdDb4g6trdOux0rhibGs385BeFMSmxtS3uA==}
    engines: {node: '>=14'}
    peerDependencies:
      '@babel/core': ^7.0.0-0

  '@svgr/babel-plugin-replace-jsx-attribute-value@8.0.0':
    resolution: {integrity: sha512-KVQ+PtIjb1BuYT3ht8M5KbzWBhdAjjUPdlMtpuw/VjT8coTrItWX6Qafl9+ji831JaJcu6PJNKCV0bp01lBNzQ==}
    engines: {node: '>=14'}
    peerDependencies:
      '@babel/core': ^7.0.0-0

  '@svgr/babel-plugin-svg-dynamic-title@8.0.0':
    resolution: {integrity: sha512-omNiKqwjNmOQJ2v6ge4SErBbkooV2aAWwaPFs2vUY7p7GhVkzRkJ00kILXQvRhA6miHnNpXv7MRnnSjdRjK8og==}
    engines: {node: '>=14'}
    peerDependencies:
      '@babel/core': ^7.0.0-0

  '@svgr/babel-plugin-svg-em-dimensions@8.0.0':
    resolution: {integrity: sha512-mURHYnu6Iw3UBTbhGwE/vsngtCIbHE43xCRK7kCw4t01xyGqb2Pd+WXekRRoFOBIY29ZoOhUCTEweDMdrjfi9g==}
    engines: {node: '>=14'}
    peerDependencies:
      '@babel/core': ^7.0.0-0

  '@svgr/babel-plugin-transform-react-native-svg@8.1.0':
    resolution: {integrity: sha512-Tx8T58CHo+7nwJ+EhUwx3LfdNSG9R2OKfaIXXs5soiy5HtgoAEkDay9LIimLOcG8dJQH1wPZp/cnAv6S9CrR1Q==}
    engines: {node: '>=14'}
    peerDependencies:
      '@babel/core': ^7.0.0-0

  '@svgr/babel-plugin-transform-svg-component@8.0.0':
    resolution: {integrity: sha512-DFx8xa3cZXTdb/k3kfPeaixecQLgKh5NVBMwD0AQxOzcZawK4oo1Jh9LbrcACUivsCA7TLG8eeWgrDXjTMhRmw==}
    engines: {node: '>=12'}
    peerDependencies:
      '@babel/core': ^7.0.0-0

  '@svgr/babel-preset@8.1.0':
    resolution: {integrity: sha512-7EYDbHE7MxHpv4sxvnVPngw5fuR6pw79SkcrILHJ/iMpuKySNCl5W1qcwPEpU+LgyRXOaAFgH0KhwD18wwg6ug==}
    engines: {node: '>=14'}
    peerDependencies:
      '@babel/core': ^7.0.0-0

  '@svgr/core@8.1.0':
    resolution: {integrity: sha512-8QqtOQT5ACVlmsvKOJNEaWmRPmcojMOzCz4Hs2BGG/toAp/K38LcsMRyLp349glq5AzJbCEeimEoxaX6v/fLrA==}
    engines: {node: '>=14'}

  '@svgr/hast-util-to-babel-ast@8.0.0':
    resolution: {integrity: sha512-EbDKwO9GpfWP4jN9sGdYwPBU0kdomaPIL2Eu4YwmgP+sJeXT+L7bMwJUBnhzfH8Q2qMBqZ4fJwpCyYsAN3mt2Q==}
    engines: {node: '>=14'}

  '@svgr/plugin-jsx@8.1.0':
    resolution: {integrity: sha512-0xiIyBsLlr8quN+WyuxooNW9RJ0Dpr8uOnH/xrCVO8GLUcwHISwj1AG0k+LFzteTkAA0GbX0kj9q6Dk70PTiPA==}
    engines: {node: '>=14'}
    peerDependencies:
      '@svgr/core': '*'

  '@swc/core-darwin-arm64@1.10.17':
    resolution: {integrity: sha512-LSQhSjESleTc0c45BnVKRacp9Nl4zhJMlV/nmhpFCOv/CqHI5YBDX5c9bPk9jTRNHIf0QH92uTtswt8yN++TCQ==}
    engines: {node: '>=10'}
    cpu: [arm64]
    os: [darwin]

  '@swc/core-darwin-x64@1.10.17':
    resolution: {integrity: sha512-TTaZFS4jLuA3y6+D2HYv4yVGhmjkOGG6KyAwBiJEeoUaazX5MYOyQwaZBPhRGtzHZFrzi4t4jNix4kAkMajPkQ==}
    engines: {node: '>=10'}
    cpu: [x64]
    os: [darwin]

  '@swc/core-linux-arm-gnueabihf@1.10.17':
    resolution: {integrity: sha512-8P+ESJyGnVdJi0nUcQfxkbTiB/7hnu6N3U72KbvHFBcuroherwzW4DId1XD4RTU2Cjsh1dztZoCcOLY8W9RW1Q==}
    engines: {node: '>=10'}
    cpu: [arm]
    os: [linux]

  '@swc/core-linux-arm64-gnu@1.10.17':
    resolution: {integrity: sha512-zT21jDQCe+IslzOtw+BD/9ElO/H4qU4fkkOeVQ68PcxuqYS2gwyDxWqa9IGwpzWexYM+Lzi1rAbl/1BM6nGW8Q==}
    engines: {node: '>=10'}
    cpu: [arm64]
    os: [linux]

  '@swc/core-linux-arm64-musl@1.10.17':
    resolution: {integrity: sha512-C2jaW1X+93HscVcesKYgSuZ9GaKqKcQvwvD+q+4JZkaKF4Zopt/aguc6Tmn/nuavRk0WV8yVCpHXoP7lz/2akA==}
    engines: {node: '>=10'}
    cpu: [arm64]
    os: [linux]

  '@swc/core-linux-x64-gnu@1.10.17':
    resolution: {integrity: sha512-vfyxqV5gddurG2NVJLemR/68s7GTe0QruozrZiDpNqr9V4VX9t3PadDKMDAvQz6jKrtiqMtshNXQTNRKAKlzFw==}
    engines: {node: '>=10'}
    cpu: [x64]
    os: [linux]

  '@swc/core-linux-x64-musl@1.10.17':
    resolution: {integrity: sha512-8M+nI5MHZGQUnXyfTLsGw85a3oQRXMsFjgMZuOEJO9ZGBIEnYVuWOxENfcP6MmlJmTOW+cJxHnMGhKY+fjcntw==}
    engines: {node: '>=10'}
    cpu: [x64]
    os: [linux]

  '@swc/core-win32-arm64-msvc@1.10.17':
    resolution: {integrity: sha512-iUeIBFM6c/NwsreLFSAH395Dahc+54mSi0Kq//IrZ2Y16VlqCV7VHdOIMrdAyDoBFUvh0jKuLJPWt+jlKGtSLg==}
    engines: {node: '>=10'}
    cpu: [arm64]
    os: [win32]

  '@swc/core-win32-ia32-msvc@1.10.17':
    resolution: {integrity: sha512-lPXYFvkfYIN8HdNmG6dCnQqgA+rOSTgeAjIhGsYCEyLsYkkhF2FQw34OF6PnWawQ6hOdOE9v6Bw3T4enj3Lb6w==}
    engines: {node: '>=10'}
    cpu: [ia32]
    os: [win32]

  '@swc/core-win32-x64-msvc@1.10.17':
    resolution: {integrity: sha512-KrnkFEWpBmxSe8LixhAZXeeUwTNDVukrPeXJ1PiG+pmb5nI989I9J9IQVIgBv+JXXaK+rmiWjlcIkphaDJJEAA==}
    engines: {node: '>=10'}
    cpu: [x64]
    os: [win32]

  '@swc/core@1.10.17':
    resolution: {integrity: sha512-FXZx7jHpiwz4fTuuueWwsvN7VFLSoeS3mcxCTPUNOHs/K2ecaBO+slh5T5Xvt/KGuD2I/2T8G6Zts0maPkt2lQ==}
    engines: {node: '>=10'}
    peerDependencies:
      '@swc/helpers': '*'
    peerDependenciesMeta:
      '@swc/helpers':
        optional: true

  '@swc/counter@0.1.3':
    resolution: {integrity: sha512-e2BR4lsJkkRlKZ/qCHPw9ZaSxc0MVUd7gtbtaB7aMvHeJVYe8sOB8DBZkP2DtISHGSku9sCK6T6cnY0CtXrOCQ==}

  '@swc/types@0.1.17':
    resolution: {integrity: sha512-V5gRru+aD8YVyCOMAjMpWR1Ui577DD5KSJsHP8RAxopAH22jFz6GZd/qxqjO6MJHQhcsjvjOFXyDhyLQUnMveQ==}

  '@szmarczak/http-timer@5.0.1':
    resolution: {integrity: sha512-+PmQX0PiAYPMeVYe237LJAYvOMYW1j2rH5YROyS3b4CTVJum34HfRvKvAzozHAQG0TnHNdUfY9nCeUyRAs//cw==}
    engines: {node: '>=14.16'}

  '@tanstack/query-core@5.66.4':
    resolution: {integrity: sha512-skM/gzNX4shPkqmdTCSoHtJAPMTtmIJNS0hE+xwTTUVYwezArCT34NMermABmBVUg5Ls5aiUXEDXfqwR1oVkcA==}

  '@tanstack/react-query@5.66.5':
    resolution: {integrity: sha512-D9aABj3/aFeNmifsdllh5O3hPyA8gUnZ1jAV8MjODQ7blirfAyGed9NjAnm8rgEdr1wChyjTT738ij3vY0EREQ==}
    peerDependencies:
      react: ^18 || ^19

  '@tootallnate/quickjs-emscripten@0.23.0':
    resolution: {integrity: sha512-C5Mc6rdnsaJDjO3UpGW/CQTHtCKaYlScZTly4JIu97Jxo/odCiH0ITnDXSJPTOrEKk/ycSZ0AOgTmkDtkOsvIA==}

  '@types/acorn@4.0.6':
    resolution: {integrity: sha512-veQTnWP+1D/xbxVrPC3zHnCZRjSrKfhbMUlEA43iMZLu7EsnTtkJklIuwrCPbOi8YkvDQAiW05VQQFvvz9oieQ==}

  '@types/babel__core@7.20.5':
    resolution: {integrity: sha512-qoQprZvz5wQFJwMDqeseRXWv3rqMvhgpbXFfVyWhbx9X47POIA6i/+dXefEmZKoAgOaTdaIgNSMqMIU61yRyzA==}

  '@types/babel__generator@7.6.8':
    resolution: {integrity: sha512-ASsj+tpEDsEiFr1arWrlN6V3mdfjRMZt6LtK/Vp/kreFLnr5QH5+DhvD5nINYZXzwJvXeGq+05iUXcAzVrqWtw==}

  '@types/babel__template@7.4.4':
    resolution: {integrity: sha512-h/NUaSyG5EyxBIp8YRxo4RMe2/qQgvyowRwVMzhYhBCONbW8PUsg4lkFMrhgZhUe5z3L3MiLDuvyJ/CaPa2A8A==}

  '@types/babel__traverse@7.20.6':
    resolution: {integrity: sha512-r1bzfrm0tomOI8g1SzvCaQHo6Lcv6zu0EA+W2kHrt8dyrHQxGzBBL4kdkzIS+jBMV+EYcMAEAqXqYaLJq5rOZg==}

  '@types/body-parser@1.19.5':
    resolution: {integrity: sha512-fB3Zu92ucau0iQ0JMCFQE7b/dv8Ot07NI3KaZIkIUNXq82k4eBAqUaneXfleGY9JWskeS9y+u0nXMyspcuQrCg==}

  '@types/connect@3.4.38':
    resolution: {integrity: sha512-K6uROf1LD88uDQqJCktA4yzL1YYAK6NgfsI0v/mTgyPKWsX1CnJ0XPSDhViejru1GcRkLWb8RlzFYJRqGUbaug==}

  '@types/content-type@1.1.8':
    resolution: {integrity: sha512-1tBhmVUeso3+ahfyaKluXe38p+94lovUZdoVfQ3OnJo9uJC42JT7CBoN3k9HYhAae+GwiBYmHu+N9FZhOG+2Pg==}

  '@types/cookie@0.6.0':
    resolution: {integrity: sha512-4Kh9a6B2bQciAhf7FSuMRRkUWecJgJu9nPnx3yzpsfXX/c50REIqpHY4C82bXP90qrLtXtkDxTZosYO3UpOwlA==}

  '@types/cors@2.8.17':
    resolution: {integrity: sha512-8CGDvrBj1zgo2qE+oS3pOCyYNqCPryMWY2bGfwA0dcfopWGgxs+78df0Rs3rc9THP4JkOhLsAa+15VdpAqkcUA==}

  '@types/debug@4.1.12':
    resolution: {integrity: sha512-vIChWdVG3LG1SMxEvI/AK+FWJthlrqlTu7fbrlywTkkaONwk/UAGaULXRlf8vkzFBLVm0zkMdCquhL5aOjhXPQ==}

  '@types/diff-match-patch@1.0.36':
    resolution: {integrity: sha512-xFdR6tkm0MWvBfO8xXCSsinYxHcqkQUlcHeSpMC2ukzOb6lwQAfDmW+Qt0AvlGd8HpsS28qKsB+oPeJn9I39jg==}

  '@types/eslint@9.6.1':
    resolution: {integrity: sha512-FXx2pKgId/WyYo2jXw63kk7/+TY7u7AziEJxJAnSFzHlqTAS3Ync6SvgYAN/k4/PQpnnVuzoMuVnByKK2qp0ag==}

  '@types/eslint__js@8.42.3':
    resolution: {integrity: sha512-alfG737uhmPdnvkrLdZLcEKJ/B8s9Y4hrZ+YAdzUeoArBlSUERA2E87ROfOaS4jd/C45fzOoZzidLc1IPwLqOw==}

  '@types/estree-jsx@1.0.5':
    resolution: {integrity: sha512-52CcUVNFyfb1A2ALocQw/Dd1BQFNmSdkuC3BkZ6iqhdMfQz7JWOFRuJFloOzjk+6WijU56m9oKXFAXc7o3Towg==}

  '@types/estree@1.0.6':
    resolution: {integrity: sha512-AYnb1nQyY49te+VRAVgmzfcgjYS91mY5P0TKUDCLEM+gNnA+3T6rWITXRLYCpahpqSQbN5cE+gHpnPyXjHWxcw==}

  '@types/eventsource@1.1.15':
    resolution: {integrity: sha512-XQmGcbnxUNa06HR3VBVkc9+A2Vpi9ZyLJcdS5dwaQQ/4ZMWFO+5c90FnMUpbtMZwB/FChoYHwuVg8TvkECacTA==}

  '@types/express-serve-static-core@4.19.6':
    resolution: {integrity: sha512-N4LZ2xG7DatVqhCZzOGb1Yi5lMbXSZcmdLDe9EzSndPV2HpWYWzRbaerl2n27irrm94EPpprqa8KpskPT085+A==}

  '@types/express@4.17.21':
    resolution: {integrity: sha512-ejlPM315qwLpaQlQDTjPdsUFSc6ZsP4AN6AlWnogPjQ7CVi7PYF3YVz+CY3jE2pwYf7E/7HlDAN0rV2GxTG0HQ==}

  '@types/graceful-fs@4.1.9':
    resolution: {integrity: sha512-olP3sd1qOEe5dXTSaFvQG+02VdRXcdytWLAZsAq1PecU8uqQAhkrnbli7DagjtXKW/Bl7YJbUsa8MPcuc8LHEQ==}

  '@types/hast@2.3.10':
    resolution: {integrity: sha512-McWspRw8xx8J9HurkVBfYj0xKoE25tOFlHGdx4MJ5xORQrMGZNqJhVQWaIbm6Oyla5kYOXtDiopzKRJzEOkwJw==}

  '@types/hast@3.0.4':
    resolution: {integrity: sha512-WPs+bbQw5aCj+x6laNGWLH3wviHtoCv/P3+otBhbOhJgG8qtpdAMlTCxLtsTWA7LH1Oh/bFCHsBn0TPS5m30EQ==}

  '@types/http-cache-semantics@4.0.4':
    resolution: {integrity: sha512-1m0bIFVc7eJWyve9S0RnuRgcQqF/Xd5QsUZAZeQFr1Q3/p9JWoQQEqmVy+DPTNpGXwhgIetAoYF8JSc33q29QA==}

  '@types/http-errors@2.0.4':
    resolution: {integrity: sha512-D0CFMMtydbJAegzOyHjtiKPLlvnm3iTZyZRSZoLq2mRhDdmLfIWOCYPfQJ4cu2erKghU++QvjcUjp/5h7hESpA==}

  '@types/istanbul-lib-coverage@2.0.6':
    resolution: {integrity: sha512-2QF/t/auWm0lsy8XtKVPG19v3sSOQlJe/YHZgfjb/KBBHOGSV+J2q/S671rcq9uTBrLAXmZpqJiaQbMT+zNU1w==}

  '@types/istanbul-lib-report@3.0.3':
    resolution: {integrity: sha512-NQn7AHQnk/RSLOxrBbGyJM/aVQ+pjj5HCgasFxc0K/KhoATfQ/47AyUl15I2yBUpihjmas+a+VJBOqecrFH+uA==}

  '@types/istanbul-reports@3.0.4':
    resolution: {integrity: sha512-pk2B1NWalF9toCRu6gjBzR69syFjP4Od8WRAX+0mmf9lAjCRicLOWc+ZrxZHx/0XRjotgkF9t6iaMJ+aXcOdZQ==}

  '@types/jest@29.5.14':
    resolution: {integrity: sha512-ZN+4sdnLUbo8EVvVc2ao0GFW6oVrQRPn4K2lglySj7APvSrgzxHiNNK99us4WDMi57xxA2yggblIAMNhXOotLQ==}

  '@types/json-schema@7.0.15':
    resolution: {integrity: sha512-5+fP8P8MFNC+AyZCDxrB2pkZFPGzqQWUzpSeuuVLvm8VMcorNYavBqoFcxK8bQz4Qsbn4oUEEem4wDLfcysGHA==}

  '@types/katex@0.16.7':
    resolution: {integrity: sha512-HMwFiRujE5PjrgwHQ25+bsLJgowjGjm5Z8FVSf0N6PwgJrwxH0QxzHYDcKsTfV3wva0vzrpqMTJS2jXPr5BMEQ==}

  '@types/lodash-es@4.17.12':
    resolution: {integrity: sha512-0NgftHUcV4v34VhXm8QBSftKVXtbkBG3ViCjs6+eJ5a6y6Mi/jiFGPc1sC7QK+9BFhWrURE3EOggmWaSxL9OzQ==}

  '@types/lodash@4.17.15':
    resolution: {integrity: sha512-w/P33JFeySuhN6JLkysYUK2gEmy9kHHFN7E8ro0tkfmlDOgxBDzWEZ/J8cWA+fHqFevpswDTFZnDx+R9lbL6xw==}

  '@types/mdast@4.0.4':
    resolution: {integrity: sha512-kGaNbPh1k7AFzgpud/gMdvIm5xuECykRR+JnWKQno9TAXVa6WIVCGTPvYGekIDL4uwCZQSYbUxNBSb1aUo79oA==}

  '@types/mdx@2.0.13':
    resolution: {integrity: sha512-+OWZQfAYyio6YkJb3HLxDrvnx6SWWDbC0zVPfBRzUk0/nqoDyf6dNxQi3eArPe8rJ473nobTMQ/8Zk+LxJ+Yuw==}

  '@types/mime@1.3.5':
    resolution: {integrity: sha512-/pyBZWSLD2n0dcHE3hq8s8ZvcETHtEuF+3E7XVt0Ig2nvsVQXdghHVcEkIWjy9A0wKfTn97a/PSDYohKIlnP/w==}

  '@types/ms@2.1.0':
    resolution: {integrity: sha512-GsCCIZDE/p3i96vtEqx+7dBUGXrc7zeSK3wwPHIaRThS+9OhWIXRqzs4d6k1SVU8g91DrNRWxWUGhp5KXQb2VA==}

  '@types/nlcst@2.0.3':
    resolution: {integrity: sha512-vSYNSDe6Ix3q+6Z7ri9lyWqgGhJTmzRjZRqyq15N0Z/1/UnVsno9G/N40NBijoYx2seFDIl0+B2mgAb9mezUCA==}

  '@types/node@22.13.4':
    resolution: {integrity: sha512-ywP2X0DYtX3y08eFVx5fNIw7/uIv8hYUKgXoK8oayJlLnKcRfEYCxWMVE1XagUdVtCJlZT1AU4LXEABW+L1Peg==}

  '@types/prismjs@1.26.5':
    resolution: {integrity: sha512-AUZTa7hQ2KY5L7AmtSiqxlhWxb4ina0yd8hNbl4TWuqnv/pFP0nDMb3YrfSBf4hJVGLh2YEIBfKaBW/9UEl6IQ==}

  '@types/qs@6.9.18':
    resolution: {integrity: sha512-kK7dgTYDyGqS+e2Q4aK9X3D7q234CIZ1Bv0q/7Z5IwRDoADNU81xXJK/YVyLbLTZCoIwUoDoffFeF+p/eIklAA==}

  '@types/range-parser@1.2.7':
    resolution: {integrity: sha512-hKormJbkJqzQGhziax5PItDUTMAM9uE2XXQmM37dyd4hVM+5aVl7oVxMVUiVQn2oCQFN/LKCZdvSM0pFRqbSmQ==}

  '@types/react-dom@19.0.4':
    resolution: {integrity: sha512-4fSQ8vWFkg+TGhePfUzVmat3eC14TXYSsiiDSLI0dVLsrm9gZFABjPy/Qu6TKgl1tq1Bu1yDsuQgY3A3DOjCcg==}
    peerDependencies:
      '@types/react': ^19.0.0

  '@types/react-resizable@3.0.8':
    resolution: {integrity: sha512-Pcvt2eGA7KNXldt1hkhVhAgZ8hK41m0mp89mFgQi7LAAEZiaLgm4fHJ5zbJZ/4m2LVaAyYrrRRv1LHDcrGQanA==}

  '@types/react@19.0.10':
    resolution: {integrity: sha512-JuRQ9KXLEjaUNjTWpzuR231Z2WpIwczOkBEIvbHNCzQefFIT0L8IqE6NV6ULLyC1SI/i234JnDoMkfg+RjQj2g==}

  '@types/send@0.17.4':
    resolution: {integrity: sha512-x2EM6TJOybec7c52BX0ZspPodMsQUd5L6PRwOunVyVUhXiBSKf3AezDL8Dgvgt5o0UfKNfuA0eMLr2wLT4AiBA==}

  '@types/serve-static@1.15.7':
    resolution: {integrity: sha512-W8Ym+h8nhuRwaKPaDw34QUkwsGi6Rc4yYqvKFo5rm2FUEhCFbzVWrxXUxuKK8TASjWsysJY0nsmNCGhCOIsrOw==}

  '@types/shimmer@1.2.0':
    resolution: {integrity: sha512-UE7oxhQLLd9gub6JKIAhDq06T0F6FnztwMNRvYgjeQSBeMc1ZG/tA47EwfduvkuQS8apbkM/lpLpWsaCeYsXVg==}

  '@types/stack-utils@2.0.3':
    resolution: {integrity: sha512-9aEbYZ3TbYMznPdcdr3SmIrLXwC/AKZXQeCf9Pgao5CKb8CyHuEX5jzWPTkvregvhRJHcpRO6BFoGW9ycaOkYw==}

  '@types/unist@2.0.11':
    resolution: {integrity: sha512-CmBKiL6NNo/OqgmMn95Fk9Whlp2mtvIv+KNpQKN2F4SjvrEesubTRWGYSg+BnWZOnlCaSTU1sMpsBOzgbYhnsA==}

  '@types/unist@3.0.3':
    resolution: {integrity: sha512-ko/gIFJRv177XgZsZcBwnqJN5x/Gien8qNOn0D5bQU/zAzVf9Zt3BlcUiLqhV9y4ARk0GbT3tnUiPNgnTXzc/Q==}

  '@types/uuid@9.0.8':
    resolution: {integrity: sha512-jg+97EGIcY9AGHJJRaaPVgetKDsrTgbRjQ5Msgjh/DQKEFl0DtyRr/VCOyD1T2R1MNeWPK/u7JoGhlDZnKBAfA==}

  '@types/ws@8.5.14':
    resolution: {integrity: sha512-bd/YFLW+URhBzMXurx7lWByOu+xzU9+kb3RboOteXYDfW+tr+JZa99OyNmPINEGB/ahzKrEuc8rcv4gnpJmxTw==}

  '@types/yargs-parser@21.0.3':
    resolution: {integrity: sha512-I4q9QU9MQv4oEOz4tAHJtNz1cwuLxn2F3xcc2iV5WdqLPpUnj30aUuxt1mAxYTG+oe8CZMV/+6rU4S4gRDzqtQ==}

  '@types/yargs@17.0.33':
    resolution: {integrity: sha512-WpxBCKWPLr4xSsHgz511rFJAM+wS28w2zEO1QDNY5zM/S8ok70NNfztH0xwhqKyaK0OHCbN98LDAZuy1ctxDkA==}

  '@types/yauzl@2.10.3':
    resolution: {integrity: sha512-oJoftv0LSuaDZE3Le4DbKX+KS9G36NzOeSap90UIK0yMA/NhKJhqlSGtNDORNRaIbQfzjXDrQa0ytJ6mNRGz/Q==}

  '@typescript-eslint/eslint-plugin@8.24.1':
    resolution: {integrity: sha512-ll1StnKtBigWIGqvYDVuDmXJHVH4zLVot1yQ4fJtLpL7qacwkxJc1T0bptqw+miBQ/QfUbhl1TcQ4accW5KUyA==}
    engines: {node: ^18.18.0 || ^20.9.0 || >=21.1.0}
    peerDependencies:
      '@typescript-eslint/parser': ^8.0.0 || ^8.0.0-alpha.0
      eslint: ^8.57.0 || ^9.0.0
      typescript: '>=4.8.4 <5.8.0'

  '@typescript-eslint/parser@8.24.1':
    resolution: {integrity: sha512-Tqoa05bu+t5s8CTZFaGpCH2ub3QeT9YDkXbPd3uQ4SfsLoh1/vv2GEYAioPoxCWJJNsenXlC88tRjwoHNts1oQ==}
    engines: {node: ^18.18.0 || ^20.9.0 || >=21.1.0}
    peerDependencies:
      eslint: ^8.57.0 || ^9.0.0
      typescript: '>=4.8.4 <5.8.0'

  '@typescript-eslint/scope-manager@8.24.1':
    resolution: {integrity: sha512-OdQr6BNBzwRjNEXMQyaGyZzgg7wzjYKfX2ZBV3E04hUCBDv3GQCHiz9RpqdUIiVrMgJGkXm3tcEh4vFSHreS2Q==}
    engines: {node: ^18.18.0 || ^20.9.0 || >=21.1.0}

  '@typescript-eslint/type-utils@8.24.1':
    resolution: {integrity: sha512-/Do9fmNgCsQ+K4rCz0STI7lYB4phTtEXqqCAs3gZW0pnK7lWNkvWd5iW545GSmApm4AzmQXmSqXPO565B4WVrw==}
    engines: {node: ^18.18.0 || ^20.9.0 || >=21.1.0}
    peerDependencies:
      eslint: ^8.57.0 || ^9.0.0
      typescript: '>=4.8.4 <5.8.0'

  '@typescript-eslint/types@8.24.1':
    resolution: {integrity: sha512-9kqJ+2DkUXiuhoiYIUvIYjGcwle8pcPpdlfkemGvTObzgmYfJ5d0Qm6jwb4NBXP9W1I5tss0VIAnWFumz3mC5A==}
    engines: {node: ^18.18.0 || ^20.9.0 || >=21.1.0}

  '@typescript-eslint/typescript-estree@8.24.1':
    resolution: {integrity: sha512-UPyy4MJ/0RE648DSKQe9g0VDSehPINiejjA6ElqnFaFIhI6ZEiZAkUI0D5MCk0bQcTf/LVqZStvQ6K4lPn/BRg==}
    engines: {node: ^18.18.0 || ^20.9.0 || >=21.1.0}
    peerDependencies:
      typescript: '>=4.8.4 <5.8.0'

  '@typescript-eslint/utils@8.24.1':
    resolution: {integrity: sha512-OOcg3PMMQx9EXspId5iktsI3eMaXVwlhC8BvNnX6B5w9a4dVgpkQZuU8Hy67TolKcl+iFWq0XX+jbDGN4xWxjQ==}
    engines: {node: ^18.18.0 || ^20.9.0 || >=21.1.0}
    peerDependencies:
      eslint: ^8.57.0 || ^9.0.0
      typescript: '>=4.8.4 <5.8.0'

  '@typescript-eslint/visitor-keys@8.24.1':
    resolution: {integrity: sha512-EwVHlp5l+2vp8CoqJm9KikPZgi3gbdZAtabKT9KPShGeOcJhsv4Zdo3oc8T8I0uKEmYoU4ItyxbptjF08enaxg==}
    engines: {node: ^18.18.0 || ^20.9.0 || >=21.1.0}

  '@ungap/structured-clone@1.3.0':
    resolution: {integrity: sha512-WmoN8qaIAo7WTYWbAZuG8PYEhn5fkz7dZrqTBZ7dtt//lL2Gwms1IcnQ5yHqjDfX8Ft5j4YzDM23f87zBfDe9g==}

  '@vitejs/plugin-react-swc@3.8.0':
    resolution: {integrity: sha512-T4sHPvS+DIqDP51ifPqa9XIRAz/kIvIi8oXcnOZZgHmMotgmmdxe/DD5tMFlt5nuIRzT0/QuiwmKlH0503Aapw==}
    peerDependencies:
      vite: ^4 || ^5 || ^6

  accepts@1.3.8:
    resolution: {integrity: sha512-PYAthTa2m2VKxuvSD3DPC/Gy+U+sOA1LAuT8mkmRuvw+NACSaeXEQ+NHcVF7rONl6qcaxV3Uuemwawk+7+SJLw==}
    engines: {node: '>= 0.6'}

  acorn-import-attributes@1.9.5:
    resolution: {integrity: sha512-n02Vykv5uA3eHGM/Z2dQrcD56kL8TyDb2p1+0P83PClMnC/nc+anbQRhIOWnSq4Ke/KvDPrY3C9hDtC/A3eHnQ==}
    peerDependencies:
      acorn: ^8

  acorn-jsx@5.3.2:
    resolution: {integrity: sha512-rq9s+JNhf0IChjtDXxllJ7g41oZk5SlXtp0LHwyA5cejwn7vKmKp4pPri6YEePv2PU65sAsegbXtIinmDFDXgQ==}
    peerDependencies:
      acorn: ^6.0.0 || ^7.0.0 || ^8.0.0

  acorn@8.14.0:
    resolution: {integrity: sha512-cl669nCJTZBsL97OF4kUQm5g5hC2uihk0NxY3WENAC0TYdILVkAyHymAntgxGkl7K+t0cXIrH5siy5S4XkFycA==}
    engines: {node: '>=0.4.0'}
    hasBin: true

  address@1.2.2:
    resolution: {integrity: sha512-4B/qKCfeE/ODUaAUpSwfzazo5x29WD4r3vXiWsB7I2mSDAihwEqKO+g8GELZUQSSAo5e1XTYh3ZVfLyxBc12nA==}
    engines: {node: '>= 10.0.0'}

  adm-zip@0.5.16:
    resolution: {integrity: sha512-TGw5yVi4saajsSEgz25grObGHEUaDrniwvA2qwSC060KfqGPdglhvPMA2lPIoxs3PQIItj2iag35fONcQqgUaQ==}
    engines: {node: '>=12.0'}

  agent-base@7.1.3:
    resolution: {integrity: sha512-jRR5wdylq8CkOe6hei19GGZnxM6rBGwFl3Bg0YItGDimvjGtAvdZk4Pu6Cl4u4Igsws4a1fd1Vq3ezrhn4KmFw==}
    engines: {node: '>= 14'}

  aggregate-error@4.0.1:
    resolution: {integrity: sha512-0poP0T7el6Vq3rstR8Mn4V/IQrpBLO6POkUSrN7RhyY+GF/InCFShQzsQ39T25gkHhLgSLByyAz+Kjb+c2L98w==}
    engines: {node: '>=12'}

  ai@4.1.41:
    resolution: {integrity: sha512-qQ5eVm5ivTij0/auLaoggfW3Y+IgWL0uNCCH79P8eUODeJTTqCRvB0B3iz9xl9b4uqOPcgZCVELgLfVODnCJ9g==}
    engines: {node: '>=18'}
    peerDependencies:
      react: ^18 || ^19 || ^19.0.0-rc
      zod: ^3.0.0
    peerDependenciesMeta:
      react:
        optional: true
      zod:
        optional: true

  ajv-draft-04@1.0.0:
    resolution: {integrity: sha512-mv00Te6nmYbRp5DCwclxtt7yV/joXJPGS7nM+97GdxvuttCOfgI3K4U25zboyeX0O+myI8ERluxQe5wljMmVIw==}
    peerDependencies:
      ajv: ^8.5.0
    peerDependenciesMeta:
      ajv:
        optional: true

  ajv-formats@3.0.1:
    resolution: {integrity: sha512-8iUql50EUR+uUcdRQ3HDqa6EVyo3docL8g5WJ3FNcWmu62IbkGUue/pEyLBW8VGKKucTPgqeks4fIU1DA4yowQ==}
    peerDependencies:
      ajv: ^8.0.0
    peerDependenciesMeta:
      ajv:
        optional: true

  ajv@6.12.6:
    resolution: {integrity: sha512-j3fVLgvTo527anyYyJOGTYJbG+vnnQYvE0m5mmkc1TK+nxAppkCLMIL0aZ4dblVCNoGShhm+kzE4ZUykBoMg4g==}

  ajv@8.17.1:
    resolution: {integrity: sha512-B/gBuNg5SiMTrPkC+A2+cW0RszwxYmn6VYxB/inlBStS5nx6xHIt/ehKRhIMhqusl7a8LjQoZnjCs5vhwxOQ1g==}

  ansi-escapes@4.3.2:
    resolution: {integrity: sha512-gKXj5ALrKWQLsYG9jlTRmR/xKluxHV+Z9QEwNIgCfM1/uwPMCuzVVnh5mwTd+OuBZcwSIMbqssNWRm1lE51QaQ==}
    engines: {node: '>=8'}

  ansi-regex@5.0.1:
    resolution: {integrity: sha512-quJQXlTSUGL2LH9SUXo8VwsY4soanhgo6LNSm84E1LBcE8s3O0wpdiRzyR9z/ZZJMlMWv37qOOb9pdJlMUEKFQ==}
    engines: {node: '>=8'}

  ansi-regex@6.1.0:
    resolution: {integrity: sha512-7HSX4QQb4CspciLpVFwyRe79O3xsIZDDLER21kERQ71oaPodF8jL725AgJMFAYbooIqolJoRLuM81SpeUkpkvA==}
    engines: {node: '>=12'}

  ansi-styles@4.3.0:
    resolution: {integrity: sha512-zbB9rCJAT1rbjiVDb2hqKFHNYLxgtk8NURxZ3IZwD3F6NtxbXZQCnnSi1Lkx+IDohdPlFp222wVALIheZJQSEg==}
    engines: {node: '>=8'}

  ansi-styles@5.2.0:
    resolution: {integrity: sha512-Cxwpt2SfTzTtXcfOlzGEee8O+c+MmUgGrNiBcXnuWxuFJHe6a5Hz7qwhwe5OgaSYI0IJvkLqWX1ASG+cJOkEiA==}
    engines: {node: '>=10'}

  ansi-styles@6.2.1:
    resolution: {integrity: sha512-bN798gFfQX+viw3R7yrGWRqnrN2oRkEkUjjl4JNn4E8GxxbjtG3FbrEIIY3l8/hrwUwIeCZvi4QuOTP4MErVug==}
    engines: {node: '>=12'}

  any-promise@1.3.0:
    resolution: {integrity: sha512-7UvmKalWRt1wgjL1RrGxoSJW/0QZFIegpeGvZG9kjp8vrRu55XTHbwnqq2GpXm9uLbcuhxm3IqX9OB4MZR1b2A==}

  anymatch@3.1.3:
    resolution: {integrity: sha512-KMReFUr0B4t+D+OBkjR3KYqvocp2XaSzO55UcB6mgQMd3KbcE+mWTyvVV7D/zsdEbNnV6acZUutkiHQXvTr1Rw==}
    engines: {node: '>= 8'}

  argparse@1.0.10:
    resolution: {integrity: sha512-o5Roy6tNG4SL/FOkCAN6RzjiakZS25RLYFrcMttJqbdd8BWrnA+fGz57iN5Pb06pvBGvl5gQ0B48dJlslXvoTg==}

  argparse@2.0.1:
    resolution: {integrity: sha512-8+9WqebbFzpX9OR+Wa6O29asIogeRMzcGtAINdpMHHyAg10f05aSFVBbcEqGf/PXw1EjAZ+q2/bEBg3DvurK3Q==}

  array-buffer-byte-length@1.0.2:
    resolution: {integrity: sha512-LHE+8BuR7RYGDKvnrmcuSq3tDcKv9OFEXQt/HpbZhY7V6h0zlUXutnAD82GiFx9rdieCMjkvtcsPqBwgUl1Iiw==}
    engines: {node: '>= 0.4'}

  array-flatten@1.1.1:
    resolution: {integrity: sha512-PCVAQswWemu6UdxsDFFX/+gVeYqKAod3D3UVm91jHwynguOwAvYPhx8nNlM++NqRcK6CxxpUafjmhIdKiHibqg==}

  array-iterate@2.0.1:
    resolution: {integrity: sha512-I1jXZMjAgCMmxT4qxXfPXa6SthSoE8h6gkSI9BGGNv8mP8G/v0blc+qFnZu6K42vTOiuME596QaLO0TP3Lk0xg==}

  array-union@2.1.0:
    resolution: {integrity: sha512-HGyxoOTYUyCM6stUe6EJgnd4EoewAI7zMdfqO+kGjnlZmBDz/cR5pf8r/cR4Wq60sL/p0IkcjUEEPwS3GFrIyw==}
    engines: {node: '>=8'}

  arraybuffer.prototype.slice@1.0.4:
    resolution: {integrity: sha512-BNoCY6SXXPQ7gF2opIP4GBE+Xw7U+pHMYKuzjgCN3GwiaIR09UUeKfheyIry77QtrCBlC0KK0q5/TER/tYh3PQ==}
    engines: {node: '>= 0.4'}

  ast-types@0.13.4:
    resolution: {integrity: sha512-x1FCFnFifvYDDzTaLII71vG5uvDwgtmDTEVWAxrgeiR8VjMONcCXJx7E+USjDtHlwFmt9MysbqgF9b9Vjr6w+w==}
    engines: {node: '>=4'}

  astral-regex@2.0.0:
    resolution: {integrity: sha512-Z7tMw1ytTXt5jqMcOP+OQteU1VuNK9Y02uuJtKQ1Sv69jXQKKg5cibLwGJow8yzZP+eAc18EmLGPal0bp36rvQ==}
    engines: {node: '>=8'}

  astring@1.9.0:
    resolution: {integrity: sha512-LElXdjswlqjWrPpJFg1Fx4wpkOCxj1TDHlSV4PlaRxHGWko024xICaa97ZkMfs6DRKlCguiAI+rbXv5GWwXIkg==}
    hasBin: true

  async-function@1.0.0:
    resolution: {integrity: sha512-hsU18Ae8CDTR6Kgu9DYf0EbCr/a5iGL0rytQDobUcdpYOKokk8LEjVphnXkDkgpi0wYVsqrXuP0bZxJaTqdgoA==}
    engines: {node: '>= 0.4'}

  async@3.2.6:
    resolution: {integrity: sha512-htCUDlxyyCLMgaM3xXg0C0LW2xqfuQ6p05pCEIsXuyQ+a1koYKTuBMzRNwmybfLgvJDMd0r1LTn4+E0Ti6C2AA==}

  asynckit@0.4.0:
    resolution: {integrity: sha512-Oei9OH4tRh0YqU3GxhX79dM/mwVgvbZJaSNaRk+bshkj0S5cfHcgYakreBjrHwatXKbz+IoIdYLxrKim2MjW0Q==}

  atomic-sleep@1.0.0:
    resolution: {integrity: sha512-kNOjDqAh7px0XWNI+4QbzoiR/nTkHAWNud2uvnJquD1/x5a7EQZMJT0AczqK0Qn67oY/TTQ1LbUKajZpp3I9tQ==}
    engines: {node: '>=8.0.0'}

  available-typed-arrays@1.0.7:
    resolution: {integrity: sha512-wvUjBtSGN7+7SjNpq/9M2Tg350UZD3q62IFZLbRAR1bSMlCo1ZaeW+BJ+D090e4hIIZLBcTDWe4Mh4jvUDajzQ==}
    engines: {node: '>= 0.4'}

  axios@1.7.9:
    resolution: {integrity: sha512-LhLcE7Hbiryz8oMDdDptSrWowmB4Bl6RCt6sIJKpRB4XtVf0iEgewX3au/pJqm+Py1kCASkb/FFKjxQaLtxJvw==}

  b4a@1.6.7:
    resolution: {integrity: sha512-OnAYlL5b7LEkALw87fUVafQw5rVR9RjwGd4KUwNQ6DrrNmaVaUCgLipfVlzrPQ4tWOR9P0IXGNOx50jYCCdSJg==}

  babel-jest@29.7.0:
    resolution: {integrity: sha512-BrvGY3xZSwEcCzKvKsCi2GgHqDqsYkOP4/by5xCgIwGXQxIEh+8ew3gmrE1y7XRR6LHZIj6yLYnUi/mm2KXKBg==}
    engines: {node: ^14.15.0 || ^16.10.0 || >=18.0.0}
    peerDependencies:
      '@babel/core': ^7.8.0

  babel-plugin-istanbul@6.1.1:
    resolution: {integrity: sha512-Y1IQok9821cC9onCx5otgFfRm7Lm+I+wwxOx738M/WLPZ9Q42m4IG5W0FNX8WLL2gYMZo3JkuXIH2DOpWM+qwA==}
    engines: {node: '>=8'}

  babel-plugin-jest-hoist@29.6.3:
    resolution: {integrity: sha512-ESAc/RJvGTFEzRwOTT4+lNDk/GNHMkKbNzsvT0qKRfDyyYTskxB5rnU2njIDYVxXCBHHEI1c0YwHob3WaYujOg==}
    engines: {node: ^14.15.0 || ^16.10.0 || >=18.0.0}

  babel-preset-current-node-syntax@1.1.0:
    resolution: {integrity: sha512-ldYss8SbBlWva1bs28q78Ju5Zq1F+8BrqBZZ0VFhLBvhh6lCpC2o3gDJi/5DRLs9FgYZCnmPYIVFU4lRXCkyUw==}
    peerDependencies:
      '@babel/core': ^7.0.0

  babel-preset-jest@29.6.3:
    resolution: {integrity: sha512-0B3bhxR6snWXJZtR/RliHTDPRgn1sNHOR0yVtq/IiQFyuOVjFS+wuio/R4gSNkyYmKmJB4wGZv2NZanmKmTnNA==}
    engines: {node: ^14.15.0 || ^16.10.0 || >=18.0.0}
    peerDependencies:
      '@babel/core': ^7.0.0

  bail@2.0.2:
    resolution: {integrity: sha512-0xO6mYd7JB2YesxDKplafRpsiOzPt9V02ddPCLbY1xYGPOX24NTyN50qnUxgCPcSoYMhKpAuBTjQoRZCAkUDRw==}

  balanced-match@1.0.2:
    resolution: {integrity: sha512-3oSeUO0TMV67hN1AmbXsK4yaqU7tjiHlbxRDZOpH0KW9+CeX4bRAaX0Anxt0tx2MrpRpWwQaPwIlISEJhYU5Pw==}

  balanced-match@2.0.0:
    resolution: {integrity: sha512-1ugUSr8BHXRnK23KfuYS+gVMC3LB8QGH9W1iGtDPsNWoQbgtXSExkBu2aDR4epiGWZOjZsj6lDl/N/AqqTC3UA==}

  bare-events@2.5.4:
    resolution: {integrity: sha512-+gFfDkR8pj4/TrWCGUGWmJIkBwuxPS5F+a5yWjOHQt2hHvNZd5YLzadjmDUtFmMM4y429bnKLa8bYBMHcYdnQA==}

  bare-fs@4.0.1:
    resolution: {integrity: sha512-ilQs4fm/l9eMfWY2dY0WCIUplSUp7U0CT1vrqMg1MUdeZl4fypu5UP0XcDBK5WBQPJAKP1b7XEodISmekH/CEg==}
    engines: {bare: '>=1.7.0'}

  bare-os@3.4.0:
    resolution: {integrity: sha512-9Ous7UlnKbe3fMi7Y+qh0DwAup6A1JkYgPnjvMDNOlmnxNRQvQ/7Nst+OnUQKzk0iAT0m9BisbDVp9gCv8+ETA==}
    engines: {bare: '>=1.6.0'}

  bare-path@3.0.0:
    resolution: {integrity: sha512-tyfW2cQcB5NN8Saijrhqn0Zh7AnFNsnczRcuWODH0eYAXBsJ5gVxAUuNr7tsHSC6IZ77cA0SitzT+s47kot8Mw==}

  bare-stream@2.6.5:
    resolution: {integrity: sha512-jSmxKJNJmHySi6hC42zlZnq00rga4jjxcgNZjY9N5WlOe/iOoGRtdwGsHzQv2RlH2KOYMwGUXhf2zXd32BA9RA==}
    peerDependencies:
      bare-buffer: '*'
      bare-events: '*'
    peerDependenciesMeta:
      bare-buffer:
        optional: true
      bare-events:
        optional: true

  base64-js@1.5.1:
    resolution: {integrity: sha512-AKpaYlHn8t4SVbOHCy+b5+KKgvR4vrsD8vbvrbiQJps7fKDTkjkDry6ji0rUJjC0kzbNePLwzxq8iypo41qeWA==}

  base64id@2.0.0:
    resolution: {integrity: sha512-lGe34o6EHj9y3Kts9R4ZYs/Gr+6N7MCaMlIFA3F1R2O5/m7K06AxfSeO5530PEERE6/WyEg3lsuyw4GHlPZHog==}
    engines: {node: ^4.5.0 || >= 5.9}

  basic-ftp@5.0.5:
    resolution: {integrity: sha512-4Bcg1P8xhUuqcii/S0Z9wiHIrQVPMermM1any+MX5GeGD7faD3/msQUDGLol9wOcz4/jbg/WJnGqoJF6LiBdtg==}
    engines: {node: '>=10.0.0'}

  bee-agent-framework@0.1.2:
    resolution: {integrity: sha512-PyngTjIz18a8/mn/66B5hfxQfOAHrULa0mmwM48jm++hU0cFphoc8+XAQGXYNChRuirb4GcR5L50jqHKD5GBeg==}
    peerDependencies:
      '@ai-sdk/amazon-bedrock': ^1.1.5
      '@ai-sdk/anthropic': ^1.1.6
      '@ai-sdk/azure': ^1.1.2
      '@ai-sdk/google-vertex': ^2.1.6
      '@ai-sdk/groq': ^1.1.6
      '@ai-sdk/openai': ^1.1.2
      '@aws-sdk/client-bedrock-runtime': ^3.706.0
      '@elastic/elasticsearch': ^8.0.0
      '@googleapis/customsearch': ^3.2.0
      '@ibm-cloud/watsonx-ai': '*'
      '@langchain/community': '>=0.2.28'
      '@langchain/core': '>=0.2.27'
      '@modelcontextprotocol/sdk': ^1.0.4
      '@zilliz/milvus2-sdk-node': ^2.4.9
      ibm-cloud-sdk-core: '*'
      ollama-ai-provider: ^1.2.0
      sequelize: ^6.37.3
      yaml: ^2.6.1
    peerDependenciesMeta:
      '@ai-sdk/amazon-bedrock':
        optional: true
      '@ai-sdk/anthropic':
        optional: true
      '@ai-sdk/azure':
        optional: true
      '@ai-sdk/google-vertex':
        optional: true
      '@ai-sdk/groq':
        optional: true
      '@ai-sdk/openai':
        optional: true
      '@elastic/elasticsearch':
        optional: true
      '@googleapis/customsearch':
        optional: true
      '@ibm-cloud/watsonx-ai':
        optional: true
      '@langchain/community':
        optional: true
      '@langchain/core':
        optional: true
      '@modelcontextprotocol/sdk':
        optional: true
      '@zilliz/milvus2-sdk-node':
        optional: true
      ibm-cloud-sdk-core:
        optional: true
      sequelize:
        optional: true
      yaml:
        optional: true

  before-after-hook@2.2.3:
    resolution: {integrity: sha512-NzUnlZexiaH/46WDhANlyR2bXRopNg4F/zuSA3OpZnllCUgRaOF2znDioDWrmbNVsuZk6l9pMquQB38cfBZwkQ==}

  better-opn@3.0.2:
    resolution: {integrity: sha512-aVNobHnJqLiUelTaHat9DZ1qM2w0C0Eym4LPI/3JxOnSokGVdsl1T1kN7TFvsEAD8G47A6VKQ0TVHqbBnYMJlQ==}
    engines: {node: '>=12.0.0'}

  binary-extensions@2.3.0:
    resolution: {integrity: sha512-Ceh+7ox5qe7LJuLHoY0feh3pHuUDHAcRUeyL2VYghZwfpkNIy/+8Ocg0a3UuSoYzavmylwuLWQOf3hl0jjMMIw==}
    engines: {node: '>=8'}

  bl@5.1.0:
    resolution: {integrity: sha512-tv1ZJHLfTDnXE6tMHv73YgSJaWR2AFuPwMntBe7XL/GBFHnT0CLnsHMogfk5+GzCDC5ZWarSCYaIGATZt9dNsQ==}

  body-parser@1.20.3:
    resolution: {integrity: sha512-7rAxByjUMqQ3/bHJy7D6OGXvx/MMc4IqBn/X0fcM1QUcAItpZrBEYhWGem+tzXH90c+G01ypMcYJBO9Y30203g==}
    engines: {node: '>= 0.8', npm: 1.2.8000 || >= 1.4.16}

  bowser@2.11.0:
    resolution: {integrity: sha512-AlcaJBi/pqqJBIQ8U9Mcpc9i8Aqxn88Skv5d+xBX006BY5u8N3mGLHa5Lgppa7L/HfwgwLgZ6NYs+Ag6uUmJRA==}

  brace-expansion@1.1.11:
    resolution: {integrity: sha512-iCuPHDFgrHX7H2vEI/5xpz07zSHB00TpugqhmYtVmMO6518mCuRMoOYFldEBl0g187ufozdaHgWKcYFb61qGiA==}

  brace-expansion@2.0.1:
    resolution: {integrity: sha512-XnAIvQ8eM+kC6aULx6wuQiwVsnzsi9d3WxzV3FpWTGA19F621kwdbsAcFKXgKUHZWsy+mY6iL1sHTxWEFCytDA==}

  braces@3.0.3:
    resolution: {integrity: sha512-yQbXgO/OSZVD2IsiLlro+7Hf6Q18EJrKSEsdoMzKePKXct3gvD8oLcOQdIzGupr5Fj+EDe8gO/lxc1BzfMpxvA==}
    engines: {node: '>=8'}

  browserslist@4.24.4:
    resolution: {integrity: sha512-KDi1Ny1gSePi1vm0q4oxSF8b4DR44GF4BbmS2YdhPLOEqd8pDviZOGH/GsmRwoWJ2+5Lr085X7naowMwKHDG1A==}
    engines: {node: ^6 || ^7 || ^8 || ^9 || ^10 || ^11 || ^12 || >=13.7}
    hasBin: true

  bs-logger@0.2.6:
    resolution: {integrity: sha512-pd8DCoxmbgc7hyPKOvxtqNcjYoOsABPQdcCUjGp3d42VR2CX1ORhk2A87oqqu5R1kk+76nsxZupkmyd+MVtCog==}
    engines: {node: '>= 6'}

  bser@2.1.1:
    resolution: {integrity: sha512-gQxTNE/GAfIIrmHLUE3oJyp5FO6HRBfhjnw4/wMmA63ZGDJnWBmgY/lyQBpnDUkGmAhbSe39tx2d/iTOAfglwQ==}

  buffer-builder@0.2.0:
    resolution: {integrity: sha512-7VPMEPuYznPSoR21NE1zvd2Xna6c/CloiZCfcMXR1Jny6PjX0N4Nsa38zcBFo/FMK+BlA+FLKbJCQ0i2yxp+Xg==}

  buffer-crc32@0.2.13:
    resolution: {integrity: sha512-VO9Ht/+p3SN7SKWqcrgEzjGbRSJYTx+Q1pTQC0wrWqHx0vpJraQ6GtHx8tvcg1rlK1byhU5gccxgOgj7B0TDkQ==}

  buffer-from@1.1.2:
    resolution: {integrity: sha512-E+XQCRwSbaaiChtv6k6Dwgc+bx+Bs6vuKJHHl5kox/BaKbhiXzqQOwK4cO22yElGp2OCmjwVhT3HmxgyPGnJfQ==}

  buffer@5.7.1:
    resolution: {integrity: sha512-EHcyIPBQ4BSGlvjB16k5KgAJ27CIsHY/2JBmCRReo48y9rQ3MaUzWX3KVlBa4U7MyX02HdVj0K7C3WaB3ju7FQ==}

  buffer@6.0.3:
    resolution: {integrity: sha512-FTiCpNxtwiZZHEZbcbTIcZjERVICn9yq/pDFkTl95/AxzD1naBctN7YO68riM/gLSDY7sdrMby8hofADYuuqOA==}

  bundle-require@5.1.0:
    resolution: {integrity: sha512-3WrrOuZiyaaZPWiEt4G3+IffISVC9HYlWueJEBWED4ZH4aIAC2PnkdnuRrR94M+w6yGWn4AglWtJtBI8YqvgoA==}
    engines: {node: ^12.20.0 || ^14.13.1 || >=16.0.0}
    peerDependencies:
      esbuild: '>=0.18'

  bytes@3.1.2:
    resolution: {integrity: sha512-/Nf7TyzTx6S3yRJObOAV7956r8cr2+Oj8AC5dt8wSP3BQAoeX58NoHyCU8P8zGkNXStjTSi6fzO6F0pBdcYbEg==}
    engines: {node: '>= 0.8'}

  cac@6.7.14:
    resolution: {integrity: sha512-b6Ilus+c3RrdDk+JhLKUAQfzzgLEPy6wcXqS7f/xe1EETvsDP6GORG7SFuOs6cID5YkqchW/LXZbX5bc8j7ZcQ==}
    engines: {node: '>=8'}

  cacheable-lookup@7.0.0:
    resolution: {integrity: sha512-+qJyx4xiKra8mZrcwhjMRMUhD5NR1R8esPkzIYxX96JiecFoxAXFuz/GpR3+ev4PE1WamHip78wV0vcmPQtp8w==}
    engines: {node: '>=14.16'}

  cacheable-request@10.2.14:
    resolution: {integrity: sha512-zkDT5WAF4hSSoUgyfg5tFIxz8XQK+25W/TLVojJTMKBaxevLBBtLxgqguAuVQB8PVW79FVjHcU+GJ9tVbDZ9mQ==}
    engines: {node: '>=14.16'}

  cacheable@1.8.8:
    resolution: {integrity: sha512-OE1/jlarWxROUIpd0qGBSKFLkNsotY8pt4GeiVErUYh/NUeTNrT+SBksUgllQv4m6a0W/VZsLuiHb88maavqEw==}

  call-bind-apply-helpers@1.0.2:
    resolution: {integrity: sha512-Sp1ablJ0ivDkSzjcaJdxEunN5/XvksFJ2sMBFfq6x0ryhQV/2b/KwFe21cMpmHtPOSij8K99/wSfoEuTObmuMQ==}
    engines: {node: '>= 0.4'}

  call-bind@1.0.8:
    resolution: {integrity: sha512-oKlSFMcMwpUg2ednkhQ454wfWiU/ul3CkJe/PEHcTKuiX6RpbehUiFMXu13HalGZxfUwCQzZG747YXBn1im9ww==}
    engines: {node: '>= 0.4'}

  call-bound@1.0.3:
    resolution: {integrity: sha512-YTd+6wGlNlPxSuri7Y6X8tY2dmm12UMH66RpKMhiX6rsk5wXXnYgbUcOt8kiS31/AjfoTOvCsE+w8nZQLQnzHA==}
    engines: {node: '>= 0.4'}

  callsites@3.1.0:
    resolution: {integrity: sha512-P8BjAsXvZS+VIDUI11hHCQEv74YT67YUi5JJFNWIqL235sBmjX4+qx9Muvls5ivyNENctx46xQLQ3aTuE7ssaQ==}
    engines: {node: '>=6'}

  camelcase@4.1.0:
    resolution: {integrity: sha512-FxAv7HpHrXbh3aPo4o2qxHay2lkLY3x5Mw3KeE4KQE8ysVfziWeRZDwcjauvwBSGEC/nXUPzZy8zeh4HokqOnw==}
    engines: {node: '>=4'}

  camelcase@5.3.1:
    resolution: {integrity: sha512-L28STB170nwWS63UjtlEOE3dldQApaJXZkOI1uMFfzf3rRuPegHaHesyee+YxQ+W6SvRDQV6UrdOdRiR153wJg==}
    engines: {node: '>=6'}

  camelcase@6.3.0:
    resolution: {integrity: sha512-Gmy6FhYlCY7uOElZUSbxo2UCDH8owEk996gkbrpsgGtrJLM3J7jGxl9Ic7Qwwj4ivOE5AWZWRMecDdF7hqGjFA==}
    engines: {node: '>=10'}

  caniuse-lite@1.0.30001700:
    resolution: {integrity: sha512-2S6XIXwaE7K7erT8dY+kLQcpa5ms63XlRkMkReXjle+kf6c5g38vyMl+Z5y8dSxOFDhcFe+nxnn261PLxBSQsQ==}

  ccount@2.0.1:
    resolution: {integrity: sha512-eyrF0jiFpY+3drT6383f1qhkbGsLSifNAjA61IUjZjmLCWjItY6LB9ft9YhoDgwfmclB2zhu51Lc7+95b8NRAg==}

  chalk@4.1.2:
    resolution: {integrity: sha512-oKnbhFyRIXpUuez8iBMmyEa4nbj4IOQyuhc/wy9kY7/WVPcwIO9VA668Pu8RkO7+0G76SLROeyw9CpQ061i4mA==}
    engines: {node: '>=10'}

  chalk@5.4.1:
    resolution: {integrity: sha512-zgVZuo2WcZgfUEmsn6eO3kINexW8RAE4maiQ8QNs8CtpPCSyMiYsULR3HQYkm3w8FIA3SberyMJMSldGsW+U3w==}
    engines: {node: ^12.17.0 || ^14.13 || >=16.0.0}

  char-regex@1.0.2:
    resolution: {integrity: sha512-kWWXztvZ5SBQV+eRgKFeh8q5sLuZY2+8WUIzlxWVTg+oGwY14qylx1KbKzHd8P6ZYkAg0xyIDU9JMHhyJMZ1jw==}
    engines: {node: '>=10'}

  character-entities-html4@2.1.0:
    resolution: {integrity: sha512-1v7fgQRj6hnSwFpq1Eu0ynr/CDEw0rXo2B61qXrLNdHZmPKgb7fqS1a2JwF0rISo9q77jDI8VMEHoApn8qDoZA==}

  character-entities-legacy@3.0.0:
    resolution: {integrity: sha512-RpPp0asT/6ufRm//AJVwpViZbGM/MkjQFxJccQRHmISF/22NBtsHqAWmL+/pmkPWoIUJdWyeVleTl1wydHATVQ==}

  character-entities@2.0.2:
    resolution: {integrity: sha512-shx7oQ0Awen/BRIdkjkvz54PnEEI/EjwXDSIZp86/KKdbafHh1Df/RYGBhn4hbe2+uKC9FnT5UCEdyPz3ai9hQ==}

  character-reference-invalid@2.0.1:
    resolution: {integrity: sha512-iBZ4F4wRbyORVsu0jPV7gXkOsGYjGHPmAyv+HiHG8gi5PtC9KI2j1+v8/tlibRvjoWX027ypmG/n0HtO5t7unw==}

  chardet@0.7.0:
    resolution: {integrity: sha512-mT8iDcrh03qDGRRmoA2hmBJnxpllMR+0/0qlzjqZES6NdiWDcZkCNAk4rPFZ9Q85r27unkiNNg8ZOiwZXBHwcA==}

  chokidar@3.6.0:
    resolution: {integrity: sha512-7VT13fmjotKpGipCW9JEQAusEPE+Ei8nl6/g4FBAmIm0GOOLMua9NDDo/DWp0ZAxCr3cPq5ZpBqmPAQgDda2Pw==}
    engines: {node: '>= 8.10.0'}

  chokidar@4.0.3:
    resolution: {integrity: sha512-Qgzu8kfBvo+cA4962jnP1KkS6Dop5NS6g7R5LFYJr4b8Ub94PPQXUksCw9PvXoeXPRRddRNC5C1JQUR2SMGtnA==}
    engines: {node: '>= 14.16.0'}

  chownr@2.0.0:
    resolution: {integrity: sha512-bIomtDF5KGpdogkLd9VspvFzk9KfpyyGlS8YFVZl7TGPBHL5snIOnxeshwVgPteQ9b4Eydl+pVbIyE1DcvCWgQ==}
    engines: {node: '>=10'}

  chromium-bidi@0.6.3:
    resolution: {integrity: sha512-qXlsCmpCZJAnoTYI83Iu6EdYQpMYdVkCfq08KDh2pmlVqK5t5IA9mGs4/LwCwp4fqisSOMXZxP3HIh8w8aRn0A==}
    peerDependencies:
      devtools-protocol: '*'

  ci-info@3.9.0:
    resolution: {integrity: sha512-NIxF55hv4nSqQswkAeiOi1r83xy8JldOFDTWiug55KBu9Jnblncd2U6ViHmYgHf01TPZS77NJBhBMKdWj9HQMQ==}
    engines: {node: '>=8'}

  cjs-module-lexer@1.4.3:
    resolution: {integrity: sha512-9z8TZaGM1pfswYeXrUpzPrkx8UnWYdhJclsiYMm6x/w5+nN+8Tf/LnAgfLGQCm59qAOxU8WwHEq2vNwF6i4j+Q==}

  classnames@2.5.1:
    resolution: {integrity: sha512-saHYOzhIQs6wy2sVxTM6bUDsQO4F50V9RQ22qBpEdCW+I+/Wmke2HOl6lS6dTpdxVhb88/I6+Hs+438c3lfUow==}

  clean-stack@4.2.0:
    resolution: {integrity: sha512-LYv6XPxoyODi36Dp976riBtSY27VmFo+MKqEU9QCCWyTrdEPDog+RWA7xQWHi6Vbp61j5c4cdzzX1NidnwtUWg==}
    engines: {node: '>=12'}

  cli-cursor@4.0.0:
    resolution: {integrity: sha512-VGtlMu3x/4DOtIUwEkRezxUZ2lBacNJCHash0N0WeZDBS+7Ux1dm3XWAgWYxLJFMMdOeXMHXorshEFhbMSGelg==}
    engines: {node: ^12.20.0 || ^14.13.1 || >=16.0.0}

  cli-spinners@2.9.2:
    resolution: {integrity: sha512-ywqV+5MmyL4E7ybXgKys4DugZbX0FC6LnwrhjuykIjnK9k8OQacQ7axGKnjDXWNhns0xot3bZI5h55H8yo9cJg==}
    engines: {node: '>=6'}

  cli-width@4.1.0:
    resolution: {integrity: sha512-ouuZd4/dm2Sw5Gmqy6bGyNNNe1qt9RpmxveLSO7KcgsTnU7RXfsw+/bukWGo1abgBiMAic068rclZsO4IWmmxQ==}
    engines: {node: '>= 12'}

  cliui@8.0.1:
    resolution: {integrity: sha512-BSeNnyus75C4//NQ9gQt1/csTXyo/8Sb+afLAkzAptFuMsod9HFokGNudZpi/oQV73hnVK+sR+5PVRMd+Dr7YQ==}
    engines: {node: '>=12'}

  clone@1.0.4:
    resolution: {integrity: sha512-JQHZ2QMW6l3aH/j6xCqQThY/9OH4D/9ls34cgkUBiEeocRTU04tHfKPBsUK1PqZCUQM7GiA0IIXJSuXHI64Kbg==}
    engines: {node: '>=0.8'}

  clsx@1.2.1:
    resolution: {integrity: sha512-EcR6r5a8bj6pu3ycsa/E/cKVGuTgZJZdsyUYHOksG/UHIiKfjxzRxYJpyVBwYaQeOvghal9fcc4PidlgzugAQg==}
    engines: {node: '>=6'}

  clsx@2.1.1:
    resolution: {integrity: sha512-eYm0QWBtUrBWZWG0d386OGAw16Z995PiOVo2B7bjWSbHedGl5e0ZWaq65kOGgUSNesEIDkB9ISbTg/JK9dhCZA==}
    engines: {node: '>=6'}

  co@4.6.0:
    resolution: {integrity: sha512-QVb0dM5HvG+uaxitm8wONl7jltx8dqhfU33DcqtOZcLSVIKSDDLDi7+0LbAKiyI8hD9u42m2YxXSkMGWThaecQ==}
    engines: {iojs: '>= 1.0.0', node: '>= 0.12.0'}

  codsen-utils@1.6.4:
    resolution: {integrity: sha512-PDyvQ5f2PValmqZZIJATimcokDt4JjIev8cKbZgEOoZm+U1IJDYuLeTcxZPQdep99R/X0RIlQ6ReQgPOVnPbNw==}
    engines: {node: '>=14.18.0'}

  collapse-white-space@2.1.0:
    resolution: {integrity: sha512-loKTxY1zCOuG4j9f6EPnuyyYkf58RnhhWTvRoZEokgB+WbdXehfjFviyOVYkqzEWz1Q5kRiZdBYS5SwxbQYwzw==}

  collect-v8-coverage@1.0.2:
    resolution: {integrity: sha512-lHl4d5/ONEbLlJvaJNtsF/Lz+WvB07u2ycqTYbdrq7UypDXailES4valYb2eWiJFxZlVmpGekfqoxQhzyFdT4Q==}

  color-convert@2.0.1:
    resolution: {integrity: sha512-RRECPsj7iu/xb5oKYcsFHSppFNnsj/52OVTRKb4zP5onXwVF3zVmmToNcOfGC+CRDpfK/U584fMg38ZHCaElKQ==}
    engines: {node: '>=7.0.0'}

  color-name@1.1.4:
    resolution: {integrity: sha512-dOy+3AuW3a2wNbZHIuMZpTcgjGuLU/uBL/ubcZF9OXbDo8ff4O8yVp5Bf0efS8uEoYo5q4Fx7dY9OgQGXgAsQA==}

  color-string@1.9.1:
    resolution: {integrity: sha512-shrVawQFojnZv6xM40anx4CkoDP+fZsw/ZerEMsW/pyzsRbElpsL/DBVW7q3ExxwusdNXI3lXpuhEZkzs8p5Eg==}

  color@4.2.3:
    resolution: {integrity: sha512-1rXeuUUiGGrykh+CeBdu5Ie7OJwinCgQY0bc7GCRxy5xVHy+moaqkpL/jqQq0MtQOeYcrqEz4abc5f0KtU7W4A==}
    engines: {node: '>=12.5.0'}

  colord@2.9.3:
    resolution: {integrity: sha512-jeC1axXpnb0/2nn/Y1LPuLdgXBLH7aDcHu4KEKfqw3CUhX7ZpfBSlPKyqXE6btIgEzfWtrX3/tyBCaCvXvMkOw==}

  colorjs.io@0.5.2:
    resolution: {integrity: sha512-twmVoizEW7ylZSN32OgKdXRmo1qg+wT5/6C3xu5b9QsWzSFAhHLn2xd8ro0diCsKfCj1RdaTP/nrcW+vAoQPIw==}

  combined-stream@1.0.8:
    resolution: {integrity: sha512-FQN4MRfuJeHf7cBbBMJFXhKSDq+2kAArBlmRBvcvFE5BB1HZKXtSFASDhdlz9zOYwxh8lDdnvmMOe/+5cdoEdg==}
    engines: {node: '>= 0.8'}

  comma-separated-tokens@2.0.3:
    resolution: {integrity: sha512-Fu4hJdvzeylCfQPp9SGWidpzrMs7tTrlu6Vb8XGaRGck8QSNZJJp538Wrb60Lax4fPwR64ViY468OIUTbRlGZg==}

  commander@4.1.1:
    resolution: {integrity: sha512-NOKm8xhkzAjzFx8B2v5OAHT+u5pRQc2UCa2Vq9jYL/31o2wi9mxBA7LIFs3sV5VSC49z6pEhfbMULvShKj26WA==}
    engines: {node: '>= 6'}

  commander@8.3.0:
    resolution: {integrity: sha512-OkTL9umf+He2DZkUq8f8J9of7yL6RJKI24dVITBmNfZBmri9zYZQrKkuXiKhyfPSu8tUhnVBB1iKXevvnlR4Ww==}
    engines: {node: '>= 12'}

  complex.js@2.4.2:
    resolution: {integrity: sha512-qtx7HRhPGSCBtGiST4/WGHuW+zeaND/6Ld+db6PbrulIB1i2Ev/2UPiqcmpQNPSyfBKraC0EOvOKCB5dGZKt3g==}

  compute-scroll-into-view@3.1.1:
    resolution: {integrity: sha512-VRhuHOLoKYOy4UbilLbUzbYg93XLjv2PncJC50EuTWPA3gaja1UjBsUP/D/9/juV3vQFr6XBEzn9KCAHdUvOHw==}

  concat-map@0.0.1:
    resolution: {integrity: sha512-/Srv4dswyQNBfohGpz9o6Yb3Gz3SrUDqBH5rTuhGR7ahtlbYKnVxw2bCFMRljaA7EXHaXZ8wsHdodFvbkhKmqg==}

  consola@3.4.0:
    resolution: {integrity: sha512-EiPU8G6dQG0GFHNR8ljnZFki/8a+cQwEQ+7wpxdChl02Q8HXlwEZWD5lqAF8vC2sEC3Tehr8hy7vErz88LHyUA==}
    engines: {node: ^14.18.0 || >=16.10.0}

  content-disposition@0.5.4:
    resolution: {integrity: sha512-FveZTNuGw04cxlAiWbzi6zTAL/lhehaWbTtgluJh4/E95DqMwTmha3KZN1aAWA8cFIhHzMZUvLevkw5Rqk+tSQ==}
    engines: {node: '>= 0.6'}

  content-type@1.0.5:
    resolution: {integrity: sha512-nTjqfcBFEipKdXCv4YDQWCfmcLZKm81ldF0pAopTvyrFGVbcR6P/VAAd5G7N+0tTr8QqiU0tFadD6FK4NtJwOA==}
    engines: {node: '>= 0.6'}

  convert-source-map@2.0.0:
    resolution: {integrity: sha512-Kvp459HrV2FEJ1CAsi1Ku+MY3kasH19TFykTz2xWmMeq6bk2NU3XXvfJ+Q61m0xktWwt+1HSYf3JZsTms3aRJg==}

  cookie-signature@1.0.6:
    resolution: {integrity: sha512-QADzlaHc8icV8I7vbaJXJwod9HWYp8uCqf1xa4OfNu1T7JVxQIrUgOWtHdNDtPiywmFbiS12VjotIXLrKM3orQ==}

  cookie@0.7.1:
    resolution: {integrity: sha512-6DnInpx7SJ2AK3+CTUE/ZM0vWTUboZCegxhC2xiIydHR9jNuTAASBrfEpHhiGOZw/nX51bHt6YQl8jsGo4y/0w==}
    engines: {node: '>= 0.6'}

  cookie@0.7.2:
    resolution: {integrity: sha512-yki5XnKuf750l50uGTllt6kKILY4nQ1eNIQatoXEByZ5dWgnKqbnqmTrBE5B4N7lrMJKQ2ytWMiTO2o0v6Ew/w==}
    engines: {node: '>= 0.6'}

  cookie@1.0.2:
    resolution: {integrity: sha512-9Kr/j4O16ISv8zBBhJoi4bXOYNTkFLOqSL3UDB0njXxCXNezjeyVrJyGOWtgfs/q2km1gwBcfH8q1yEGoMYunA==}
    engines: {node: '>=18'}

  copy-to-clipboard@3.3.3:
    resolution: {integrity: sha512-2KV8NhB5JqC3ky0r9PMCAZKbUHSwtEo4CwCs0KXgruG43gX5PMqDEBbVU4OUzw2MuAWUfsuFmWvEKG5QRfSnJA==}

  cors@2.8.5:
    resolution: {integrity: sha512-KIHbLJqu73RGr/hnbrO9uBeixNGuvSQjul/jdFvS/KFSIH1hWVd1ng7zOHx+YrEfInLG7q4n6GHQ9cDtxv/P6g==}
    engines: {node: '>= 0.10'}

  cosmiconfig@8.3.6:
    resolution: {integrity: sha512-kcZ6+W5QzcJ3P1Mt+83OUv/oHFqZHIx8DuxG6eZ5RGMERoLqp4BuGjhHLYGK+Kf5XVkQvqBSmAy/nGWN3qDgEA==}
    engines: {node: '>=14'}
    peerDependencies:
      typescript: '>=4.9.5'
    peerDependenciesMeta:
      typescript:
        optional: true

  cosmiconfig@9.0.0:
    resolution: {integrity: sha512-itvL5h8RETACmOTFc4UfIyB2RfEHi71Ax6E/PivVxq9NseKbOWpeyHEOIbmAw1rs8Ak0VursQNww7lf7YtUwzg==}
    engines: {node: '>=14'}
    peerDependencies:
      typescript: '>=4.9.5'
    peerDependenciesMeta:
      typescript:
        optional: true

  create-jest@29.7.0:
    resolution: {integrity: sha512-Adz2bdH0Vq3F53KEMJOoftQFutWCukm6J24wbPWRO4k1kMY7gS7ds/uoJkNuV8wDCtWWnuwGcJwpWcih+zEW1Q==}
    engines: {node: ^14.15.0 || ^16.10.0 || >=18.0.0}
    hasBin: true

  cross-fetch@4.1.0:
    resolution: {integrity: sha512-uKm5PU+MHTootlWEY+mZ4vvXoCn4fLQxT9dSc1sXVMSFkINTJVN8cAQROpwcKm8bJ/c7rgZVIBWzH5T78sNZZw==}

  cross-spawn@7.0.6:
    resolution: {integrity: sha512-uV2QOWP2nWzsy2aMp8aRibhi9dlzF5Hgh5SHaB9OiTGEyDTiJJyx0uy51QXdyWbtAHNua4XJzUKca3OzKUd3vA==}
    engines: {node: '>= 8'}

  css-functions-list@3.2.3:
    resolution: {integrity: sha512-IQOkD3hbR5KrN93MtcYuad6YPuTSUhntLHDuLEbFWE+ff2/XSZNdZG+LcbbIW5AXKg/WFIfYItIzVoHngHXZzA==}
    engines: {node: '>=12 || >=16'}

  css-tree@3.1.0:
    resolution: {integrity: sha512-0eW44TGN5SQXU1mWSkKwFstI/22X2bG1nYzZTYMAWjylYURhse752YgbE4Cx46AC+bAvI+/dYTPRk1LqSUnu6w==}
    engines: {node: ^10 || ^12.20.0 || ^14.13.0 || >=15.0.0}

  cssesc@3.0.0:
    resolution: {integrity: sha512-/Tb/JcjK111nNScGob5MNtsntNM1aCNUDipB/TkwZFhyDrrE47SOx/18wF2bbjgc3ZzCSKW1T5nt5EbFoAz/Vg==}
    engines: {node: '>=4'}
    hasBin: true

  csstype@3.1.3:
    resolution: {integrity: sha512-M1uQkMl8rQK/szD0LNhtqxIPLpimGm8sOBwU7lLnCpSbTyY3yeU1Vc7l4KT5zT4s/yOxHH5O7tIuuLOCnLADRw==}

  data-uri-to-buffer@6.0.2:
    resolution: {integrity: sha512-7hvf7/GW8e86rW0ptuwS3OcBGDjIi6SZva7hCyWC0yYry2cOPmLIjXAUHI6DK2HsnwJd9ifmt57i8eV2n4YNpw==}
    engines: {node: '>= 14'}

  data-view-buffer@1.0.2:
    resolution: {integrity: sha512-EmKO5V3OLXh1rtK2wgXRansaK1/mtVdTUEiEI0W8RkvgT05kfxaH29PliLnpLP73yYO6142Q72QNa8Wx/A5CqQ==}
    engines: {node: '>= 0.4'}

  data-view-byte-length@1.0.2:
    resolution: {integrity: sha512-tuhGbE6CfTM9+5ANGf+oQb72Ky/0+s3xKUpHvShfiz2RxMFgFPjsXuRLBVMtvMs15awe45SRb83D6wH4ew6wlQ==}
    engines: {node: '>= 0.4'}

  data-view-byte-offset@1.0.1:
    resolution: {integrity: sha512-BS8PfmtDGnrgYdOonGZQdLZslWIeCGFP9tpan0hi1Co2Zr2NKADsvGYA8XxuG/4UWgJ6Cjtv+YJnB6MM69QGlQ==}
    engines: {node: '>= 0.4'}

  debug@2.6.9:
    resolution: {integrity: sha512-bC7ElrdJaJnPbAP+1EotYvqZsb3ecl5wi6Bfi6BJTUcNowp6cvspg0jXznRTKDjm/E7AdgFBVeAPVMNcKGsHMA==}
    peerDependencies:
      supports-color: '*'
    peerDependenciesMeta:
      supports-color:
        optional: true

  debug@4.3.7:
    resolution: {integrity: sha512-Er2nc/H7RrMXZBFCEim6TCmMk02Z8vLC2Rbi1KEBggpo0fS6l0S1nnapwmIi3yW/+GOJap1Krg4w0Hg80oCqgQ==}
    engines: {node: '>=6.0'}
    peerDependencies:
      supports-color: '*'
    peerDependenciesMeta:
      supports-color:
        optional: true

  debug@4.4.0:
    resolution: {integrity: sha512-6WTZ/IxCY/T6BALoZHaE4ctp9xm+Z5kY/pzYaCHRFeyVhojxlrm+46y68HA6hr0TcwEssoxNiDEUJQjfPZ/RYA==}
    engines: {node: '>=6.0'}
    peerDependencies:
      supports-color: '*'
    peerDependenciesMeta:
      supports-color:
        optional: true

  decimal.js@10.5.0:
    resolution: {integrity: sha512-8vDa8Qxvr/+d94hSh5P3IJwI5t8/c0KsMp+g8bNw9cY2icONa5aPfvKeieW1WlG0WQYwwhJ7mjui2xtiePQSXw==}

  decode-named-character-reference@1.0.2:
    resolution: {integrity: sha512-O8x12RzrUF8xyVcY0KJowWsmaJxQbmy0/EtnNtHRpsOcT7dFk5W598coHqBVpmWo1oQQfsCqfCmkZN5DJrZVdg==}

  decompress-response@6.0.0:
    resolution: {integrity: sha512-aW35yZM6Bb/4oJlZncMH2LCoZtJXTRxES17vE3hoRiowU2kWHaJKFkSBDnDR+cm9J+9QhXmREyIfv0pji9ejCQ==}
    engines: {node: '>=10'}

  dedent@1.5.3:
    resolution: {integrity: sha512-NHQtfOOW68WD8lgypbLA5oT+Bt0xXJhiYvoR6SmmNXZfpzOGXwdKWmcwG8N7PwVVWV3eF/68nmD9BaJSsTBhyQ==}
    peerDependencies:
      babel-plugin-macros: ^3.1.0
    peerDependenciesMeta:
      babel-plugin-macros:
        optional: true

  deep-is@0.1.4:
    resolution: {integrity: sha512-oIPzksmTg4/MriiaYGO+okXDT7ztn/w3Eptv/+gSIdMdKsJo0u4CfYNFJPy+4SKMuCqGw2wxnA+URMg3t8a/bQ==}

  deepmerge@4.3.1:
    resolution: {integrity: sha512-3sUqbMEc77XqpdNO7FRyRog+eW3ph+GYCbj+rK+uYyRMuwsVy0rMiVtPn+QJlKFvWP/1PYpapqYn0Me2knFn+A==}
    engines: {node: '>=0.10.0'}

  defaults@1.0.4:
    resolution: {integrity: sha512-eFuaLoy/Rxalv2kr+lqMlUnrDWV+3j4pljOIJgLIhI058IQfWJ7vXhyEIHu+HtC738klGALYxOKDO0bQP3tg8A==}

  defer-to-connect@2.0.1:
    resolution: {integrity: sha512-4tvttepXG1VaYGrRibk5EwJd1t4udunSOVMdLSAL6mId1ix438oPwPZMALY41FCijukO1L0twNcGsdzS7dHgDg==}
    engines: {node: '>=10'}

  define-data-property@1.1.4:
    resolution: {integrity: sha512-rBMvIzlpA8v6E+SJZoo++HAYqsLrkg7MSfIinMPFhmkorw7X+dOXVJQs+QT69zGkzMyfDnIMN2Wid1+NbL3T+A==}
    engines: {node: '>= 0.4'}

  define-lazy-prop@2.0.0:
    resolution: {integrity: sha512-Ds09qNh8yw3khSjiJjiUInaGX9xlqZDY7JVryGxdxV7NPeuqQfplOpQ66yJFZut3jLa5zOwkXw1g9EI2uKh4Og==}
    engines: {node: '>=8'}

  define-properties@1.2.1:
    resolution: {integrity: sha512-8QmQKqEASLd5nx0U1B1okLElbUuuttJ/AnYmRXbbbGDWh6uS208EjD4Xqq/I9wK7u0v6O08XhTWnt5XtEbR6Dg==}
    engines: {node: '>= 0.4'}

  degenerator@5.0.1:
    resolution: {integrity: sha512-TllpMR/t0M5sqCXfj85i4XaAzxmS5tVA16dqvdkMwGmzI+dXLXnw3J+3Vdv7VKw+ThlTMboK6i9rnZ6Nntj5CQ==}
    engines: {node: '>= 14'}

  delayed-stream@1.0.0:
    resolution: {integrity: sha512-ZySD7Nf91aLB0RxL4KGrKHBXl7Eds1DAmEdcoVawXnLD7SDhpNgtuII2aAkg7a7QS41jxPSZ17p4VdGnMHk3MQ==}
    engines: {node: '>=0.4.0'}

  depd@2.0.0:
    resolution: {integrity: sha512-g7nH6P6dyDioJogAAGprGpCtVImJhpPk/roCzdb3fIh61/s/nPsfR6onyMwkCAR/OlC3yBC0lESvUoQEAssIrw==}
    engines: {node: '>= 0.8'}

  deprecation@2.3.1:
    resolution: {integrity: sha512-xmHIy4F3scKVwMsQ4WnVaS8bHOx0DmVwRywosKhaILI0ywMDWPtBSku2HNxRvF7jtwDRsoEwYQSfbxj8b7RlJQ==}

  dequal@2.0.3:
    resolution: {integrity: sha512-0je+qPKHEMohvfRTCEo3CrPG6cAzAYgmzKyxRiYSSDkS6eGJdyVJm7WaYA5ECaAD9wLB2T4EEeymA5aFVcYXCA==}
    engines: {node: '>=6'}

  destroy@1.2.0:
    resolution: {integrity: sha512-2sJGJTaXIIaR1w4iJSNoN0hnMY7Gpc/n8D4qSCJw8QqFWXf7cuAgnEHxBpweaVcPevC2l3KpjYCx3NypQQgaJg==}
    engines: {node: '>= 0.8', npm: 1.2.8000 || >= 1.4.16}

  detect-libc@1.0.3:
    resolution: {integrity: sha512-pGjwhsmsp4kL2RTz08wcOlGN83otlqHeD/Z5T8GXZB+/YcpQ/dgo+lbU8ZsGxV0HIvqqxo9l7mqYwyYMD9bKDg==}
    engines: {node: '>=0.10'}
    hasBin: true

  detect-libc@2.0.3:
    resolution: {integrity: sha512-bwy0MGW55bG41VqxxypOsdSdGqLwXPI/focwgTYCFMbdUiBAxLg9CFzG08sz2aqzknwiX7Hkl0bQENjg8iLByw==}
    engines: {node: '>=8'}

  detect-newline@3.1.0:
    resolution: {integrity: sha512-TLz+x/vEXm/Y7P7wn1EJFNLxYpUD4TgMosxY6fAVJUnJMbupHBOncxyWUG9OpTaH9EBD7uFI5LfEgmMOc54DsA==}
    engines: {node: '>=8'}

  detect-port@1.6.1:
    resolution: {integrity: sha512-CmnVc+Hek2egPx1PeTFVta2W78xy2K/9Rkf6cC4T59S50tVnzKj+tnx5mmx5lwvCkujZ4uRrpRSuV+IVs3f90Q==}
    engines: {node: '>= 4.0.0'}
    hasBin: true

  devlop@1.1.0:
    resolution: {integrity: sha512-RWmIqhcFf1lRYBvNmr7qTNuyCt/7/ns2jbpp1+PalgE/rDQcBT0fioSMUpJ93irlUhC5hrg4cYqe6U+0ImW0rA==}

  devtools-protocol@0.0.1312386:
    resolution: {integrity: sha512-DPnhUXvmvKT2dFA/j7B+riVLUt9Q6RKJlcppojL5CoRywJJKLDYnRlw0gTFKfgDPHP5E04UoB71SxoJlVZy8FA==}

  diff-match-patch@1.0.5:
    resolution: {integrity: sha512-IayShXAgj/QMXgB0IWmKx+rOPuGMhqm5w6jvFxmVenXKIzRqTAAsbBPT3kWQeGANj3jGgvcvv4yK6SxqYmikgw==}

  diff-sequences@29.6.3:
    resolution: {integrity: sha512-EjePK1srD3P08o2j4f0ExnylqRs5B9tJjcp9t1krH2qRi8CCdsYfwe9JgSLurFBWwq4uOlipzfk5fHNvwFKr8Q==}
    engines: {node: ^14.15.0 || ^16.10.0 || >=18.0.0}

  dir-glob@3.0.1:
    resolution: {integrity: sha512-WkrWp9GR4KXfKGYzOLmTuGVi1UWFfws377n9cc55/tb6DuqyF6pcQ5AbiHEshaDpY9v6oaSr2XCDidGmMwdzIA==}
    engines: {node: '>=8'}

  dns-packet@5.6.1:
    resolution: {integrity: sha512-l4gcSouhcgIKRvyy99RNVOgxXiicE+2jZoNmaNmZ6JXiGajBOJAesk1OBlJuM5k2c+eudGdLxDqXuPCKIj6kpw==}
    engines: {node: '>=6'}

  dns-socket@4.2.2:
    resolution: {integrity: sha512-BDeBd8najI4/lS00HSKpdFia+OvUMytaVjfzR9n5Lq8MlZRSvtbI+uLtx1+XmQFls5wFU9dssccTmQQ6nfpjdg==}
    engines: {node: '>=6'}

  dot-case@3.0.4:
    resolution: {integrity: sha512-Kv5nKlh6yRrdrGvxeJ2e5y2eRUpkUosIW4A2AS38zwSz27zu7ufDwQPi5Jhs3XAlGNetl3bmnGhQsMtkKJnj3w==}

  dot-prop@6.0.1:
    resolution: {integrity: sha512-tE7ztYzXHIeyvc7N+hR3oi7FIbf/NIjVP9hmAt3yMXzrQ072/fpjGLx2GxNxGxUl5V73MEqYzioOMoVhGMJ5cA==}
    engines: {node: '>=10'}

  downshift@9.0.8:
    resolution: {integrity: sha512-59BWD7+hSUQIM1DeNPLirNNnZIO9qMdIK5GQ/Uo8q34gT4B78RBlb9dhzgnh0HfQTJj4T/JKYD8KoLAlMWnTsA==}
    peerDependencies:
      react: '>=16.12.0'

  duck-duck-scrape@2.2.7:
    resolution: {integrity: sha512-BEcglwnfx5puJl90KQfX+Q2q5vCguqyMpZcSRPBWk8OY55qWwV93+E+7DbIkrGDW4qkqPfUvtOUdi0lXz6lEMQ==}

  dunder-proto@1.0.1:
    resolution: {integrity: sha512-KIN/nDJBQRcXw0MLVhZE9iQHmG68qAVIBg9CqmUYjmQIhgij9U5MFvrqkUL5FbtyyzZuOeOt0zdeRe4UY7ct+A==}
    engines: {node: '>= 0.4'}

  eastasianwidth@0.2.0:
    resolution: {integrity: sha512-I88TYZWc9XiYHRQ4/3c5rjjfgkjhLyW2luGIheGERbNQ6OY7yTybanSpDXZa8y7VUP9YmDcYa+eyq4ca7iLqWA==}

  ee-first@1.1.1:
    resolution: {integrity: sha512-WMwm9LhRUo+WUaRN+vRuETqG89IgZphVSNkdFgeb6sS/E4OrDIN7t48CAewSHXc6C8lefD8KKfr5vY61brQlow==}

  ejs@3.1.10:
    resolution: {integrity: sha512-UeJmFfOrAQS8OJWPZ4qtgHyWExa088/MtK5UEyoJGFH67cDEXkZSviOiKRCZ4Xij0zxI3JECgYs3oKx+AizQBA==}
    engines: {node: '>=0.10.0'}
    hasBin: true

  electron-to-chromium@1.5.102:
    resolution: {integrity: sha512-eHhqaja8tE/FNpIiBrvBjFV/SSKpyWHLvxuR9dPTdo+3V9ppdLmFB7ZZQ98qNovcngPLYIz0oOBF9P0FfZef5Q==}

  emittery@0.13.1:
    resolution: {integrity: sha512-DeWwawk6r5yR9jFgnDKYt4sLS0LmHJJi3ZOnb5/JdbYwj3nW+FxQnHIjhBKz8YLC7oRNPVM9NQ47I3CVx34eqQ==}
    engines: {node: '>=12'}

  emoji-regex@8.0.0:
    resolution: {integrity: sha512-MSjYzcWNOA0ewAHpz0MxpYFvwg6yjy1NG3xteoqz644VCo/RPgnr1/GGt+ic3iJTzQ8Eu3TdM14SawnVUmGE6A==}

  emoji-regex@9.2.2:
    resolution: {integrity: sha512-L18DaJsXSUk2+42pv8mLs5jJT2hqFkFE4j21wOmgbUqsZ2hL72NsUU785g9RXgo3s0ZNgVl42TiHp3ZtOv/Vyg==}

  encodeurl@1.0.2:
    resolution: {integrity: sha512-TPJXq8JqFaVYm2CWmPvnP2Iyo4ZSM7/QKcSmuMLDObfpH5fi7RUGmd/rTDf+rut/saiDiQEeVTNgAmJEdAOx0w==}
    engines: {node: '>= 0.8'}

  encodeurl@2.0.0:
    resolution: {integrity: sha512-Q0n9HRi4m6JuGIV1eFlmvJB7ZEVxu93IrMyiMsGC0lrMJMWzRgx6WGquyfQgZVb31vhGgXnfmPNNXmxnOkRBrg==}
    engines: {node: '>= 0.8'}

  end-of-stream@1.4.4:
    resolution: {integrity: sha512-+uw1inIHVPQoaVuHzRyXd21icM+cnt4CzD5rW+NC1wjOUSTOs+Te7FOv7AhN7vS9x/oIyhLP5PR1H+phQAHu5Q==}

  engine.io-parser@5.2.3:
    resolution: {integrity: sha512-HqD3yTBfnBxIrbnM1DoD6Pcq8NECnh8d4As1Qgh0z5Gg3jRRIqijury0CL3ghu/edArpUYiYqQiDUQBIs4np3Q==}
    engines: {node: '>=10.0.0'}

  engine.io@6.6.4:
    resolution: {integrity: sha512-ZCkIjSYNDyGn0R6ewHDtXgns/Zre/NT6Agvq1/WobF7JXgFff4SeDroKiCO3fNJreU9YG429Sc81o4w5ok/W5g==}
    engines: {node: '>=10.2.0'}

  entities@4.5.0:
    resolution: {integrity: sha512-V0hjH4dGPh9Ao5p0MoRY6BVqtwCjhz6vI5LT8AJ55H+4g9/4vbHx1I54fS0XuclLhDHArPQCiMjDxjaL8fPxhw==}
    engines: {node: '>=0.12'}

  env-paths@2.2.1:
    resolution: {integrity: sha512-+h1lkLKhZMTYjog1VEpJNG7NZJWcuc2DDk/qsqSTRRCOXiLjeQ1d1/udrUGhqMxUgAlwKNZ0cf2uqan5GLuS2A==}
    engines: {node: '>=6'}

  error-ex@1.3.2:
    resolution: {integrity: sha512-7dFHNmqeFSEt2ZBsCriorKnn3Z2pj+fd9kmI6QoWw4//DL+icEBfc0U7qJCisqrTsKTjw4fNFy2pW9OqStD84g==}

  es-abstract@1.23.9:
    resolution: {integrity: sha512-py07lI0wjxAC/DcfK1S6G7iANonniZwTISvdPzk9hzeH0IZIshbuuFxLIU96OyF89Yb9hiqWn8M/bY83KY5vzA==}
    engines: {node: '>= 0.4'}

  es-define-property@1.0.1:
    resolution: {integrity: sha512-e3nRfgfUZ4rNGL232gUgX06QNyyez04KdjFrF+LTRoOXmrOgFKDg4BCdsjW8EnT69eqdYGmRpJwiPVYNrCaW3g==}
    engines: {node: '>= 0.4'}

  es-errors@1.3.0:
    resolution: {integrity: sha512-Zf5H2Kxt2xjTvbJvP2ZWLEICxA6j+hAmMzIlypy4xcBg1vKVnx89Wy0GbS+kf5cwCVFFzdCFh2XSCFNULS6csw==}
    engines: {node: '>= 0.4'}

  es-object-atoms@1.1.1:
    resolution: {integrity: sha512-FGgH2h8zKNim9ljj7dankFPcICIK9Cp5bm+c2gQSYePhpaG5+esrLODihIorn+Pe6FGJzWhXQotPv73jTaldXA==}
    engines: {node: '>= 0.4'}

  es-set-tostringtag@2.1.0:
    resolution: {integrity: sha512-j6vWzfrGVfyXxge+O0x5sh6cvxAog0a/4Rdd2K36zCMV5eJ+/+tOAngRO8cODMNWbVRdVlmGZQL2YS3yR8bIUA==}
    engines: {node: '>= 0.4'}

  es-to-primitive@1.3.0:
    resolution: {integrity: sha512-w+5mJ3GuFL+NjVtJlvydShqE1eN3h3PbI7/5LAsYJP/2qtuMXjfL2LpHSRqo4b4eSF5K/DH1JXKUAHSB2UW50g==}
    engines: {node: '>= 0.4'}

  es-toolkit@1.32.0:
    resolution: {integrity: sha512-ZfSfHP1l6ubgW/B/FRtqb9bYdMvI6jizbOSfbwwJNcOQ1QE6TFsC3jpQkZ900uUPSR3t3SU5Ds7UWKnYz+uP8Q==}

  esast-util-from-estree@2.0.0:
    resolution: {integrity: sha512-4CyanoAudUSBAn5K13H4JhsMH6L9ZP7XbLVe/dKybkxMO7eDyLsT8UHl9TRNrU2Gr9nz+FovfSIjuXWJ81uVwQ==}

  esast-util-from-js@2.0.1:
    resolution: {integrity: sha512-8Ja+rNJ0Lt56Pcf3TAmpBZjmx8ZcK5Ts4cAzIOjsjevg9oSXJnl6SUQ2EevU8tv3h6ZLWmoKL5H4fgWvdvfETw==}

  esbuild@0.23.1:
    resolution: {integrity: sha512-VVNz/9Sa0bs5SELtn3f7qhJCDPCF5oMEl5cO9/SSinpE9hbPVvxbd572HH5AKiP7WD8INO53GgfDDhRjkylHEg==}
    engines: {node: '>=18'}
    hasBin: true

  esbuild@0.24.2:
    resolution: {integrity: sha512-+9egpBW8I3CD5XPe0n6BfT5fxLzxrlDzqydF3aviG+9ni1lDC/OvMHcxqEFV0+LANZG5R1bFMWfUrjVsdwxJvA==}
    engines: {node: '>=18'}
    hasBin: true

  escalade@3.2.0:
    resolution: {integrity: sha512-WUj2qlxaQtO4g6Pq5c29GTcWGDyd8itL8zTlipgECz3JesAiiOKotd8JU6otB3PACgG6xkJUyVhboMS+bje/jA==}
    engines: {node: '>=6'}

  escape-html@1.0.3:
    resolution: {integrity: sha512-NiSupZ4OeuGwr68lGIeym/ksIZMJodUGOSCZ/FSnTxcrekbvqrgdUxlJOMpijaKZVjAJrWrGs/6Jy8OMuyj9ow==}

  escape-latex@1.2.0:
    resolution: {integrity: sha512-nV5aVWW1K0wEiUIEdZ4erkGGH8mDxGyxSeqPzRNtWP7ataw+/olFObw7hujFWlVjNsaDFw5VZ5NzVSIqRgfTiw==}

  escape-string-regexp@2.0.0:
    resolution: {integrity: sha512-UpzcLCXolUWcNu5HtVMHYdXJjArjsF9C0aNnquZYY4uW/Vu0miy5YoWvbV345HauVvcAUnpRuhMMcqTcGOY2+w==}
    engines: {node: '>=8'}

  escape-string-regexp@4.0.0:
    resolution: {integrity: sha512-TtpcNJ3XAzx3Gq8sWRzJaVajRs0uVxA2YAkdb1jm2YkPz4G6egUFAyA3n5vtEIZefPk5Wa4UXbKuS5fKkJWdgA==}
    engines: {node: '>=10'}

  escape-string-regexp@5.0.0:
    resolution: {integrity: sha512-/veY75JbMK4j1yjvuUxuVsiS/hr/4iHs9FTT6cgTexxdE0Ly/glccBAkloH/DofkjRbZU3bnoj38mOmhkZ0lHw==}
    engines: {node: '>=12'}

  escodegen@2.1.0:
    resolution: {integrity: sha512-2NlIDTwUWJN0mRPQOdtQBzbUHvdGY2P1VXSyU83Q3xKxM7WHX2Ql8dKq782Q9TgQUNOLEzEYu9bzLNj1q88I5w==}
    engines: {node: '>=6.0'}
    hasBin: true

  eslint-plugin-react-hooks@5.1.0:
    resolution: {integrity: sha512-mpJRtPgHN2tNAvZ35AMfqeB3Xqeo273QxrHJsbBEPWODRM4r0yB6jfoROqKEYrOn27UtRPpcpHc2UqyBSuUNTw==}
    engines: {node: '>=10'}
    peerDependencies:
      eslint: ^3.0.0 || ^4.0.0 || ^5.0.0 || ^6.0.0 || ^7.0.0 || ^8.0.0-0 || ^9.0.0

  eslint-plugin-react-refresh@0.4.19:
    resolution: {integrity: sha512-eyy8pcr/YxSYjBoqIFSrlbn9i/xvxUFa8CjzAYo9cFjgGXqq1hyjihcpZvxRLalpaWmueWR81xn7vuKmAFijDQ==}
    peerDependencies:
      eslint: '>=8.40'

  eslint-scope@8.2.0:
    resolution: {integrity: sha512-PHlWUfG6lvPc3yvP5A4PNyBL1W8fkDUccmI21JUu/+GKZBoH/W5u6usENXUrWFRsyoW5ACUjFGgAFQp5gUlb/A==}
    engines: {node: ^18.18.0 || ^20.9.0 || >=21.1.0}

  eslint-visitor-keys@3.4.3:
    resolution: {integrity: sha512-wpc+LXeiyiisxPlEkUzU6svyS1frIO3Mgxj1fdy7Pm8Ygzguax2N3Fa/D/ag1WqbOprdI+uY6wMUl8/a2G+iag==}
    engines: {node: ^12.22.0 || ^14.17.0 || >=16.0.0}

  eslint-visitor-keys@4.2.0:
    resolution: {integrity: sha512-UyLnSehNt62FFhSwjZlHmeokpRK59rcz29j+F1/aDgbkbRTk7wIc9XzdoasMUbRNKDM0qQt/+BJ4BrpFeABemw==}
    engines: {node: ^18.18.0 || ^20.9.0 || >=21.1.0}

  eslint@9.20.1:
    resolution: {integrity: sha512-m1mM33o6dBUjxl2qb6wv6nGNwCAsns1eKtaQ4l/NPHeTvhiUPbtdfMyktxN4B3fgHIgsYh1VT3V9txblpQHq+g==}
    engines: {node: ^18.18.0 || ^20.9.0 || >=21.1.0}
    hasBin: true
    peerDependencies:
      jiti: '*'
    peerDependenciesMeta:
      jiti:
        optional: true

  espree@10.3.0:
    resolution: {integrity: sha512-0QYC8b24HWY8zjRnDTL6RiHfDbAWn63qb4LMj1Z4b076A4une81+z03Kg7l7mn/48PUTqoLptSXez8oknU8Clg==}
    engines: {node: ^18.18.0 || ^20.9.0 || >=21.1.0}

  esprima@4.0.1:
    resolution: {integrity: sha512-eGuFFw7Upda+g4p+QHvnW0RyTX/SVeJBDM/gCtMARO0cLuT2HcEKnTPvhjV6aGeqrCB/sbNop0Kszm0jsaWU4A==}
    engines: {node: '>=4'}
    hasBin: true

  esquery@1.6.0:
    resolution: {integrity: sha512-ca9pw9fomFcKPvFLXhBKUK90ZvGibiGOvRJNbjljY7s7uq/5YO4BOzcYtJqExdx99rF6aAcnRxHmcUHcz6sQsg==}
    engines: {node: '>=0.10'}

  esrecurse@4.3.0:
    resolution: {integrity: sha512-KmfKL3b6G+RXvP8N1vr3Tq1kL/oCFgn2NYXEtqP8/L3pKapUA4G8cFVaoF3SU323CD4XypR/ffioHmkti6/Tag==}
    engines: {node: '>=4.0'}

  estraverse@5.3.0:
    resolution: {integrity: sha512-MMdARuVEQziNTeJD8DgMqmhwR11BRQ/cBP+pLtYdSTnf3MIO8fFeiINEbX36ZdNlfU/7A9f3gUw49B3oQsvwBA==}
    engines: {node: '>=4.0'}

  estree-util-attach-comments@3.0.0:
    resolution: {integrity: sha512-cKUwm/HUcTDsYh/9FgnuFqpfquUbwIqwKM26BVCGDPVgvaCl/nDCCjUfiLlx6lsEZ3Z4RFxNbOQ60pkaEwFxGw==}

  estree-util-build-jsx@3.0.1:
    resolution: {integrity: sha512-8U5eiL6BTrPxp/CHbs2yMgP8ftMhR5ww1eIKoWRMlqvltHF8fZn5LRDvTKuxD3DUn+shRbLGqXemcP51oFCsGQ==}

  estree-util-is-identifier-name@3.0.0:
    resolution: {integrity: sha512-hFtqIDZTIUZ9BXLb8y4pYGyk6+wekIivNVTcmvk8NoOh+VeRn5y6cEHzbURrWbfp1fIqdVipilzj+lfaadNZmg==}

  estree-util-scope@1.0.0:
    resolution: {integrity: sha512-2CAASclonf+JFWBNJPndcOpA8EMJwa0Q8LUFJEKqXLW6+qBvbFZuF5gItbQOs/umBUkjviCSDCbBwU2cXbmrhQ==}

  estree-util-to-js@2.0.0:
    resolution: {integrity: sha512-WDF+xj5rRWmD5tj6bIqRi6CkLIXbbNQUcxQHzGysQzvHmdYG2G7p/Tf0J0gpxGgkeMZNTIjT/AoSvC9Xehcgdg==}

  estree-util-visit@2.0.0:
    resolution: {integrity: sha512-m5KgiH85xAhhW8Wta0vShLcUvOsh3LLPI2YVwcbio1l7E09NTLL1EyMZFM1OyWowoH0skScNbhOPl4kcBgzTww==}

  estree-walker@2.0.2:
    resolution: {integrity: sha512-Rfkk/Mp/DL7JVje3u18FxFujQlTNR2q6QfMSMB7AvCBx91NGj/ba3kCfza0f6dVDbw7YlRf/nDrn7pQrCCyQ/w==}

  estree-walker@3.0.3:
    resolution: {integrity: sha512-7RUKfXgSMMkzt6ZuXmqapOurLGPPfgj6l9uRZ7lRGolvk0y2yocc35LdcxKC5PQZdn2DMqioAQ2NoWcrTKmm6g==}

  esutils@2.0.3:
    resolution: {integrity: sha512-kVscqXk4OCp68SZ0dkgEKVi6/8ij300KBWTJq32P/dYeWTSwK41WyTxalN1eRmA5Z9UU/LX9D7FWSmV9SAYx6g==}
    engines: {node: '>=0.10.0'}

  etag@1.8.1:
    resolution: {integrity: sha512-aIL5Fx7mawVa300al2BnEE4iNvo1qETxLrPI/o05L7z6go7fCw1J6EQmbK4FmJ2AS7kgVF/KEZWufBfdClMcPg==}
    engines: {node: '>= 0.6'}

  eventemitter3@5.0.1:
    resolution: {integrity: sha512-GWkBvjiSZK87ELrYOSESUYeVIc9mvLLf/nXalMOS5dYrgZq9o5OVkbZAVM06CVxYsCwH9BDZFPlQTlPA1j4ahA==}

  eventsource-parser@3.0.0:
    resolution: {integrity: sha512-T1C0XCUimhxVQzW4zFipdx0SficT651NnkR0ZSH3yQwh+mFMdLfgjABVi4YtMTtaL4s168593DaoaRLMqryavA==}
    engines: {node: '>=18.0.0'}

  eventsource@3.0.5:
    resolution: {integrity: sha512-LT/5J605bx5SNyE+ITBDiM3FxffBiq9un7Vx0EwMDM3vg8sWKx/tO2zC+LMqZ+smAM0F2hblaDZUVZF0te2pSw==}
    engines: {node: '>=18.0.0'}

  execa@5.1.1:
    resolution: {integrity: sha512-8uSpZZocAZRBAPIEINJj3Lo9HyGitllczc27Eh5YYojjMFMn8yHMDMaUHE2Jqfq05D/wucwI4JGURyXt1vchyg==}
    engines: {node: '>=10'}

  exit@0.1.2:
    resolution: {integrity: sha512-Zk/eNKV2zbjpKzrsQ+n1G6poVbErQxJ0LBOJXaKZ1EViLzH+hrLu9cdXI4zw9dBQJslwBEpbQ2P1oS7nDxs6jQ==}
    engines: {node: '>= 0.8.0'}

  expect@29.7.0:
    resolution: {integrity: sha512-2Zks0hf1VLFYI1kbh0I5jP3KHHyCHpkfyHBzsSXRFgl/Bg9mWYfMW8oD+PdMPlEwy5HNsR9JutYy6pMeOh61nw==}
    engines: {node: ^14.15.0 || ^16.10.0 || >=18.0.0}

  express@4.21.2:
    resolution: {integrity: sha512-28HqgMZAmih1Czt9ny7qr6ek2qddF4FclbMzwhCREB6OFfH+rXAnuNCwo1/wFvrtbgsQDb4kSbX9de9lFbrXnA==}
    engines: {node: '>= 0.10.0'}

  extend-shallow@2.0.1:
    resolution: {integrity: sha512-zCnTtlxNoAiDc3gqY2aYAWFx7XWWiasuF2K8Me5WbN8otHKTUKBwjPtNpRs/rbUZm7KxWAaNj7P1a/p52GbVug==}
    engines: {node: '>=0.10.0'}

  extend@3.0.2:
    resolution: {integrity: sha512-fjquC59cD7CyW6urNXK0FBufkZcoiGG80wTuPujX590cB5Ttln20E2UB4S/WARVqhXffZl2LNgS+gQdPIIim/g==}

  external-editor@3.1.0:
    resolution: {integrity: sha512-hMQ4CX1p1izmuLYyZqLMO/qGNw10wSv9QDCPfzXfyFrOaCSSoRfqE1Kf1s5an66J5JZC62NewG+mK49jOCtQew==}
    engines: {node: '>=4'}

  extract-zip@2.0.1:
    resolution: {integrity: sha512-GDhU9ntwuKyGXdZBUgTIe+vXnWj0fppUEtMDL0+idd5Sta8TGpHssn/eusA9mrPr9qNDym6SxAYZjNvCn/9RBg==}
    engines: {node: '>= 10.17.0'}
    hasBin: true

  fast-deep-equal@3.1.3:
    resolution: {integrity: sha512-f3qQ9oQy9j2AhBe/H9VC91wLmKBCCU/gDOnKNAYG5hswO7BLKj09Hc5HYNz9cGI++xlpDCIgDaitVs03ATR84Q==}

  fast-fifo@1.3.2:
    resolution: {integrity: sha512-/d9sfos4yxzpwkDkuN7k2SqFKtYNmCTzgfEpz82x34IM9/zc8KGxQoXg1liNC/izpRM/MBdt44Nmx41ZWqk+FQ==}

  fast-glob@3.3.3:
    resolution: {integrity: sha512-7MptL8U0cqcFdzIzwOTHoilX9x5BrNqye7Z/LuC7kCMRio1EMSyqRK3BEAUD7sXRq4iT4AzTVuZdhgQ2TCvYLg==}
    engines: {node: '>=8.6.0'}

  fast-json-stable-stringify@2.1.0:
    resolution: {integrity: sha512-lhd/wF+Lk98HZoTCtlVraHtfh5XYijIjalXck7saUtuanSDyLMxnHhSXEDJqHxD7msR8D0uCmqlkwjCV8xvwHw==}

  fast-levenshtein@2.0.6:
    resolution: {integrity: sha512-DCXu6Ifhqcks7TZKY3Hxp3y6qphY5SJZmrWMDrKcERSOXWQdMhU9Ig/PYrzyw/ul9jOIyh0N4M0tbC5hodg8dw==}

  fast-redact@3.5.0:
    resolution: {integrity: sha512-dwsoQlS7h9hMeYUq1W++23NDcBLV4KqONnITDV9DjfS3q1SgDGVrBdvvTLUotWtPSD7asWDV9/CmsZPy8Hf70A==}
    engines: {node: '>=6'}

  fast-uri@3.0.6:
    resolution: {integrity: sha512-Atfo14OibSv5wAp4VWNsFYE1AchQRTv9cBGWET4pZWHzYshFSS9NQI6I57rdKn9croWVMbYFbLhJ+yJvmZIIHw==}

  fast-xml-parser@4.4.1:
    resolution: {integrity: sha512-xkjOecfnKGkSsOwtZ5Pz7Us/T6mrbPQrq0nh+aCO5V9nk5NLWmasAHumTKjiPJPWANe+kAZ84Jc8ooJkzZ88Sw==}
    hasBin: true

  fast-xml-parser@4.5.2:
    resolution: {integrity: sha512-xmnYV9o0StIz/0ArdzmWTxn9oDy0lH8Z80/8X/TD2EUQKXY4DHxoT9mYBqgGIG17DgddCJtH1M6DriMbalNsAA==}
    hasBin: true

  fastest-levenshtein@1.0.16:
    resolution: {integrity: sha512-eRnCtTTtGZFpQCwhJiUOuxPQWRXVKYDn0b2PeHfXL6/Zi53SLAzAHfVhVWK2AryC/WH05kGfxhFIPvTF0SXQzg==}
    engines: {node: '>= 4.9.1'}

  fastq@1.19.0:
    resolution: {integrity: sha512-7SFSRCNjBQIZH/xZR3iy5iQYR8aGBE0h3VG6/cwlbrpdciNYBMotQav8c1XI3HjHH+NikUpP53nPdlZSdWmFzA==}

  fault@2.0.1:
    resolution: {integrity: sha512-WtySTkS4OKev5JtpHXnib4Gxiurzh5NCGvWrFaZ34m6JehfTUhKZvn9njTfw48t6JumVQOmrKqpmGcdwxnhqBQ==}

  favicons@7.2.0:
    resolution: {integrity: sha512-k/2rVBRIRzOeom3wI9jBPaSEvoTSQEW4iM0EveBmBBKFxO8mSyyRWtDlfC3VnEfu0avmjrMzy8/ZFPSe6F71Hw==}
    engines: {node: '>=14.0.0'}

  fb-watchman@2.0.2:
    resolution: {integrity: sha512-p5161BqbuCaSnB8jIbzQHOlpgsPmK5rJVDfDKO91Axs5NC1uu3HRQm6wt9cd9/+GtQQIO53JdGXXoyDpTAsgYA==}

  fd-slicer@1.1.0:
    resolution: {integrity: sha512-cE1qsB/VwyQozZ+q1dGxR8LBYNZeofhEdUNGSMbQD3Gw2lAzX9Zb3uIU6Ebc/Fmyjo9AWWfnn0AUCHqtevs/8g==}

  fdir@6.4.3:
    resolution: {integrity: sha512-PMXmW2y1hDDfTSRc9gaXIuCCRpuoz3Kaz8cUelp3smouvfT632ozg2vrT6lJsHKKOF59YLbOGfAWGUcKEfRMQw==}
    peerDependencies:
      picomatch: ^3 || ^4
    peerDependenciesMeta:
      picomatch:
        optional: true

  file-entry-cache@10.0.6:
    resolution: {integrity: sha512-0wvv16mVo9nN0Md3k7DMjgAPKG/TY4F/gYMBVb/wMThFRJvzrpaqBFqF6km9wf8QfYTN+mNg5aeaBLfy8k35uA==}

  file-entry-cache@8.0.0:
    resolution: {integrity: sha512-XXTUwCvisa5oacNGRP9SfNtYBNAMi+RPwBFmblZEF7N7swHYQS6/Zfk7SRwx4D5j3CH211YNRco1DEMNVfZCnQ==}
    engines: {node: '>=16.0.0'}

  filelist@1.0.4:
    resolution: {integrity: sha512-w1cEuf3S+DrLCQL7ET6kz+gmlJdbq9J7yXCSjK/OZCPA+qEN1WyF4ZAf0YYJa4/shHJra2t/d/r8SV4Ji+x+8Q==}

  fill-range@7.1.1:
    resolution: {integrity: sha512-YsGpe3WHLK8ZYi4tWDg2Jy3ebRz2rXowDxnld4bkQB00cc/1Zw9AWnC0i9ztDJitivtQvaI9KaLyKrc+hBW0yg==}
    engines: {node: '>=8'}

  finalhandler@1.3.1:
    resolution: {integrity: sha512-6BN9trH7bp3qvnrRyzsBz+g3lZxTNZTbVO2EV1CS0WIcDbawYVdYvGflME/9QP0h0pYlCDBCTjYa9nZzMDpyxQ==}
    engines: {node: '>= 0.8'}

  find-up@4.1.0:
    resolution: {integrity: sha512-PpOwAdQ/YlXQ2vj8a3h8IipDuYRi3wceVQQGYWxNINccq40Anw7BlsEXCMbt1Zt+OLA6Fq9suIpIWD0OsnISlw==}
    engines: {node: '>=8'}

  find-up@5.0.0:
    resolution: {integrity: sha512-78/PXT1wlLLDgTzDs7sjq9hzz0vXD+zn+7wypEe4fXQxCmdmqfGsEPQxmiCSQI3ajFV91bVSsvNtrJRiW6nGng==}
    engines: {node: '>=10'}

  flat-cache@4.0.1:
    resolution: {integrity: sha512-f7ccFPK3SXFHpx15UIGyRJ/FJQctuKZ0zVuN3frBo4HnK3cay9VEW0R6yPYFHC0AgqhukPzKjq22t5DmAyqGyw==}
    engines: {node: '>=16'}

  flat-cache@6.1.6:
    resolution: {integrity: sha512-F+CKgSwp0pzLx67u+Zy1aCueVWFAHWbXepvXlZ+bWVTaASbm5SyCnSJ80Fp1ePEmS57wU+Bf6cx6525qtMZ4lQ==}

  flatpickr@4.6.13:
    resolution: {integrity: sha512-97PMG/aywoYpB4IvbvUJi0RQi8vearvU0oov1WW3k0WZPBMrTQVqekSX5CjSG/M4Q3i6A/0FKXC7RyAoAUUSPw==}

  flatted@3.3.2:
    resolution: {integrity: sha512-AiwGJM8YcNOaobumgtng+6NHuOqC3A7MixFeDafM3X9cIUM+xUXoS5Vfgf+OihAYe20fxqNM9yPBXJzRtZ/4eA==}

  follow-redirects@1.15.9:
    resolution: {integrity: sha512-gew4GsXizNgdoRyqmyfMHyAmXsZDk6mHkSxZFCzW9gwlbtOW44CDtYavM+y+72qD/Vq2l550kMF52DT8fOLJqQ==}
    engines: {node: '>=4.0'}
    peerDependencies:
      debug: '*'
    peerDependenciesMeta:
      debug:
        optional: true

  for-each@0.3.5:
    resolution: {integrity: sha512-dKx12eRCVIzqCxFGplyFKJMPvLEWgmNtUrpTiJIR5u97zEhRG8ySrtboPHZXx7daLxQVrl643cTzbab2tkQjxg==}
    engines: {node: '>= 0.4'}

  foreground-child@3.3.0:
    resolution: {integrity: sha512-Ld2g8rrAyMYFXBhEqMz8ZAHBi4J4uS1i/CxGMDnjyFWddMXLVcDp051DZfu+t7+ab7Wv6SMqpWmyFIj5UbfFvg==}
    engines: {node: '>=14'}

  form-data-encoder@2.1.4:
    resolution: {integrity: sha512-yDYSgNMraqvnxiEXO4hi88+YZxaHC6QKzb5N84iRCTDeRO7ZALpir/lVmf/uXUhnwUr2O4HU8s/n6x+yNjQkHw==}
    engines: {node: '>= 14.17'}

  form-data@4.0.2:
    resolution: {integrity: sha512-hGfm/slu0ZabnNt4oaRZ6uREyfCj6P4fT/n6A1rGV+Z0VdGXjfOhVUpkn6qVQONHGIFwmveGXyDs75+nr6FM8w==}
    engines: {node: '>= 6'}

  format@0.2.2:
    resolution: {integrity: sha512-wzsgA6WOq+09wrU1tsJ09udeR/YZRaeArL9e1wPbFg3GG2yDnC2ldKpxs4xunpFF9DgqCqOIra3bc1HWrJ37Ww==}
    engines: {node: '>=0.4.x'}

  forwarded@0.2.0:
    resolution: {integrity: sha512-buRG0fpBtRHSTCOASe6hD258tEubFoRLb4ZNA6NxMVHNw2gOcwHo9wyablzMzOA5z9xA9L1KNjk/Nt6MT9aYow==}
    engines: {node: '>= 0.6'}

  fraction.js@5.2.1:
    resolution: {integrity: sha512-Ah6t/7YCYjrPUFUFsOsRLMXAdnYM+aQwmojD2Ayb/Ezr82SwES0vuyQ8qZ3QO8n9j7W14VJuVZZet8U3bhSdQQ==}
    engines: {node: '>= 12'}

  framer-motion@12.4.3:
    resolution: {integrity: sha512-rsMeO7w3dKyNG09o3cGwSH49iHU+VgDmfSSfsX+wfkO3zDA6WWkh4sUsMXd155YROjZP+7FTIhDrBYfgZeHjKQ==}
    peerDependencies:
      '@emotion/is-prop-valid': '*'
      react: ^18.0.0 || ^19.0.0
      react-dom: ^18.0.0 || ^19.0.0
    peerDependenciesMeta:
      '@emotion/is-prop-valid':
        optional: true
      react:
        optional: true
      react-dom:
        optional: true

  fresh@0.5.2:
    resolution: {integrity: sha512-zJ2mQYM18rEFOudeV4GShTGIQ7RbzA7ozbU9I/XBpm7kqgMywgmylMwXHxZJmkVoYkna9d2pVXVXPdYTP9ej8Q==}
    engines: {node: '>= 0.6'}

  fs-extra@11.3.0:
    resolution: {integrity: sha512-Z4XaCL6dUDHfP/jT25jJKMmtxvuwbkrD1vNSMFlo9lNLY2c5FHYSQgHPRZUjAB26TpDEoW9HCOgplrdbaPV/ew==}
    engines: {node: '>=14.14'}

  fs-minipass@2.1.0:
    resolution: {integrity: sha512-V/JgOLFCS+R6Vcq0slCuaeWEdNC3ouDlJMNIsacH2VtALiu9mV4LPrHc5cDl8k5aw6J8jwgWWpiTo5RYhmIzvg==}
    engines: {node: '>= 8'}

  fs.realpath@1.0.0:
    resolution: {integrity: sha512-OO0pH2lK6a0hZnAdau5ItzHPI6pUlvI7jMVnxUQRtw4owF2wk8lOSabtGDCTP4Ggrg2MbGnWO9X8K1t4+fGMDw==}

  fsevents@2.3.3:
    resolution: {integrity: sha512-5xoDfX+fL7faATnagmWPpbFtwh/R77WmMMqqHGS65C3vvB0YHrgF+B1YmZ3441tMj5n63k0212XNoJwzlhffQw==}
    engines: {node: ^8.16.0 || ^10.6.0 || >=11.0.0}
    os: [darwin]

  function-bind@1.1.2:
    resolution: {integrity: sha512-7XHNxH7qX9xG5mIwxkhumTox/MIRNcOgDrxWsMt2pAr23WHp6MrRlN7FBSFpCpr+oVO0F744iUgR82nJMfG2SA==}

  function.prototype.name@1.1.8:
    resolution: {integrity: sha512-e5iwyodOHhbMr/yNrc7fDYG4qlbIvI5gajyzPnb5TCwyhjApznQh1BMFou9b30SevY43gCJKXycoCBjMbsuW0Q==}
    engines: {node: '>= 0.4'}

  functions-have-names@1.2.3:
    resolution: {integrity: sha512-xckBUXyTIqT97tq2x2AMb+g163b5JFysYk0x4qxNFwbfQkmNZoiRHb6sPzI9/QV33WeuvVYBUIiD4NzNIyqaRQ==}

  gcd@0.0.1:
    resolution: {integrity: sha512-VNx3UEGr+ILJTiMs1+xc5SX1cMgJCrXezKPa003APUWNqQqaF6n25W8VcR7nHN6yRWbvvUTwCpZCFJeWC2kXlw==}

  generative-bayesian-network@2.1.62:
    resolution: {integrity: sha512-+zq1/AHdxb+0MXF34krM/IUu/N9gI6llzQg2gf7WMfuzh0nv6xbhb8QyfL48MOJihum7wSE90+/hMXK60X+Kpw==}

  gensync@1.0.0-beta.2:
    resolution: {integrity: sha512-3hN7NaskYvMDLQY55gnW3NQ+mesEAepTqlg+VEbj7zzqEMBVNhzcGYYeqFo/TlYz6eQiFcp1HcsCZO+nGgS8zg==}
    engines: {node: '>=6.9.0'}

  get-caller-file@2.0.5:
    resolution: {integrity: sha512-DyFP3BM/3YHTQOCUL/w0OZHR0lpKeGrxotcHWcqNEdnltqFwXVfhEBQ94eIo34AfQpo0rGki4cyIiftY06h2Fg==}
    engines: {node: 6.* || 8.* || >= 10.*}

  get-intrinsic@1.2.7:
    resolution: {integrity: sha512-VW6Pxhsrk0KAOqs3WEd0klDiF/+V7gQOpAvY1jVU/LHmaD/kQO4523aiJuikX/QAKYiW6x8Jh+RJej1almdtCA==}
    engines: {node: '>= 0.4'}

  get-package-type@0.1.0:
    resolution: {integrity: sha512-pjzuKtY64GYfWizNAJ0fr9VqttZkNiK2iS430LtIHzjBEr6bX8Am2zm4sW4Ro5wjWW5cAlRL1qAMTcXbjNAO2Q==}
    engines: {node: '>=8.0.0'}

  get-proto@1.0.1:
    resolution: {integrity: sha512-sTSfBjoXBp89JvIKIefqw7U2CCebsc74kiY6awiGogKtoSGbgjYE/G/+l9sF3MWFPNc9IcoOC4ODfKHfxFmp0g==}
    engines: {node: '>= 0.4'}

  get-stream@5.2.0:
    resolution: {integrity: sha512-nBF+F1rAZVCu/p7rjzgA+Yb4lfYXrpl7a6VmJrU8wF9I1CKvP/QwPNZHnOlwbTkY6dvtFIzFMSyQXbLoTQPRpA==}
    engines: {node: '>=8'}

  get-stream@6.0.1:
    resolution: {integrity: sha512-ts6Wi+2j3jQjqi70w5AlN8DFnkSwC+MqmxEzdEALB2qXZYV3X/b1CTfgPLGJNMeAWxdPfU8FO1ms3NUfaHCPYg==}
    engines: {node: '>=10'}

  get-symbol-description@1.1.0:
    resolution: {integrity: sha512-w9UMqWwJxHNOvoNzSJ2oPF5wvYcvP7jUvYzhp67yEhTi17ZDBBC1z9pTdGuzjD+EFIqLSYRweZjqfiPzQ06Ebg==}
    engines: {node: '>= 0.4'}

  get-tsconfig@4.10.0:
    resolution: {integrity: sha512-kGzZ3LWWQcGIAmg6iWvXn0ei6WDtV26wzHRMwDSzmAbcXrTEXxHy6IehI6/4eT6VRKyMP1eF1VqwrVUmE/LR7A==}

  get-uri@6.0.4:
    resolution: {integrity: sha512-E1b1lFFLvLgak2whF2xDBcOy6NLVGZBqqjJjsIhvopKfWWEi64pLVTWWehV8KlLerZkfNTA95sTe2OdJKm1OzQ==}
    engines: {node: '>= 14'}

  glob-parent@5.1.2:
    resolution: {integrity: sha512-AOIgSQCepiJYwP3ARnGx+5VnTu2HBYdzbGP45eLw1vr3zB3vZLeyed1sC9hnbcOc9/SrMyM5RPQrkGz4aS9Zow==}
    engines: {node: '>= 6'}

  glob-parent@6.0.2:
    resolution: {integrity: sha512-XxwI8EOhVQgWp6iDL+3b0r86f4d6AX6zSU55HfB4ydCEuXLXc5FcYeOu+nnGftS4TEju/11rt4KJPTMgbfmv4A==}
    engines: {node: '>=10.13.0'}

  glob@10.4.5:
    resolution: {integrity: sha512-7Bv8RF0k6xjo7d4A/PxYLbUCfb6c+Vpd2/mB2yRDlew7Jb5hEXiCD9ibfO7wpk8i4sevK6DFny9h7EYbM3/sHg==}
    hasBin: true

  glob@11.0.1:
    resolution: {integrity: sha512-zrQDm8XPnYEKawJScsnM0QzobJxlT/kHOOlRTio8IH/GrmxRE5fjllkzdaHclIuNjUQTJYH2xHNIGfdpJkDJUw==}
    engines: {node: 20 || >=22}
    hasBin: true

  glob@7.2.3:
    resolution: {integrity: sha512-nFR0zLpU2YCaRxwoCJvL6UvCH2JFyFVIvwTLsIf21AuHlMskA1hhTdk+LlYJtOlYt9v6dvszD2BGRqBL+iQK9Q==}
    deprecated: Glob versions prior to v9 are no longer supported

  global-modules@2.0.0:
    resolution: {integrity: sha512-NGbfmJBp9x8IxyJSd1P+otYK8vonoJactOogrVfFRIAEY1ukil8RSKDz2Yo7wh1oihl51l/r6W4epkeKJHqL8A==}
    engines: {node: '>=6'}

  global-prefix@3.0.0:
    resolution: {integrity: sha512-awConJSVCHVGND6x3tmMaKcQvwXLhjdkmomy2W+Goaui8YPgYgXJZewhg3fWC+DlfqqQuWg8AwqjGTD2nAPVWg==}
    engines: {node: '>=6'}

  globals@11.12.0:
    resolution: {integrity: sha512-WOBp/EEGUiIsJSp7wcv/y6MO+lV9UoncWqxuFfm8eBwzWNgyfBd6Gz+IeKQ9jCmyhoH99g15M3T+QaVHFjizVA==}
    engines: {node: '>=4'}

  globals@14.0.0:
    resolution: {integrity: sha512-oahGvuMGQlPw/ivIYBjVSrWAfWLBeku5tpPE2fOPLi+WHffIWbuh2tCjhyQhTBPMf5E9jDEH4FOmTYgYwbKwtQ==}
    engines: {node: '>=18'}

  globals@15.15.0:
    resolution: {integrity: sha512-7ACyT3wmyp3I61S4fG682L0VA2RGD9otkqGJIwNUMF1SWUombIIk+af1unuDYgMm082aHYwD+mzJvv9Iu8dsgg==}
    engines: {node: '>=18'}

  globalthis@1.0.4:
    resolution: {integrity: sha512-DpLKbNU4WylpxJykQujfCcwYWiV/Jhm50Goo0wrVILAv5jOr9d+H+UR3PhSCD2rCCEIg0uc+G+muBTwD54JhDQ==}
    engines: {node: '>= 0.4'}

  globby@11.1.0:
    resolution: {integrity: sha512-jhIXaOzy1sb8IyocaruWSn1TjmnBVs8Ayhcy83rmxNJ8q2uWKCAj3CnJY+KpGSXCueAPc0i05kVvVKtP1t9S3g==}
    engines: {node: '>=10'}

  globjoin@0.1.4:
    resolution: {integrity: sha512-xYfnw62CKG8nLkZBfWbhWwDw02CHty86jfPcc2cr3ZfeuK9ysoVPPEUxf21bAD/rWAgk52SuBrLJlefNy8mvFg==}

  globrex@0.1.2:
    resolution: {integrity: sha512-uHJgbwAMwNFf5mLst7IWLNg14x1CkeqglJb/K3doi4dw6q2IvAAmM/Y81kevy83wP+Sst+nutFTYOGg3d1lsxg==}

  gopd@1.2.0:
    resolution: {integrity: sha512-ZUKRh6/kUFoAiTAtTYPZJ3hw9wNxx+BIBOijnlG9PnrJsCcSjs1wyyD6vJpaYtgnzDrKYRSqf3OO6Rfa93xsRg==}
    engines: {node: '>= 0.4'}

  got@12.6.1:
    resolution: {integrity: sha512-mThBblvlAF1d4O5oqyvN+ZxLAYwIJK7bpMxgYqPD9okW0C3qm5FFn7k811QrcuEBwaogR3ngOFoCfs6mRv7teQ==}
    engines: {node: '>=14.16'}

  got@13.0.0:
    resolution: {integrity: sha512-XfBk1CxOOScDcMr9O1yKkNaQyy865NbYs+F7dr4H0LZMVgCj2Le59k6PqbNHoL5ToeaEQUYh6c6yMfVcc6SJxA==}
    engines: {node: '>=16'}

  graceful-fs@4.2.11:
    resolution: {integrity: sha512-RbJ5/jmFcNNCcDV5o9eTnBLJ/HszWV0P73bc+Ff4nS/rJj+YaS6IGyiOL0VoBYX+l1Wrl3k63h/KrH+nhJ0XvQ==}

  graphemer@1.4.0:
    resolution: {integrity: sha512-EtKwoO6kxCL9WO5xipiHTZlSzBm7WLT627TqC/uVRd0HKmq8NXyebnNYxDoBi7wt8eTWrUrKXCOVaFq9x1kgag==}

  gray-matter@4.0.3:
    resolution: {integrity: sha512-5v6yZd4JK3eMI3FqqCouswVqwugaA9r4dNZB1wwcmrD02QkV5H0y7XBQW8QwQqEaZY1pM9aqORSORhJRdNK44Q==}
    engines: {node: '>=6.0'}

  has-bigints@1.1.0:
    resolution: {integrity: sha512-R3pbpkcIqv2Pm3dUwgjclDRVmWpTJW2DcMzcIhEXEx1oh/CEMObMm3KLmRJOdvhM7o4uQBnwr8pzRK2sJWIqfg==}
    engines: {node: '>= 0.4'}

  has-flag@4.0.0:
    resolution: {integrity: sha512-EykJT/Q1KjTWctppgIAgfSO0tKVuZUjhgMr17kqTumMl6Afv3EISleU7qZUzoXDFTAHTDC4NOoG/ZxU3EvlMPQ==}
    engines: {node: '>=8'}

  has-property-descriptors@1.0.2:
    resolution: {integrity: sha512-55JNKuIW+vq4Ke1BjOTjM2YctQIvCT7GFzHwmfZPGo5wnrgkid0YQtnAleFSqumZm4az3n2BS+erby5ipJdgrg==}

  has-proto@1.2.0:
    resolution: {integrity: sha512-KIL7eQPfHQRC8+XluaIw7BHUwwqL19bQn4hzNgdr+1wXoU0KKj6rufu47lhY7KbJR2C6T6+PfyN0Ea7wkSS+qQ==}
    engines: {node: '>= 0.4'}

  has-symbols@1.1.0:
    resolution: {integrity: sha512-1cDNdwJ2Jaohmb3sg4OmKaMBwuC48sYni5HUw2DvsC8LjGTLK9h+eb1X6RyuOHe4hT0ULCW68iomhjUoKUqlPQ==}
    engines: {node: '>= 0.4'}

  has-tostringtag@1.0.2:
    resolution: {integrity: sha512-NqADB8VjPFLM2V0VvHUewwwsw0ZWBaIdgo+ieHtK3hasLz4qeCRjYcqfB6AQrBggRKppKF8L52/VqdVsO47Dlw==}
    engines: {node: '>= 0.4'}

  hasown@2.0.2:
    resolution: {integrity: sha512-0hJU9SCPvmMzIBdZFqNPXWa6dqh7WdH0cII9y+CyS8rG3nL48Bclra9HmKhVVUHyPWNH5Y7xDwAB7bfgSjkUMQ==}
    engines: {node: '>= 0.4'}

  hast-util-embedded@3.0.0:
    resolution: {integrity: sha512-naH8sld4Pe2ep03qqULEtvYr7EjrLK2QHY8KJR6RJkTUjPGObe1vnx585uzem2hGra+s1q08DZZpfgDVYRbaXA==}

  hast-util-from-dom@5.0.1:
    resolution: {integrity: sha512-N+LqofjR2zuzTjCPzyDUdSshy4Ma6li7p/c3pA78uTwzFgENbgbUrm2ugwsOdcjI1muO+o6Dgzp9p8WHtn/39Q==}

  hast-util-from-html-isomorphic@2.0.0:
    resolution: {integrity: sha512-zJfpXq44yff2hmE0XmwEOzdWin5xwH+QIhMLOScpX91e/NSGPsAzNCvLQDIEPyO2TXi+lBmU6hjLIhV8MwP2kw==}

  hast-util-from-html@2.0.3:
    resolution: {integrity: sha512-CUSRHXyKjzHov8yKsQjGOElXy/3EKpyX56ELnkHH34vDVw1N1XSQ1ZcAvTyAPtGqLTuKP/uxM+aLkSPqF/EtMw==}

  hast-util-from-parse5@8.0.2:
    resolution: {integrity: sha512-SfMzfdAi/zAoZ1KkFEyyeXBn7u/ShQrfd675ZEE9M3qj+PMFX05xubzRyF76CCSJu8au9jgVxDV1+okFvgZU4A==}

  hast-util-has-property@3.0.0:
    resolution: {integrity: sha512-MNilsvEKLFpV604hwfhVStK0usFY/QmM5zX16bo7EjnAEGofr5YyI37kzopBlZJkHD4t887i+q/C8/tr5Q94cA==}

  hast-util-is-body-ok-link@3.0.1:
    resolution: {integrity: sha512-0qpnzOBLztXHbHQenVB8uNuxTnm/QBFUOmdOSsEn7GnBtyY07+ENTWVFBAnXd/zEgd9/SUG3lRY7hSIBWRgGpQ==}

  hast-util-is-element@3.0.0:
    resolution: {integrity: sha512-Val9mnv2IWpLbNPqc/pUem+a7Ipj2aHacCwgNfTiK0vJKl0LF+4Ba4+v1oPHFpf3bLYmreq0/l3Gud9S5OH42g==}

  hast-util-minify-whitespace@1.0.1:
    resolution: {integrity: sha512-L96fPOVpnclQE0xzdWb/D12VT5FabA7SnZOUMtL1DbXmYiHJMXZvFkIZfiMmTCNJHUeO2K9UYNXoVyfz+QHuOw==}

  hast-util-parse-selector@3.1.1:
    resolution: {integrity: sha512-jdlwBjEexy1oGz0aJ2f4GKMaVKkA9jwjr4MjAAI22E5fM/TXVZHuS5OpONtdeIkRKqAaryQ2E9xNQxijoThSZA==}

  hast-util-parse-selector@4.0.0:
    resolution: {integrity: sha512-wkQCkSYoOGCRKERFWcxMVMOcYE2K1AaNLU8DXS9arxnLOUEWbOXKXiJUNzEpqZ3JOKpnha3jkFrumEjVliDe7A==}

  hast-util-phrasing@3.0.1:
    resolution: {integrity: sha512-6h60VfI3uBQUxHqTyMymMZnEbNl1XmEGtOxxKYL7stY2o601COo62AWAYBQR9lZbYXYSBoxag8UpPRXK+9fqSQ==}

  hast-util-to-estree@3.1.1:
    resolution: {integrity: sha512-IWtwwmPskfSmma9RpzCappDUitC8t5jhAynHhc1m2+5trOgsrp7txscUSavc5Ic8PATyAjfrCK1wgtxh2cICVQ==}

  hast-util-to-html@9.0.4:
    resolution: {integrity: sha512-wxQzXtdbhiwGAUKrnQJXlOPmHnEehzphwkK7aluUPQ+lEc1xefC8pblMgpp2w5ldBTEfveRIrADcrhGIWrlTDA==}

  hast-util-to-jsx-runtime@2.3.2:
    resolution: {integrity: sha512-1ngXYb+V9UT5h+PxNRa1O1FYguZK/XL+gkeqvp7EdHlB9oHUG0eYRo/vY5inBdcqo3RkPMC58/H94HvkbfGdyg==}

  hast-util-to-mdast@10.1.2:
    resolution: {integrity: sha512-FiCRI7NmOvM4y+f5w32jPRzcxDIz+PUqDwEqn1A+1q2cdp3B8Gx7aVrXORdOKjMNDQsD1ogOr896+0jJHW1EFQ==}

  hast-util-to-string@3.0.1:
    resolution: {integrity: sha512-XelQVTDWvqcl3axRfI0xSeoVKzyIFPwsAGSLIsKdJKQMXDYJS4WYrBNF/8J7RdhIcFI2BOHgAifggsvsxp/3+A==}

  hast-util-to-text@4.0.2:
    resolution: {integrity: sha512-KK6y/BN8lbaq654j7JgBydev7wuNMcID54lkRav1P0CaE1e47P72AWWPiGKXTJU271ooYzcvTAn/Zt0REnvc7A==}

  hast-util-whitespace@3.0.0:
    resolution: {integrity: sha512-88JUN06ipLwsnv+dVn+OIYOvAuvBMy/Qoi6O7mQHxdPXpjy+Cd6xRkWwux7DKO+4sYILtLBRIKgsdpS2gQc7qw==}

  hastscript@7.2.0:
    resolution: {integrity: sha512-TtYPq24IldU8iKoJQqvZOuhi5CyCQRAbvDOX0x1eW6rsHSxa/1i2CCiptNTotGHJ3VoHRGmqiv6/D3q113ikkw==}

  hastscript@9.0.0:
    resolution: {integrity: sha512-jzaLBGavEDKHrc5EfFImKN7nZKKBdSLIdGvCwDZ9TfzbF2ffXiov8CKE445L2Z1Ek2t/m4SKQ2j6Ipv7NyUolw==}

  header-generator@2.1.62:
    resolution: {integrity: sha512-L4y1Fush4bkC/3zEurWjiwzeuekAH3HMYA508EZDmvk1wPmcbpV/mq3u3d3fxq7v4oPmaCfsRm1T5DUH19uikA==}
    engines: {node: '>=16.0.0'}

  hookified@1.7.1:
    resolution: {integrity: sha512-OXcdHsXeOiD7OJ5zvWj8Oy/6RCdLwntAX+wUrfemNcMGn6sux4xbEHi2QXwqePYhjQ/yvxxq2MvCRirdlHscBw==}

  html-entities@2.5.2:
    resolution: {integrity: sha512-K//PSRMQk4FZ78Kyau+mZurHn3FH0Vwr+H36eE0rPbeYkRRi9YxceYPhuN60UwWorxyKHhqoAJl2OFKa4BVtaA==}

  html-escaper@2.0.2:
    resolution: {integrity: sha512-H2iMtd0I4Mt5eYiapRdIDjp+XzelXQ0tFE4JS7YFwFevXXMmOp9myNrUvCg0D6ws8iqkRPBfKHgbwig1SmlLfg==}

  html-tags@3.3.1:
    resolution: {integrity: sha512-ztqyC3kLto0e9WbNp0aeP+M3kTt+nbaIveGmUxAtZa+8iFgKLUOD4YKM5j+f3QD89bra7UeumolZHKuOXnTmeQ==}
    engines: {node: '>=8'}

  html-url-attributes@3.0.1:
    resolution: {integrity: sha512-ol6UPyBWqsrO6EJySPz2O7ZSr856WDrEzM5zMqp+FJJLGMW35cLYmmZnl0vztAZxRUoNZJFTCohfjuIJ8I4QBQ==}

  html-void-elements@3.0.0:
    resolution: {integrity: sha512-bEqo66MRXsUGxWHV5IP0PUiAWwoEjba4VCzg0LjFJBpchPaTfyfCKTG6bc5F8ucKec3q5y6qOdGyYTSBEvhCrg==}

  http-cache-semantics@4.1.1:
    resolution: {integrity: sha512-er295DKPVsV82j5kw1Gjt+ADA/XYHsajl82cGNQG2eyoPkvgUhX+nDIyelzhIWbbsXP39EHcI6l5tYs2FYqYXQ==}

  http-errors@2.0.0:
    resolution: {integrity: sha512-FtwrG/euBzaEjYeRqOgly7G0qviiXoJWnvEH2Z1plBdXgbyjv34pHTSb9zoeHMyDy33+DWy5Wt9Wo+TURtOYSQ==}
    engines: {node: '>= 0.8'}

  http-proxy-agent@7.0.2:
    resolution: {integrity: sha512-T1gkAiYYDWYx3V5Bmyu7HcfcvL7mUrTWiM6yOfa3PIphViJ/gFPbvidQ+veqSOHci/PxBcDabeUNCzpOODJZig==}
    engines: {node: '>= 14'}

  http2-wrapper@2.2.1:
    resolution: {integrity: sha512-V5nVw1PAOgfI3Lmeaj2Exmeg7fenjhRUgz1lPSezy1CuhPYbgQtbQj4jZfEAEMlaL+vupsvhjqCyjzob0yxsmQ==}
    engines: {node: '>=10.19.0'}

  https-proxy-agent@7.0.6:
    resolution: {integrity: sha512-vK9P5/iUfdl95AI+JVyUuIcVtd4ofvtrOr3HNtM2yxC9bnMbEdp3x01OhQNnjb8IJYi38VlTE3mBXwcfvywuSw==}
    engines: {node: '>= 14'}

  human-signals@2.1.0:
    resolution: {integrity: sha512-B4FFZ6q/T2jhhksgkbEW3HBvWIfDW85snkQgawt07S7J5QXTk6BkNV+0yAeZrM5QpMAdYlocGoljn0sJ/WQkFw==}
    engines: {node: '>=10.17.0'}

  iconv-lite@0.4.24:
    resolution: {integrity: sha512-v3MXnZAcvnywkTUEZomIActle7RXXeedOR31wwl7VlyoXO4Qi9arvSenNQWne1TcRwhCL1HwLI21bEqdpj8/rA==}
    engines: {node: '>=0.10.0'}

  iconv-lite@0.6.3:
    resolution: {integrity: sha512-4fCk79wshMdzMp2rH06qWrJE4iolqLhCUH+OiuIgU++RB0+94NlDL81atO7GX55uUKueo0txHNtvEyI6D7WdMw==}
    engines: {node: '>=0.10.0'}

  ieee754@1.2.1:
    resolution: {integrity: sha512-dcyqhDvX1C46lXZcVqCpK+FtMRQVdIMN6/Df5js2zouUsqG7I6sFxitIC+7KYK29KdXOLHdu9zL4sFnoVQnqaA==}

  ignore@5.3.2:
    resolution: {integrity: sha512-hsBTNUqQTDwkWtcdYI2i06Y/nUBEsNEDJKjWdigLvegy8kDuJAS8uRlpkkcQpyEXL0Z/pjDy5HBmMjRCJ2gq+g==}
    engines: {node: '>= 4'}

  ignore@7.0.3:
    resolution: {integrity: sha512-bAH5jbK/F3T3Jls4I0SO1hmPR0dKU0a7+SY6n1yzRtG54FLO8d6w/nxLFX2Nb7dBu6cCWXPaAME6cYqFUMmuCA==}
    engines: {node: '>= 4'}

  immer@10.1.1:
    resolution: {integrity: sha512-s2MPrmjovJcoMaHtx6K11Ra7oD05NT97w1IC5zpMkT6Atjr7H8LjaDd81iIxUYpMKSRRNMJE703M1Fhr/TctHw==}

  immutable@5.0.3:
    resolution: {integrity: sha512-P8IdPQHq3lA1xVeBRi5VPqUm5HDgKnx0Ru51wZz5mjxHr5n3RWhjIpOFU7ybkUxfB+5IToy+OLaHYDBIWsv+uw==}

  import-fresh@3.3.1:
    resolution: {integrity: sha512-TR3KfrTZTYLPB6jUjfx6MF9WcWrHL9su5TObK4ZkYgBdWKPOFoSoQIdEuTuR82pmtxH2spWG9h6etwfr1pLBqQ==}
    engines: {node: '>=6'}

  import-in-the-middle@1.13.0:
    resolution: {integrity: sha512-YG86SYDtrL/Yu8JgfWb7kjQ0myLeT1whw6fs/ZHFkXFcbk9zJU9lOCsSJHpvaPumU11nN3US7NW6x1YTk+HrUA==}

  import-local@3.2.0:
    resolution: {integrity: sha512-2SPlun1JUPWoM6t3F0dw0FkCF/jWY8kttcY4f599GLTSjh2OCuuhdTkJQsEcZzBqbXZGKMK2OqW1oZsjtf/gQA==}
    engines: {node: '>=8'}
    hasBin: true

  imurmurhash@0.1.4:
    resolution: {integrity: sha512-JmXMZ6wuvDmLiHEml9ykzqO6lwFbof0GG4IkcGaENdCRDDmMVnny7s5HsIgHCbaq0w2MyPhDqkhTUgS2LU2PHA==}
    engines: {node: '>=0.8.19'}

  indent-string@5.0.0:
    resolution: {integrity: sha512-m6FAo/spmsW2Ab2fU35JTYwtOKa2yAwXSwgjSv1TJzh4Mh7mC3lzAOVLBprb72XsTrgkEIsl7YrFNAiDiRhIGg==}
    engines: {node: '>=12'}

  inflight@1.0.6:
    resolution: {integrity: sha512-k92I/b08q4wvFscXCLvqfsHCrjrF7yiXsQuIVvVE7N82W3+aqpzuUdBbfhWcy/FZR3/4IgflMgKLOsvPDrGCJA==}
    deprecated: This module is not supported, and leaks memory. Do not use it. Check out lru-cache if you want a good and tested way to coalesce async requests by a key value, which is much more comprehensive and powerful.

  infobox-parser@3.6.4:
    resolution: {integrity: sha512-d2lTlxKZX7WsYxk9/UPt51nkmZv5tbC75SSw4hfHqZ3LpRAn6ug0oru9xI2X+S78va3aUAze3xl/UqMuwLmJUw==}

  inherits@2.0.4:
    resolution: {integrity: sha512-k/vGaX4/Yla3WzyMCvTQOXYeIHvqOKtnqBduzTHpzpQZzAskKMhZ2K+EnBiSM9zGSoIFeMpXKxa4dYeZIQqewQ==}

  ini@1.3.8:
    resolution: {integrity: sha512-JV/yugV2uzW5iMRSiZAyDtQd+nxtUnjeLt0acNdw98kKLrvuRVyB80tsREOE7yvGVgalhZ6RNXCmEHkUKBKxew==}

  inline-style-parser@0.2.4:
    resolution: {integrity: sha512-0aO8FkhNZlj/ZIbNi7Lxxr12obT7cL1moPfE4tg1LkX7LlLfC6DeX4l2ZEud1ukP9jNQyNnfzQVqwbwmAATY4Q==}

  inquirer@12.4.2:
    resolution: {integrity: sha512-reyjHcwyK2LObXgTJH4T1Dpfhwu88LNPTZmg/KenmTsy3T8lN/kZT8Oo7UwwkB9q8+ss2qjjN7GV8oFAfyz9Xg==}
    engines: {node: '>=18'}
    peerDependencies:
      '@types/node': '>=18'
    peerDependenciesMeta:
      '@types/node':
        optional: true

  internal-slot@1.1.0:
    resolution: {integrity: sha512-4gd7VpWNQNB4UKKCFFVcp1AVv+FMOgs9NKzjHKusc8jTMhd5eL1NqQqOpE0KzMds804/yHlglp3uxgluOqAPLw==}
    engines: {node: '>= 0.4'}

  invariant@2.2.4:
    resolution: {integrity: sha512-phJfQVBuaJM5raOpJjSfkiD6BpbCE4Ns//LaXl6wGYtUBY83nWS6Rf9tXm2e8VaK60JEjYldbPif/A2B1C2gNA==}

  ip-address@9.0.5:
    resolution: {integrity: sha512-zHtQzGojZXTwZTHQqra+ETKd4Sn3vgi7uBmlPoXVWZqYvuKmtI0l/VZTjqGmJY9x88GGOaZ9+G9ES8hC4T4X8g==}
    engines: {node: '>= 12'}

  ip-regex@4.3.0:
    resolution: {integrity: sha512-B9ZWJxHHOHUhUjCPrMpLD4xEq35bUTClHM1S6CBU5ixQnkZmwipwgc96vAd7AAGM9TGHvJR+Uss+/Ak6UphK+Q==}
    engines: {node: '>=8'}

  ipaddr.js@1.9.1:
    resolution: {integrity: sha512-0KI/607xoxSToH7GjN1FfSbLoU0+btTicjsQSWQlh/hZykN8KpmMf7uYwPW3R+akZ6R/w18ZlXSHBYXiYUPO3g==}
    engines: {node: '>= 0.10'}

  is-absolute-url@4.0.1:
    resolution: {integrity: sha512-/51/TKE88Lmm7Gc4/8btclNXWS+g50wXhYJq8HWIBAGUBnoAdRu1aXeh364t/O7wXDAcTJDP8PNuNKWUDWie+A==}
    engines: {node: ^12.20.0 || ^14.13.1 || >=16.0.0}

  is-alphabetical@2.0.1:
    resolution: {integrity: sha512-FWyyY60MeTNyeSRpkM2Iry0G9hpr7/9kD40mD/cGQEuilcZYS4okz8SN2Q6rLCJ8gbCt6fN+rC+6tMGS99LaxQ==}

  is-alphanumerical@2.0.1:
    resolution: {integrity: sha512-hmbYhX/9MUMF5uh7tOXyK/n0ZvWpad5caBA17GsC6vyuCqaWliRG5K1qS9inmUhEMaOBIW7/whAnSwveW/LtZw==}

  is-array-buffer@3.0.5:
    resolution: {integrity: sha512-DDfANUiiG2wC1qawP66qlTugJeL5HyzMpfr8lLK+jMQirGzNod0B12cFB/9q838Ru27sBwfw78/rdoU7RERz6A==}
    engines: {node: '>= 0.4'}

  is-arrayish@0.2.1:
    resolution: {integrity: sha512-zz06S8t0ozoDXMG+ube26zeCTNXcKIPJZJi8hBrF4idCLms4CG9QtK7qBl1boi5ODzFpjswb5JPmHCbMpjaYzg==}

  is-arrayish@0.3.2:
    resolution: {integrity: sha512-eVRqCvVlZbuw3GrM63ovNSNAeA1K16kaR/LRY/92w0zxQ5/1YzwblUX652i4Xs9RwAGjW9d9y6X88t8OaAJfWQ==}

  is-async-function@2.1.1:
    resolution: {integrity: sha512-9dgM/cZBnNvjzaMYHVoxxfPj2QXt22Ev7SuuPrs+xav0ukGB0S6d4ydZdEiM48kLx5kDV+QBPrpVnFyefL8kkQ==}
    engines: {node: '>= 0.4'}

  is-bigint@1.1.0:
    resolution: {integrity: sha512-n4ZT37wG78iz03xPRKJrHTdZbe3IicyucEtdRsV5yglwc3GyUfbAfpSeD0FJ41NbUNSt5wbhqfp1fS+BgnvDFQ==}
    engines: {node: '>= 0.4'}

  is-binary-path@2.1.0:
    resolution: {integrity: sha512-ZMERYes6pDydyuGidse7OsHxtbI7WVeUEozgR/g7rd0xUimYNlvZRE/K2MgZTjWy725IfelLeVcEM97mmtRGXw==}
    engines: {node: '>=8'}

  is-boolean-object@1.2.2:
    resolution: {integrity: sha512-wa56o2/ElJMYqjCjGkXri7it5FbebW5usLw/nPmCMs5DeZ7eziSYZhSmPRn0txqeW4LnAmQQU7FgqLpsEFKM4A==}
    engines: {node: '>= 0.4'}

  is-callable@1.2.7:
    resolution: {integrity: sha512-1BC0BVFhS/p0qtw6enp8e+8OD0UrK0oFLztSjNzhcKA3WDuJxxAPXzPuPtKkjEY9UUoEWlX/8fgKeu2S8i9JTA==}
    engines: {node: '>= 0.4'}

  is-core-module@2.16.1:
    resolution: {integrity: sha512-UfoeMA6fIJ8wTYFEUjelnaGI67v6+N7qXJEvQuIGa99l4xsCruSYOVSQ0uPANn4dAzm8lkYPaKLrrijLq7x23w==}
    engines: {node: '>= 0.4'}

  is-data-view@1.0.2:
    resolution: {integrity: sha512-RKtWF8pGmS87i2D6gqQu/l7EYRlVdfzemCJN/P3UOs//x1QE7mfhvzHIApBTRf7axvT6DMGwSwBXYCT0nfB9xw==}
    engines: {node: '>= 0.4'}

  is-date-object@1.1.0:
    resolution: {integrity: sha512-PwwhEakHVKTdRNVOw+/Gyh0+MzlCl4R6qKvkhuvLtPMggI1WAHt9sOwZxQLSGpUaDnrdyDsomoRgNnCfKNSXXg==}
    engines: {node: '>= 0.4'}

  is-decimal@2.0.1:
    resolution: {integrity: sha512-AAB9hiomQs5DXWcRB1rqsxGUstbRroFOPPVAomNk/3XHR5JyEZChOyTWe2oayKnsSsr/kcGqF+z6yuH6HHpN0A==}

  is-docker@2.2.1:
    resolution: {integrity: sha512-F+i2BKsFrH66iaUFc0woD8sLy8getkwTwtOBjvs56Cx4CgJDeKQeqfz8wAYiSb8JOprWhHH5p77PbmYCvvUuXQ==}
    engines: {node: '>=8'}
    hasBin: true

  is-extendable@0.1.1:
    resolution: {integrity: sha512-5BMULNob1vgFX6EjQw5izWDxrecWK9AM72rugNr0TFldMOi0fj6Jk+zeKIt0xGj4cEfQIJth4w3OKWOJ4f+AFw==}
    engines: {node: '>=0.10.0'}

  is-extglob@2.1.1:
    resolution: {integrity: sha512-SbKbANkN603Vi4jEZv49LeVJMn4yGwsbzZworEoyEiutsN3nJYdbO36zfhGJ6QEDpOZIFkDtnq5JRxmvl3jsoQ==}
    engines: {node: '>=0.10.0'}

  is-finalizationregistry@1.1.1:
    resolution: {integrity: sha512-1pC6N8qWJbWoPtEjgcL2xyhQOP491EQjeUo3qTKcmV8YSDDJrOepfG8pcC7h/QgnQHYSv0mJ3Z/ZWxmatVrysg==}
    engines: {node: '>= 0.4'}

  is-fullwidth-code-point@3.0.0:
    resolution: {integrity: sha512-zymm5+u+sCsSWyD9qNaejV3DFvhCKclKdizYaJUuHA83RLjb7nSuGnddCHGv0hk+KY7BMAlsWeK4Ueg6EV6XQg==}
    engines: {node: '>=8'}

  is-generator-fn@2.1.0:
    resolution: {integrity: sha512-cTIB4yPYL/Grw0EaSzASzg6bBy9gqCofvWN8okThAYIxKJZC+udlRAmGbM0XLeniEJSs8uEgHPGuHSe1XsOLSQ==}
    engines: {node: '>=6'}

  is-generator-function@1.1.0:
    resolution: {integrity: sha512-nPUB5km40q9e8UfN/Zc24eLlzdSf9OfKByBw9CIdw4H1giPMeA0OIJvbchsCu4npfI2QcMVBsGEBHKZ7wLTWmQ==}
    engines: {node: '>= 0.4'}

  is-glob@4.0.3:
    resolution: {integrity: sha512-xelSayHH36ZgE7ZWhli7pW34hNbNl8Ojv5KVmkJD4hBdD3th8Tfk9vYasLM+mXWOZhFkgZfxhLSnrwRr4elSSg==}
    engines: {node: '>=0.10.0'}

  is-hexadecimal@2.0.1:
    resolution: {integrity: sha512-DgZQp241c8oO6cA1SbTEWiXeoxV42vlcJxgH+B3hi1AiqqKruZR3ZGF8In3fj4+/y/7rHvlOZLZtgJ/4ttYGZg==}

  is-interactive@2.0.0:
    resolution: {integrity: sha512-qP1vozQRI+BMOPcjFzrjXuQvdak2pHNUMZoeG2eRbiSqyvbEf/wQtEOTOX1guk6E3t36RkaqiSt8A/6YElNxLQ==}
    engines: {node: '>=12'}

  is-ip@3.1.0:
    resolution: {integrity: sha512-35vd5necO7IitFPjd/YBeqwWnyDWbuLH9ZXQdMfDA8TEo7pv5X8yfrvVO3xbJbLUlERCMvf6X0hTUamQxCYJ9Q==}
    engines: {node: '>=8'}

  is-map@2.0.3:
    resolution: {integrity: sha512-1Qed0/Hr2m+YqxnM09CjA2d/i6YZNfF6R2oRAOj36eUdS6qIV/huPJNSEpKbupewFs+ZsJlxsjjPbc0/afW6Lw==}
    engines: {node: '>= 0.4'}

  is-number-object@1.1.1:
    resolution: {integrity: sha512-lZhclumE1G6VYD8VHe35wFaIif+CTy5SJIi5+3y4psDgWu4wPDoBhF8NxUOinEc7pHgiTsT6MaBb92rKhhD+Xw==}
    engines: {node: '>= 0.4'}

  is-number@7.0.0:
    resolution: {integrity: sha512-41Cifkg6e8TylSpdtTpeLVMqvSBEVzTttHvERD741+pnZ8ANv0004MRL43QKPDlK9cGvNp6NZWZUBlbGXYxxng==}
    engines: {node: '>=0.12.0'}

  is-obj@2.0.0:
    resolution: {integrity: sha512-drqDG3cbczxxEJRoOXcOjtdp1J/lyp1mNn0xaznRs8+muBhgQcrnbspox5X5fOw0HnMnbfDzvnEMEtqDEJEo8w==}
    engines: {node: '>=8'}

  is-online@10.0.0:
    resolution: {integrity: sha512-WCPdKwNDjXJJmUubf2VHLMDBkUZEtuOvpXUfUnUFbEnM6In9ByiScL4f4jKACz/fsb2qDkesFerW3snf/AYz3A==}
    engines: {node: '>=14.16'}

  is-plain-obj@4.1.0:
    resolution: {integrity: sha512-+Pgi+vMuUNkJyExiMBt5IlFoMyKnr5zhJ4Uspz58WOhBF5QoIZkFyNHIbBAtHwzVAgk5RtndVNsDRN61/mmDqg==}
    engines: {node: '>=12'}

  is-plain-object@5.0.0:
    resolution: {integrity: sha512-VRSzKkbMm5jMDoKLbltAkFQ5Qr7VDiTFGXxYFXXowVj387GeGNOCsOH6Msy00SGZ3Fp84b1Naa1psqgcCIEP5Q==}
    engines: {node: '>=0.10.0'}

  is-regex@1.2.1:
    resolution: {integrity: sha512-MjYsKHO5O7mCsmRGxWcLWheFqN9DJ/2TmngvjKXihe6efViPqc274+Fx/4fYj/r03+ESvBdTXK0V6tA3rgez1g==}
    engines: {node: '>= 0.4'}

  is-set@2.0.3:
    resolution: {integrity: sha512-iPAjerrse27/ygGLxw+EBR9agv9Y6uLeYVJMu+QNCoouJ1/1ri0mGrcWpfCqFZuzzx3WjtwxG098X+n4OuRkPg==}
    engines: {node: '>= 0.4'}

  is-shared-array-buffer@1.0.4:
    resolution: {integrity: sha512-ISWac8drv4ZGfwKl5slpHG9OwPNty4jOWPRIhBpxOoD+hqITiwuipOQ2bNthAzwA3B4fIjO4Nln74N0S9byq8A==}
    engines: {node: '>= 0.4'}

  is-stream@2.0.1:
    resolution: {integrity: sha512-hFoiJiTl63nn+kstHGBtewWSKnQLpyb155KHheA1l39uvtO9nWIop1p3udqPcUd/xbF1VLMO4n7OI6p7RbngDg==}
    engines: {node: '>=8'}

  is-string@1.1.1:
    resolution: {integrity: sha512-BtEeSsoaQjlSPBemMQIrY1MY0uM6vnS1g5fmufYOtnxLGUZM2178PKbhsk7Ffv58IX+ZtcvoGwccYsh0PglkAA==}
    engines: {node: '>= 0.4'}

  is-symbol@1.1.1:
    resolution: {integrity: sha512-9gGx6GTtCQM73BgmHQXfDmLtfjjTUDSyoxTCbp5WtoixAhfgsDirWIcVQ/IHpvI5Vgd5i/J5F7B9cN/WlVbC/w==}
    engines: {node: '>= 0.4'}

  is-typed-array@1.1.15:
    resolution: {integrity: sha512-p3EcsicXjit7SaskXHs1hA91QxgTw46Fv6EFKKGS5DRFLD8yKnohjF3hxoju94b/OcMZoQukzpPpBE9uLVKzgQ==}
    engines: {node: '>= 0.4'}

  is-unicode-supported@1.3.0:
    resolution: {integrity: sha512-43r2mRvz+8JRIKnWJ+3j8JtjRKZ6GmjzfaE/qiBJnikNnYv/6bagRJ1kUhNk8R5EX/GkobD+r+sfxCPJsiKBLQ==}
    engines: {node: '>=12'}

  is-weakmap@2.0.2:
    resolution: {integrity: sha512-K5pXYOm9wqY1RgjpL3YTkF39tni1XajUIkawTLUo9EZEVUFga5gSQJF8nNS7ZwJQ02y+1YCNYcMh+HIf1ZqE+w==}
    engines: {node: '>= 0.4'}

  is-weakref@1.1.1:
    resolution: {integrity: sha512-6i9mGWSlqzNMEqpCp93KwRS1uUOodk2OJ6b+sq7ZPDSy2WuI5NFIxp/254TytR8ftefexkWn5xNiHUNpPOfSew==}
    engines: {node: '>= 0.4'}

  is-weakset@2.0.4:
    resolution: {integrity: sha512-mfcwb6IzQyOKTs84CQMrOwW4gQcaTOAWJ0zzJCl2WSPDrWk/OzDaImWFH3djXhb24g4eudZfLRozAvPGw4d9hQ==}
    engines: {node: '>= 0.4'}

  is-wsl@2.2.0:
    resolution: {integrity: sha512-fKzAra0rGJUUBwGBgNkHZuToZcn+TtXHpeCgmkMJMMYx1sQDYaCSyjJBSCa2nH1DGm7s3n1oBnohoVTBaN7Lww==}
    engines: {node: '>=8'}

  isarray@2.0.5:
    resolution: {integrity: sha512-xHjhDr3cNBK0BzdUJSPXZntQUx/mwMS5Rw4A7lPJ90XGAO6ISP/ePDNuo0vhqOZU+UD5JoodwCAAoZQd3FeAKw==}

  isexe@2.0.0:
    resolution: {integrity: sha512-RHxMLp9lnKHGHRng9QFhRCMbYAcVpn69smSGcq3f36xjgVVWThj4qqLbTLlq7Ssj8B+fIQ1EuCEGI2lKsyQeIw==}

  istanbul-lib-coverage@3.2.2:
    resolution: {integrity: sha512-O8dpsF+r0WV/8MNRKfnmrtCWhuKjxrq2w+jpzBL5UZKTi2LeVWnWOmWRxFlesJONmc+wLAGvKQZEOanko0LFTg==}
    engines: {node: '>=8'}

  istanbul-lib-instrument@5.2.1:
    resolution: {integrity: sha512-pzqtp31nLv/XFOzXGuvhCb8qhjmTVo5vjVk19XE4CRlSWz0KoeJ3bw9XsA7nOp9YBf4qHjwBxkDzKcME/J29Yg==}
    engines: {node: '>=8'}

  istanbul-lib-instrument@6.0.3:
    resolution: {integrity: sha512-Vtgk7L/R2JHyyGW07spoFlB8/lpjiOLTjMdms6AFMraYt3BaJauod/NGrfnVG/y4Ix1JEuMRPDPEj2ua+zz1/Q==}
    engines: {node: '>=10'}

  istanbul-lib-report@3.0.1:
    resolution: {integrity: sha512-GCfE1mtsHGOELCU8e/Z7YWzpmybrx/+dSTfLrvY8qRmaY6zXTKWn6WQIjaAFw069icm6GVMNkgu0NzI4iPZUNw==}
    engines: {node: '>=10'}

  istanbul-lib-source-maps@4.0.1:
    resolution: {integrity: sha512-n3s8EwkdFIJCG3BPKBYvskgXGoy88ARzvegkitk60NxRdwltLOTaH7CUiMRXvwYorl0Q712iEjcWB+fK/MrWVw==}
    engines: {node: '>=10'}

  istanbul-reports@3.1.7:
    resolution: {integrity: sha512-BewmUXImeuRk2YY0PVbxgKAysvhRPUQE0h5QRM++nVWyubKGV0l8qQ5op8+B2DOmwSe63Jivj0BjkPQVf8fP5g==}
    engines: {node: '>=8'}

  jackspeak@3.4.3:
    resolution: {integrity: sha512-OGlZQpz2yfahA/Rd1Y8Cd9SIEsqvXkLVoSw/cgwhnhFMDbsQFeZYoJJ7bIZBS9BcamUW96asq/npPWugM+RQBw==}

  jackspeak@4.0.3:
    resolution: {integrity: sha512-oSwM7q8PTHQWuZAlp995iPpPJ4Vkl7qT0ZRD+9duL9j2oBy6KcTfyxc8mEuHJYC+z/kbps80aJLkaNzTOrf/kw==}
    engines: {node: 20 || >=22}

  jake@10.9.2:
    resolution: {integrity: sha512-2P4SQ0HrLQ+fw6llpLnOaGAvN2Zu6778SJMrCUwns4fOoG9ayrTiZk3VV8sCPkVZF8ab0zksVpS8FDY5pRCNBA==}
    engines: {node: '>=10'}
    hasBin: true

  javascript-natural-sort@0.7.1:
    resolution: {integrity: sha512-nO6jcEfZWQXDhOiBtG2KvKyEptz7RVbpGP4vTD2hLBdmNQSsCiicO2Ioinv6UI4y9ukqnBpy+XZ9H6uLNgJTlw==}

  jest-changed-files@29.7.0:
    resolution: {integrity: sha512-fEArFiwf1BpQ+4bXSprcDc3/x4HSzL4al2tozwVpDFpsxALjLYdyiIK4e5Vz66GQJIbXJ82+35PtysofptNX2w==}
    engines: {node: ^14.15.0 || ^16.10.0 || >=18.0.0}

  jest-circus@29.7.0:
    resolution: {integrity: sha512-3E1nCMgipcTkCocFwM90XXQab9bS+GMsjdpmPrlelaxwD93Ad8iVEjX/vvHPdLPnFf+L40u+5+iutRdA1N9myw==}
    engines: {node: ^14.15.0 || ^16.10.0 || >=18.0.0}

  jest-cli@29.7.0:
    resolution: {integrity: sha512-OVVobw2IubN/GSYsxETi+gOe7Ka59EFMR/twOU3Jb2GnKKeMGJB5SGUUrEz3SFVmJASUdZUzy83sLNNQ2gZslg==}
    engines: {node: ^14.15.0 || ^16.10.0 || >=18.0.0}
    hasBin: true
    peerDependencies:
      node-notifier: ^8.0.1 || ^9.0.0 || ^10.0.0
    peerDependenciesMeta:
      node-notifier:
        optional: true

  jest-config@29.7.0:
    resolution: {integrity: sha512-uXbpfeQ7R6TZBqI3/TxCU4q4ttk3u0PJeC+E0zbfSoSjq6bJ7buBPxzQPL0ifrkY4DNu4JUdk0ImlBUYi840eQ==}
    engines: {node: ^14.15.0 || ^16.10.0 || >=18.0.0}
    peerDependencies:
      '@types/node': '*'
      ts-node: '>=9.0.0'
    peerDependenciesMeta:
      '@types/node':
        optional: true
      ts-node:
        optional: true

  jest-diff@29.7.0:
    resolution: {integrity: sha512-LMIgiIrhigmPrs03JHpxUh2yISK3vLFPkAodPeo0+BuF7wA2FoQbkEg1u8gBYBThncu7e1oEDUfIXVuTqLRUjw==}
    engines: {node: ^14.15.0 || ^16.10.0 || >=18.0.0}

  jest-docblock@29.7.0:
    resolution: {integrity: sha512-q617Auw3A612guyaFgsbFeYpNP5t2aoUNLwBUbc/0kD1R4t9ixDbyFTHd1nok4epoVFpr7PmeWHrhvuV3XaJ4g==}
    engines: {node: ^14.15.0 || ^16.10.0 || >=18.0.0}

  jest-each@29.7.0:
    resolution: {integrity: sha512-gns+Er14+ZrEoC5fhOfYCY1LOHHr0TI+rQUHZS8Ttw2l7gl+80eHc/gFf2Ktkw0+SIACDTeWvpFcv3B04VembQ==}
    engines: {node: ^14.15.0 || ^16.10.0 || >=18.0.0}

  jest-environment-node@29.7.0:
    resolution: {integrity: sha512-DOSwCRqXirTOyheM+4d5YZOrWcdu0LNZ87ewUoywbcb2XR4wKgqiG8vNeYwhjFMbEkfju7wx2GYH0P2gevGvFw==}
    engines: {node: ^14.15.0 || ^16.10.0 || >=18.0.0}

  jest-get-type@29.6.3:
    resolution: {integrity: sha512-zrteXnqYxfQh7l5FHyL38jL39di8H8rHoecLH3JNxH3BwOrBsNeabdap5e0I23lD4HHI8W5VFBZqG4Eaq5LNcw==}
    engines: {node: ^14.15.0 || ^16.10.0 || >=18.0.0}

  jest-haste-map@29.7.0:
    resolution: {integrity: sha512-fP8u2pyfqx0K1rGn1R9pyE0/KTn+G7PxktWidOBTqFPLYX0b9ksaMFkhK5vrS3DVun09pckLdlx90QthlW7AmA==}
    engines: {node: ^14.15.0 || ^16.10.0 || >=18.0.0}

  jest-leak-detector@29.7.0:
    resolution: {integrity: sha512-kYA8IJcSYtST2BY9I+SMC32nDpBT3J2NvWJx8+JCuCdl/CR1I4EKUJROiP8XtCcxqgTTBGJNdbB1A8XRKbTetw==}
    engines: {node: ^14.15.0 || ^16.10.0 || >=18.0.0}

  jest-matcher-utils@29.7.0:
    resolution: {integrity: sha512-sBkD+Xi9DtcChsI3L3u0+N0opgPYnCRPtGcQYrgXmR+hmt/fYfWAL0xRXYU8eWOdfuLgBe0YCW3AFtnRLagq/g==}
    engines: {node: ^14.15.0 || ^16.10.0 || >=18.0.0}

  jest-message-util@29.7.0:
    resolution: {integrity: sha512-GBEV4GRADeP+qtB2+6u61stea8mGcOT4mCtrYISZwfu9/ISHFJ/5zOMXYbpBE9RsS5+Gb63DW4FgmnKJ79Kf6w==}
    engines: {node: ^14.15.0 || ^16.10.0 || >=18.0.0}

  jest-mock@29.7.0:
    resolution: {integrity: sha512-ITOMZn+UkYS4ZFh83xYAOzWStloNzJFO2s8DWrE4lhtGD+AorgnbkiKERe4wQVBydIGPx059g6riW5Btp6Llnw==}
    engines: {node: ^14.15.0 || ^16.10.0 || >=18.0.0}

  jest-pnp-resolver@1.2.3:
    resolution: {integrity: sha512-+3NpwQEnRoIBtx4fyhblQDPgJI0H1IEIkX7ShLUjPGA7TtUTvI1oiKi3SR4oBR0hQhQR80l4WAe5RrXBwWMA8w==}
    engines: {node: '>=6'}
    peerDependencies:
      jest-resolve: '*'
    peerDependenciesMeta:
      jest-resolve:
        optional: true

  jest-regex-util@29.6.3:
    resolution: {integrity: sha512-KJJBsRCyyLNWCNBOvZyRDnAIfUiRJ8v+hOBQYGn8gDyF3UegwiP4gwRR3/SDa42g1YbVycTidUF3rKjyLFDWbg==}
    engines: {node: ^14.15.0 || ^16.10.0 || >=18.0.0}

  jest-resolve-dependencies@29.7.0:
    resolution: {integrity: sha512-un0zD/6qxJ+S0et7WxeI3H5XSe9lTBBR7bOHCHXkKR6luG5mwDDlIzVQ0V5cZCuoTgEdcdwzTghYkTWfubi+nA==}
    engines: {node: ^14.15.0 || ^16.10.0 || >=18.0.0}

  jest-resolve@29.7.0:
    resolution: {integrity: sha512-IOVhZSrg+UvVAshDSDtHyFCCBUl/Q3AAJv8iZ6ZjnZ74xzvwuzLXid9IIIPgTnY62SJjfuupMKZsZQRsCvxEgA==}
    engines: {node: ^14.15.0 || ^16.10.0 || >=18.0.0}

  jest-runner@29.7.0:
    resolution: {integrity: sha512-fsc4N6cPCAahybGBfTRcq5wFR6fpLznMg47sY5aDpsoejOcVYFb07AHuSnR0liMcPTgBsA3ZJL6kFOjPdoNipQ==}
    engines: {node: ^14.15.0 || ^16.10.0 || >=18.0.0}

  jest-runtime@29.7.0:
    resolution: {integrity: sha512-gUnLjgwdGqW7B4LvOIkbKs9WGbn+QLqRQQ9juC6HndeDiezIwhDP+mhMwHWCEcfQ5RUXa6OPnFF8BJh5xegwwQ==}
    engines: {node: ^14.15.0 || ^16.10.0 || >=18.0.0}

  jest-snapshot@29.7.0:
    resolution: {integrity: sha512-Rm0BMWtxBcioHr1/OX5YCP8Uov4riHvKPknOGs804Zg9JGZgmIBkbtlxJC/7Z4msKYVbIJtfU+tKb8xlYNfdkw==}
    engines: {node: ^14.15.0 || ^16.10.0 || >=18.0.0}

  jest-util@29.7.0:
    resolution: {integrity: sha512-z6EbKajIpqGKU56y5KBUgy1dt1ihhQJgWzUlZHArA/+X2ad7Cb5iF+AK1EWVL/Bo7Rz9uurpqw6SiBCefUbCGA==}
    engines: {node: ^14.15.0 || ^16.10.0 || >=18.0.0}

  jest-validate@29.7.0:
    resolution: {integrity: sha512-ZB7wHqaRGVw/9hST/OuFUReG7M8vKeq0/J2egIGLdvjHCmYqGARhzXmtgi+gVeZ5uXFF219aOc3Ls2yLg27tkw==}
    engines: {node: ^14.15.0 || ^16.10.0 || >=18.0.0}

  jest-watcher@29.7.0:
    resolution: {integrity: sha512-49Fg7WXkU3Vl2h6LbLtMQ/HyB6rXSIX7SqvBLQmssRBGN9I0PNvPmAmCWSOY6SOvrjhI/F7/bGAv9RtnsPA03g==}
    engines: {node: ^14.15.0 || ^16.10.0 || >=18.0.0}

  jest-worker@29.7.0:
    resolution: {integrity: sha512-eIz2msL/EzL9UFTFFx7jBTkeZfku0yUAyZZZmJ93H2TYEiroIx2PQjEXcwYtYl8zXCxb+PAmA2hLIt/6ZEkPHw==}
    engines: {node: ^14.15.0 || ^16.10.0 || >=18.0.0}

  jest@29.7.0:
    resolution: {integrity: sha512-NIy3oAFp9shda19hy4HK0HRTWKtPJmGdnvywu01nOqNC2vZg+Z+fvJDxpMQA88eb2I9EcafcdjYgsDthnYTvGw==}
    engines: {node: ^14.15.0 || ^16.10.0 || >=18.0.0}
    hasBin: true
    peerDependencies:
      node-notifier: ^8.0.1 || ^9.0.0 || ^10.0.0
    peerDependenciesMeta:
      node-notifier:
        optional: true

  joplin-turndown-plugin-gfm@1.0.12:
    resolution: {integrity: sha512-qL4+1iycQjZ1fs8zk3jSRk7cg3ROBUHk7GKtiLAQLFzLPKErnILUvz5DLszSQvz3s1sTjPbywLDISVUtBY6HaA==}

  joycon@3.1.1:
    resolution: {integrity: sha512-34wB/Y7MW7bzjKRjUKTa46I2Z7eV62Rkhva+KkopW7Qvv/OSWBqvkSY7vusOPrNuZcUG3tApvdVgNB8POj3SPw==}
    engines: {node: '>=10'}

  js-tokens@4.0.0:
    resolution: {integrity: sha512-RdJUflcE3cUzKiMqQgsCu06FPu9UdIJO0beYbPhHN4k6apgJtifcoCtT9bcxOpYBtpD2kCM6Sbzg4CausW/PKQ==}

  js-yaml@3.14.1:
    resolution: {integrity: sha512-okMH7OXXJ7YrN9Ok3/SXrnu4iX9yOk+25nqX4imS2npuvTYDmo/QEZoqwZkYaIDk3jVvBOTOIEgEhaLOynBS9g==}
    hasBin: true

  js-yaml@4.1.0:
    resolution: {integrity: sha512-wpxZs9NoxZaJESJGIZTyDEaYpl0FKSA+FB9aJiyemKhMwkxQg63h4T1KJgUGHpTqPDNRcmmYLugrRjJlBtWvRA==}
    hasBin: true

  jsbn@1.1.0:
    resolution: {integrity: sha512-4bYVV3aAMtDTTu4+xsDYa6sy9GyJ69/amsu9sYF2zqjiEoZA5xJi3BrfX3uY+/IekIu7MwdObdbDWpoZdBv3/A==}

  jsesc@3.1.0:
    resolution: {integrity: sha512-/sM3dO2FOzXjKQhJuo0Q173wf2KOo8t4I8vHy6lF9poUp7bKT0/NHE8fPX23PwfhnykfqnC2xRxOnVw5XuGIaA==}
    engines: {node: '>=6'}
    hasBin: true

  json-buffer@3.0.1:
    resolution: {integrity: sha512-4bV5BfR2mqfQTJm+V5tPPdf+ZpuhiIvTuAB5g8kcrXOZpTT/QwwVRWBywX1ozr6lEuPdbHxwaJlm9G6mI2sfSQ==}

  json-parse-even-better-errors@2.3.1:
    resolution: {integrity: sha512-xyFwyhro/JEof6Ghe2iz2NcXoj2sloNsWr/XsERDK/oiPCfaNhl5ONfp+jQdAZRQQ0IJWNzH9zIZF7li91kh2w==}

  json-schema-traverse@0.4.1:
    resolution: {integrity: sha512-xbbCH5dCYU5T8LcEhhuh7HJ88HXuW3qsI3Y0zOZFKfZEHcpWiHU/Jxzk629Brsab/mMiHQti9wMP+845RPe3Vg==}

  json-schema-traverse@1.0.0:
    resolution: {integrity: sha512-NM8/P9n3XjXhIZn1lLhkFaACTOURQXjWhV4BA/RnOv8xvgqtqpAX9IO4mRQxSx1Rlo4tqzeqb0sOlruaOy3dug==}

  json-schema@0.4.0:
    resolution: {integrity: sha512-es94M3nTIfsEPisRafak+HDLfHXnKBhV3vU5eqPcS3flIWqcxJWgXHXiey3YrpaNsanY5ei1VoYEbOzijuq9BA==}

  json-stable-stringify-without-jsonify@1.0.1:
    resolution: {integrity: sha512-Bdboy+l7tA3OGW6FjyFHWkP5LuByj1Tk33Ljyq0axyzdk9//JSi2u3fP1QSmd1KNwq6VOKYGlAu87CisVir6Pw==}

  json5@2.2.3:
    resolution: {integrity: sha512-XmOWe7eyHYH14cLdVPoyg+GOH3rYX++KpzrylJwSW98t3Nk+U8XOl8FWKOgwtzdb8lXGf6zYwDUzeHMWfxasyg==}
    engines: {node: '>=6'}
    hasBin: true

  jsondiffpatch@0.6.0:
    resolution: {integrity: sha512-3QItJOXp2AP1uv7waBkao5nCvhEv+QmJAd38Ybq7wNI74Q+BBmnLn4EDKz6yI9xGAIQoUF87qHt+kc1IVxB4zQ==}
    engines: {node: ^18.0.0 || >=20.0.0}
    hasBin: true

  jsonfile@6.1.0:
    resolution: {integrity: sha512-5dgndWOriYSm5cnYaJNhalLNDKOqFwyDB/rr1E9ZsGciGvKPs8R2xYGCacuf3z6K1YKDz182fd+fY3cn3pMqXQ==}

  jsonpointer@5.0.1:
    resolution: {integrity: sha512-p/nXbhSEcu3pZRdkW1OfJhpsVtW1gd4Wa1fnQc9YLiTfAjn0312eMKimbdIQzuZl9aa9xUGaRlP9T/CJE/ditQ==}
    engines: {node: '>=0.10.0'}

  jsonrepair@3.12.0:
    resolution: {integrity: sha512-SWfjz8SuQ0wZjwsxtSJ3Zy8vvLg6aO/kxcp9TWNPGwJKgTZVfhNEQBMk/vPOpYCDFWRxD6QWuI6IHR1t615f0w==}
    hasBin: true

  katex@0.16.21:
    resolution: {integrity: sha512-XvqR7FgOHtWupfMiigNzmh+MgUVmDGU2kXZm899ZkPfcuoPuFxyHmXsgATDpFZDAXCI8tvinaVcDo8PIIJSo4A==}
    hasBin: true

  keycode-js@3.1.0:
    resolution: {integrity: sha512-aAa8PVW7kBDyG14ifGOseaVBjsT1LI953060yRSzzf3G0beKKEuwHVvFGcCI+AofY68NUkPxbLqrkfWPjXySCw==}

  keyv@4.5.4:
    resolution: {integrity: sha512-oxVHkHR/EJf2CNXnWxRLW6mg7JyCCUcG0DtEGmL2ctUo1PNTin1PUil+r/+4r5MpVgC/fn1kjsx7mjSujKqIpw==}

  keyv@5.2.3:
    resolution: {integrity: sha512-AGKecUfzrowabUv0bH1RIR5Vf7w+l4S3xtQAypKaUpTdIR1EbrAcTxHCrpo9Q+IWeUlFE2palRtgIQcgm+PQJw==}

  kind-of@6.0.3:
    resolution: {integrity: sha512-dcS1ul+9tmeD95T+x28/ehLgd9mENa3LsvDTtzm3vyBEO7RPptvAD+t44WVXaUjTBRcrpFeFlC8WCruUR456hw==}
    engines: {node: '>=0.10.0'}

  kleur@3.0.3:
    resolution: {integrity: sha512-eTIzlVOSUR+JxdDFepEYcBMtZ9Qqdef+rnzWdRZuMbOywu5tO2w2N7rqjoANZ5k9vywhL6Br1VRjUIgTQx4E8w==}
    engines: {node: '>=6'}

  known-css-properties@0.35.0:
    resolution: {integrity: sha512-a/RAk2BfKk+WFGhhOCAYqSiFLc34k8Mt/6NWRI4joER0EYUzXIcFivjjnoD3+XU1DggLn/tZc3DOAgke7l8a4A==}

  ky@1.7.5:
    resolution: {integrity: sha512-HzhziW6sc5m0pwi5M196+7cEBtbt0lCYi67wNsiwMUmz833wloE0gbzJPWKs1gliFKQb34huItDQX97LyOdPdA==}
    engines: {node: '>=18'}

  lcm@0.0.3:
    resolution: {integrity: sha512-TB+ZjoillV6B26Vspf9l2L/vKaRY/4ep3hahcyVkCGFgsTNRUQdc24bQeNFiZeoxH0vr5+7SfNRMQuPHv/1IrQ==}

  leven@3.1.0:
    resolution: {integrity: sha512-qsda+H8jTaUaN/x5vzW2rzc+8Rw4TAQ/4KjB46IwK5VH+IlVeeeje/EoZRpiXvIqjFgK84QffqPztGI3VBLG1A==}
    engines: {node: '>=6'}

  leven@4.0.0:
    resolution: {integrity: sha512-puehA3YKku3osqPlNuzGDUHq8WpwXupUg1V6NXdV38G+gr+gkBwFC8g1b/+YcIvp8gnqVIus+eJCH/eGsRmJNw==}
    engines: {node: ^12.20.0 || ^14.13.1 || >=16.0.0}

  levn@0.4.1:
    resolution: {integrity: sha512-+bT2uH4E5LGE7h/n3evcS/sQlJXCpIp6ym8OWJ5eV6+67Dsql/LaaT7qJBAt2rzfoa/5QBGBhxDix1dMt2kQKQ==}
    engines: {node: '>= 0.8.0'}

  lilconfig@3.1.3:
    resolution: {integrity: sha512-/vlFKAoH5Cgt3Ie+JLhRbwOsCQePABiU3tJ1egGvyQ+33R/vcwM2Zl2QR/LzjsBeItPt3oSVXapn+m4nQDvpzw==}
    engines: {node: '>=14'}

  lines-and-columns@1.2.4:
    resolution: {integrity: sha512-7ylylesZQ/PV29jhEDl3Ufjo6ZX7gCqJr5F7PKrqc93v7fzSymt1BpwEU8nAUXs8qzzvqhbjhK5QZg6Mt/HkBg==}

  load-tsconfig@0.2.5:
    resolution: {integrity: sha512-IXO6OCs9yg8tMKzfPZ1YmheJbZCiEsnBdcB03l0OcfK9prKnJb96siuHCr5Fl37/yo9DnKU+TLpxzTUspw9shg==}
    engines: {node: ^12.20.0 || ^14.13.1 || >=16.0.0}

  locate-path@5.0.0:
    resolution: {integrity: sha512-t7hw9pI+WvuwNJXwk5zVHpyhIqzg2qTlklJOf0mVxGSbe3Fp2VieZcduNYjaLDoy6p9uGpQEGWG87WpMKlNq8g==}
    engines: {node: '>=8'}

  locate-path@6.0.0:
    resolution: {integrity: sha512-iPZK6eYjbxRu3uB4/WZ3EsEIMJFMqAoopl3R+zuq0UjcAm/MO6KCweDgPfP3elTztoKP3KtnVHxTn2NHBSDVUw==}
    engines: {node: '>=10'}

  lodash-es@4.17.21:
    resolution: {integrity: sha512-mKnC+QJ9pWVzv+C4/U3rRsHapFfHvQFoFB92e52xeyGMcX6/OlIl78je1u8vePzYZSkkogMPJ2yjxxsb89cxyw==}

  lodash.camelcase@4.3.0:
    resolution: {integrity: sha512-TwuEnCnxbc3rAvhf/LbG7tJUDzhqXyFnv3dtzLOPgCG/hODL7WFnsbwktkD7yUV0RrreP/l1PALq/YSg6VvjlA==}

  lodash.isequal@4.5.0:
    resolution: {integrity: sha512-pDo3lu8Jhfjqls6GkMgpahsF9kCyayhgykjyLMNFTKWrpVdAQtYyB4muAMWozBB4ig/dtWAmsMxLEI8wuz+DYQ==}
    deprecated: This package is deprecated. Use require('node:util').isDeepStrictEqual instead.

  lodash.memoize@4.1.2:
    resolution: {integrity: sha512-t7j+NzmgnQzTAYXcsHYLgimltOV1MXHtlOWf6GjL9Kj8GK5FInw5JotxvbOs+IvV1/Dzo04/fCGfLVs7aXb4Ag==}

  lodash.merge@4.6.2:
    resolution: {integrity: sha512-0KpjqXRVvrYyCsX1swR/XTK0va6VQkQM6MNo7PqW77ByjAhoARA8EfrP1N4+KlKj8YS0ZUCtRT/YUuhyYDujIQ==}

  lodash.sortby@4.7.0:
    resolution: {integrity: sha512-HDWXG8isMntAyRF5vZ7xKuEvOhT4AhlRt/3czTSjvGUxjYCBVRQY48ViDHyfYz9VIoBkW4TMGQNapx+l3RUwdA==}

  lodash.truncate@4.4.2:
    resolution: {integrity: sha512-jttmRe7bRse52OsWIMDLaXxWqRAmtIUccAQ3garviCqJjafXOfNMO0yMfNpdD6zbGaTU0P5Nz7e7gAT6cKmJRw==}

  lodash@4.17.21:
    resolution: {integrity: sha512-v2kDEe57lecTulaDIuNTPy3Ry4gLGJ6Z1O3vE1krgXZNrsQ+LFTGHVxVjcXPs17LhbZVGedAJv8XZ1tvj5FvSg==}

  log-symbols@5.1.0:
    resolution: {integrity: sha512-l0x2DvrW294C9uDCoQe1VSU4gf529FkSZ6leBl4TiqZH/e+0R7hSfHQBNut2mNygDgHwvYHfFLn6Oxb3VWj2rA==}
    engines: {node: '>=12'}

  long@5.3.1:
    resolution: {integrity: sha512-ka87Jz3gcx/I7Hal94xaN2tZEOPoUOEVftkQqZx2EeQRN7LGdfLlI3FvZ+7WDplm+vK2Urx9ULrvSowtdCieng==}

  longest-streak@3.1.0:
    resolution: {integrity: sha512-9Ri+o0JYgehTaVBBDoMqIl8GXtbWg711O3srftcHhZ0dqnETqLaoIK0x17fUw9rFSlK/0NlsKe0Ahhyl5pXE2g==}

  loose-envify@1.4.0:
    resolution: {integrity: sha512-lyuxPGr/Wfhrlem2CL/UcnUc1zcqKAImBDzukY7Y5F/yQiNdko6+fRLevlw1HgMySw7f611UIY408EtxRSoK3Q==}
    hasBin: true

  lottie-react@2.4.1:
    resolution: {integrity: sha512-LQrH7jlkigIIv++wIyrOYFLHSKQpEY4zehPicL9bQsrt1rnoKRYCYgpCUe5maqylNtacy58/sQDZTkwMcTRxZw==}
    peerDependencies:
      react: ^16.8.0 || ^17.0.0 || ^18.0.0 || ^19.0.0
      react-dom: ^16.8.0 || ^17.0.0 || ^18.0.0 || ^19.0.0

  lottie-web@5.12.2:
    resolution: {integrity: sha512-uvhvYPC8kGPjXT3MyKMrL3JitEAmDMp30lVkuq/590Mw9ok6pWcFCwXJveo0t5uqYw1UREQHofD+jVpdjBv8wg==}

  lower-case@2.0.2:
    resolution: {integrity: sha512-7fm3l3NAF9WfN6W3JOmf5drwpVqX78JtoGJ3A6W0a6ZnldM41w2fV5D490psKFTpMds8TJse/eHLFFsNHHjHgg==}

  lowercase-keys@3.0.0:
    resolution: {integrity: sha512-ozCC6gdQ+glXOQsveKD0YsDy8DSQFjDTz4zyzEHNV5+JP5D62LmfDZ6o1cycFx9ouG940M5dE8C8CTewdj2YWQ==}
    engines: {node: ^12.20.0 || ^14.13.1 || >=16.0.0}

  lru-cache@10.4.3:
    resolution: {integrity: sha512-JNAzZcXrCt42VGLuYz0zfAzDfAvJWW6AfYlDBQyDV5DClI2m5sAmK+OIO7s59XfsRsWHp02jAJrRadPRGTt6SQ==}

  lru-cache@11.0.2:
    resolution: {integrity: sha512-123qHRfJBmo2jXDbo/a5YOQrJoHF/GNQTLzQ5+IdK5pWpceK17yRc6ozlWd25FxvGKQbIUs91fDFkXmDHTKcyA==}
    engines: {node: 20 || >=22}

  lru-cache@5.1.1:
    resolution: {integrity: sha512-KpNARQA3Iwv+jTA0utUVVbrh+Jlrr1Fv0e56GGzAFOXN7dk/FviaDW8LHmK52DlcH4WP2n6gI8vN1aesBFgo9w==}

  lru-cache@7.18.3:
    resolution: {integrity: sha512-jumlc0BIUrS3qJGgIkWZsyfAM7NCWiBcCDhnd+3NNM5KbBmLTgHVfWBcg6W+rLUsIpzpERPsvwUP7CckAQSOoA==}
    engines: {node: '>=12'}

  make-dir@4.0.0:
    resolution: {integrity: sha512-hXdUTZYIVOt1Ex//jAQi+wTZZpUpwBj/0QsOzqegb3rGMMeJiSEu5xLHnYfBrRV4RH2+OCSOO95Is/7x1WJ4bw==}
    engines: {node: '>=10'}

  make-error@1.3.6:
    resolution: {integrity: sha512-s8UhlNe7vPKomQhC1qFelMokr/Sc3AgNbso3n74mVPA5LTZwkB9NlXf4XPamLxJE8h0gh73rM94xvwRT2CVInw==}

  makeerror@1.0.12:
    resolution: {integrity: sha512-JmqCvUhmt43madlpFzG4BQzG2Z3m6tvQDNKdClZnO3VbIudJYmxsT0FNJMeiB2+JTSlTQTSbU8QdesVmwJcmLg==}

  markdown-extensions@2.0.0:
    resolution: {integrity: sha512-o5vL7aDWatOTX8LzaS1WMoaoxIiLRQJuIKKe2wAw6IeULDHaqbiqiggmx+pKvZDb1Sj+pE46Sn1T7lCqfFtg1Q==}
    engines: {node: '>=16'}

  markdown-table@3.0.4:
    resolution: {integrity: sha512-wiYz4+JrLyb/DqW2hkFJxP7Vd7JuTDm77fvbM8VfEQdmSMqcImWeeRbHwZjBjIFki/VaMK2BhFi7oUUZeM5bqw==}

  math-intrinsics@1.1.0:
    resolution: {integrity: sha512-/IXtbwEk5HTPyEwyKX6hGkYXxM9nbj64B+ilVJnC/R6B0pH5G4V3b0pVbL7DBj4tkhBAppbQUlf6F6Xl9LHu1g==}
    engines: {node: '>= 0.4'}

  mathjs@14.2.1:
    resolution: {integrity: sha512-vARWETUx75+kR2K9qBV20n6NYtGXCuQKX8Zo4+AhJI5LX+ukSM1NYebv+wLnJG8KMvEe9H01sJUyC5bMciA4Tg==}
    engines: {node: '>= 18'}
    hasBin: true

  mathml-tag-names@2.1.3:
    resolution: {integrity: sha512-APMBEanjybaPzUrfqU0IMU5I0AswKMH7k8OTLs0vvV4KZpExkTkY87nR/zpbuTPj+gARop7aGUbl11pnDfW6xg==}

  mdast-util-find-and-replace@3.0.2:
    resolution: {integrity: sha512-Tmd1Vg/m3Xz43afeNxDIhWRtFZgM2VLyaf4vSTYwudTyeuTneoL3qtWMA5jeLyz/O1vDJmmV4QuScFCA2tBPwg==}

  mdast-util-from-markdown@2.0.2:
    resolution: {integrity: sha512-uZhTV/8NBuw0WHkPTrCqDOl0zVe1BIng5ZtHoDk49ME1qqcjYmmLmOf0gELgcRMxN4w2iuIeVso5/6QymSrgmA==}

  mdast-util-frontmatter@2.0.1:
    resolution: {integrity: sha512-LRqI9+wdgC25P0URIJY9vwocIzCcksduHQ9OF2joxQoyTNVduwLAFUzjoopuRJbJAReaKrNQKAZKL3uCMugWJA==}

  mdast-util-gfm-autolink-literal@2.0.1:
    resolution: {integrity: sha512-5HVP2MKaP6L+G6YaxPNjuL0BPrq9orG3TsrZ9YXbA3vDw/ACI4MEsnoDpn6ZNm7GnZgtAcONJyPhOP8tNJQavQ==}

  mdast-util-gfm-footnote@2.1.0:
    resolution: {integrity: sha512-sqpDWlsHn7Ac9GNZQMeUzPQSMzR6Wv0WKRNvQRg0KqHh02fpTz69Qc1QSseNX29bhz1ROIyNyxExfawVKTm1GQ==}

  mdast-util-gfm-strikethrough@2.0.0:
    resolution: {integrity: sha512-mKKb915TF+OC5ptj5bJ7WFRPdYtuHv0yTRxK2tJvi+BDqbkiG7h7u/9SI89nRAYcmap2xHQL9D+QG/6wSrTtXg==}

  mdast-util-gfm-table@2.0.0:
    resolution: {integrity: sha512-78UEvebzz/rJIxLvE7ZtDd/vIQ0RHv+3Mh5DR96p7cS7HsBhYIICDBCu8csTNWNO6tBWfqXPWekRuj2FNOGOZg==}

  mdast-util-gfm-task-list-item@2.0.0:
    resolution: {integrity: sha512-IrtvNvjxC1o06taBAVJznEnkiHxLFTzgonUdy8hzFVeDun0uTjxxrRGVaNFqkU1wJR3RBPEfsxmU6jDWPofrTQ==}

  mdast-util-gfm@3.1.0:
    resolution: {integrity: sha512-0ulfdQOM3ysHhCJ1p06l0b0VKlhU0wuQs3thxZQagjcjPrlFRqY215uZGHHJan9GEAXd9MbfPjFJz+qMkVR6zQ==}

  mdast-util-math@3.0.0:
    resolution: {integrity: sha512-Tl9GBNeG/AhJnQM221bJR2HPvLOSnLE/T9cJI9tlc6zwQk2nPk/4f0cHkOdEixQPC/j8UtKDdITswvLAy1OZ1w==}

  mdast-util-mdx-expression@2.0.1:
    resolution: {integrity: sha512-J6f+9hUp+ldTZqKRSg7Vw5V6MqjATc+3E4gf3CFNcuZNWD8XdyI6zQ8GqH7f8169MM6P7hMBRDVGnn7oHB9kXQ==}

  mdast-util-mdx-jsx@3.2.0:
    resolution: {integrity: sha512-lj/z8v0r6ZtsN/cGNNtemmmfoLAFZnjMbNyLzBafjzikOM+glrjNHPlf6lQDOTccj9n5b0PPihEBbhneMyGs1Q==}

  mdast-util-mdx@3.0.0:
    resolution: {integrity: sha512-JfbYLAW7XnYTTbUsmpu0kdBUVe+yKVJZBItEjwyYJiDJuZ9w4eeaqks4HQO+R7objWgS2ymV60GYpI14Ug554w==}

  mdast-util-mdxjs-esm@2.0.1:
    resolution: {integrity: sha512-EcmOpxsZ96CvlP03NghtH1EsLtr0n9Tm4lPUJUBccV9RwUOneqSycg19n5HGzCf+10LozMRSObtVr3ee1WoHtg==}

  mdast-util-phrasing@4.1.0:
    resolution: {integrity: sha512-TqICwyvJJpBwvGAMZjj4J2n0X8QWp21b9l0o7eXyVJ25YNWYbJDVIyD1bZXE6WtV6RmKJVYmQAKWa0zWOABz2w==}

  mdast-util-to-hast@13.2.0:
    resolution: {integrity: sha512-QGYKEuUsYT9ykKBCMOEDLsU5JRObWQusAolFMeko/tYPufNkRffBAQjIE+99jbA87xv6FgmjLtwjh9wBWajwAA==}

  mdast-util-to-markdown@2.1.2:
    resolution: {integrity: sha512-xj68wMTvGXVOKonmog6LwyJKrYXZPvlwabaryTjLh9LuvovB/KAH+kvi8Gjj+7rJjsFi23nkUxRQv1KqSroMqA==}

  mdast-util-to-string@4.0.0:
    resolution: {integrity: sha512-0H44vDimn51F0YwvxSJSm0eCDOJTRlmN0R1yBh4HLj9wiV1Dn0QoXGbvFAWj2hSItVTlCmBF1hqKlIyUBVFLPg==}

  mdn-data@2.12.2:
    resolution: {integrity: sha512-IEn+pegP1aManZuckezWCO+XZQDplx1366JoVhTpMpBB1sPey/SbveZQUosKiKiGYjg1wH4pMlNgXbCiYgihQA==}

  mdn-data@2.15.0:
    resolution: {integrity: sha512-KIrS0lFPOqA4DgeO16vI5fkAsy8p++WBlbXtB5P1EQs8ubBgguAInNd1DnrCeTRfGchY0kgThgDOOIPyOLH2dQ==}

  media-typer@0.3.0:
    resolution: {integrity: sha512-dq+qelQ9akHpcOl/gUVRTxVIOkAJ1wR3QAvb4RsVjS8oVoFjDGTc679wJYmUmknUF5HwMLOgb5O+a3KxfWapPQ==}
    engines: {node: '>= 0.6'}

  meow@13.2.0:
    resolution: {integrity: sha512-pxQJQzB6djGPXh08dacEloMFopsOqGVRKFPYvPOt9XDZ1HasbgDZA74CJGreSU4G3Ak7EFJGoiH2auq+yXISgA==}
    engines: {node: '>=18'}

  merge-descriptors@1.0.3:
    resolution: {integrity: sha512-gaNvAS7TZ897/rVaZ0nMtAyxNyi/pdbjbAwUpFQpN70GqnVfOiXpeUUMKRBmzXaSQ8DdTX4/0ms62r2K+hE6mQ==}

  merge-stream@2.0.0:
    resolution: {integrity: sha512-abv/qOcuPfk3URPfDzmZU1LKmuw8kT+0nIHvKrKgFrwifol/doWcdA4ZqsWQ8ENrFKkd67Mfpo/LovbIUsbt3w==}

  merge2@1.4.1:
    resolution: {integrity: sha512-8q7VEgMJW4J8tcfVPy8g09NcQwZdbwFEqhe/WZkoIzjn/3TGDwtOCYtXGxA3O8tPzpczCCDgv+P2P5y00ZJOOg==}
    engines: {node: '>= 8'}

  methods@1.1.2:
    resolution: {integrity: sha512-iclAHeNqNm68zFtnZ0e+1L2yUIdvzNoauKU4WBA3VvH/vPFieF7qfRlwUZU+DA9P9bPXIS90ulxoUoCH23sV2w==}
    engines: {node: '>= 0.6'}

  micromark-core-commonmark@2.0.2:
    resolution: {integrity: sha512-FKjQKbxd1cibWMM1P9N+H8TwlgGgSkWZMmfuVucLCHaYqeSvJ0hFeHsIa65pA2nYbes0f8LDHPMrd9X7Ujxg9w==}

  micromark-extension-frontmatter@2.0.0:
    resolution: {integrity: sha512-C4AkuM3dA58cgZha7zVnuVxBhDsbttIMiytjgsM2XbHAB2faRVaHRle40558FBN+DJcrLNCoqG5mlrpdU4cRtg==}

  micromark-extension-gfm-autolink-literal@2.1.0:
    resolution: {integrity: sha512-oOg7knzhicgQ3t4QCjCWgTmfNhvQbDDnJeVu9v81r7NltNCVmhPy1fJRX27pISafdjL+SVc4d3l48Gb6pbRypw==}

  micromark-extension-gfm-footnote@2.1.0:
    resolution: {integrity: sha512-/yPhxI1ntnDNsiHtzLKYnE3vf9JZ6cAisqVDauhp4CEHxlb4uoOTxOCJ+9s51bIB8U1N1FJ1RXOKTIlD5B/gqw==}

  micromark-extension-gfm-strikethrough@2.1.0:
    resolution: {integrity: sha512-ADVjpOOkjz1hhkZLlBiYA9cR2Anf8F4HqZUO6e5eDcPQd0Txw5fxLzzxnEkSkfnD0wziSGiv7sYhk/ktvbf1uw==}

  micromark-extension-gfm-table@2.1.1:
    resolution: {integrity: sha512-t2OU/dXXioARrC6yWfJ4hqB7rct14e8f7m0cbI5hUmDyyIlwv5vEtooptH8INkbLzOatzKuVbQmAYcbWoyz6Dg==}

  micromark-extension-gfm-tagfilter@2.0.0:
    resolution: {integrity: sha512-xHlTOmuCSotIA8TW1mDIM6X2O1SiX5P9IuDtqGonFhEK0qgRI4yeC6vMxEV2dgyr2TiD+2PQ10o+cOhdVAcwfg==}

  micromark-extension-gfm-task-list-item@2.1.0:
    resolution: {integrity: sha512-qIBZhqxqI6fjLDYFTBIa4eivDMnP+OZqsNwmQ3xNLE4Cxwc+zfQEfbs6tzAo2Hjq+bh6q5F+Z8/cksrLFYWQQw==}

  micromark-extension-gfm@3.0.0:
    resolution: {integrity: sha512-vsKArQsicm7t0z2GugkCKtZehqUm31oeGBV/KVSorWSy8ZlNAv7ytjFhvaryUiCUJYqs+NoE6AFhpQvBTM6Q4w==}

  micromark-extension-math@3.1.0:
    resolution: {integrity: sha512-lvEqd+fHjATVs+2v/8kg9i5Q0AP2k85H0WUOwpIVvUML8BapsMvh1XAogmQjOCsLpoKRCVQqEkQBB3NhVBcsOg==}

  micromark-extension-mdx-expression@3.0.0:
    resolution: {integrity: sha512-sI0nwhUDz97xyzqJAbHQhp5TfaxEvZZZ2JDqUo+7NvyIYG6BZ5CPPqj2ogUoPJlmXHBnyZUzISg9+oUmU6tUjQ==}

  micromark-extension-mdx-jsx@3.0.1:
    resolution: {integrity: sha512-vNuFb9czP8QCtAQcEJn0UJQJZA8Dk6DXKBqx+bg/w0WGuSxDxNr7hErW89tHUY31dUW4NqEOWwmEUNhjTFmHkg==}

  micromark-extension-mdx-md@2.0.0:
    resolution: {integrity: sha512-EpAiszsB3blw4Rpba7xTOUptcFeBFi+6PY8VnJ2hhimH+vCQDirWgsMpz7w1XcZE7LVrSAUGb9VJpG9ghlYvYQ==}

  micromark-extension-mdxjs-esm@3.0.0:
    resolution: {integrity: sha512-DJFl4ZqkErRpq/dAPyeWp15tGrcrrJho1hKK5uBS70BCtfrIFg81sqcTVu3Ta+KD1Tk5vAtBNElWxtAa+m8K9A==}

  micromark-extension-mdxjs@3.0.0:
    resolution: {integrity: sha512-A873fJfhnJ2siZyUrJ31l34Uqwy4xIFmvPY1oj+Ean5PHcPBYzEsvqvWGaWcfEIr11O5Dlw3p2y0tZWpKHDejQ==}

  micromark-factory-destination@2.0.1:
    resolution: {integrity: sha512-Xe6rDdJlkmbFRExpTOmRj9N3MaWmbAgdpSrBQvCFqhezUn4AHqJHbaEnfbVYYiexVSs//tqOdY/DxhjdCiJnIA==}

  micromark-factory-label@2.0.1:
    resolution: {integrity: sha512-VFMekyQExqIW7xIChcXn4ok29YE3rnuyveW3wZQWWqF4Nv9Wk5rgJ99KzPvHjkmPXF93FXIbBp6YdW3t71/7Vg==}

  micromark-factory-mdx-expression@2.0.2:
    resolution: {integrity: sha512-5E5I2pFzJyg2CtemqAbcyCktpHXuJbABnsb32wX2U8IQKhhVFBqkcZR5LRm1WVoFqa4kTueZK4abep7wdo9nrw==}

  micromark-factory-space@2.0.1:
    resolution: {integrity: sha512-zRkxjtBxxLd2Sc0d+fbnEunsTj46SWXgXciZmHq0kDYGnck/ZSGj9/wULTV95uoeYiK5hRXP2mJ98Uo4cq/LQg==}

  micromark-factory-title@2.0.1:
    resolution: {integrity: sha512-5bZ+3CjhAd9eChYTHsjy6TGxpOFSKgKKJPJxr293jTbfry2KDoWkhBb6TcPVB4NmzaPhMs1Frm9AZH7OD4Cjzw==}

  micromark-factory-whitespace@2.0.1:
    resolution: {integrity: sha512-Ob0nuZ3PKt/n0hORHyvoD9uZhr+Za8sFoP+OnMcnWK5lngSzALgQYKMr9RJVOWLqQYuyn6ulqGWSXdwf6F80lQ==}

  micromark-util-character@2.1.1:
    resolution: {integrity: sha512-wv8tdUTJ3thSFFFJKtpYKOYiGP2+v96Hvk4Tu8KpCAsTMs6yi+nVmGh1syvSCsaxz45J6Jbw+9DD6g97+NV67Q==}

  micromark-util-chunked@2.0.1:
    resolution: {integrity: sha512-QUNFEOPELfmvv+4xiNg2sRYeS/P84pTW0TCgP5zc9FpXetHY0ab7SxKyAQCNCc1eK0459uoLI1y5oO5Vc1dbhA==}

  micromark-util-classify-character@2.0.1:
    resolution: {integrity: sha512-K0kHzM6afW/MbeWYWLjoHQv1sgg2Q9EccHEDzSkxiP/EaagNzCm7T/WMKZ3rjMbvIpvBiZgwR3dKMygtA4mG1Q==}

  micromark-util-combine-extensions@2.0.1:
    resolution: {integrity: sha512-OnAnH8Ujmy59JcyZw8JSbK9cGpdVY44NKgSM7E9Eh7DiLS2E9RNQf0dONaGDzEG9yjEl5hcqeIsj4hfRkLH/Bg==}

  micromark-util-decode-numeric-character-reference@2.0.2:
    resolution: {integrity: sha512-ccUbYk6CwVdkmCQMyr64dXz42EfHGkPQlBj5p7YVGzq8I7CtjXZJrubAYezf7Rp+bjPseiROqe7G6foFd+lEuw==}

  micromark-util-decode-string@2.0.1:
    resolution: {integrity: sha512-nDV/77Fj6eH1ynwscYTOsbK7rR//Uj0bZXBwJZRfaLEJ1iGBR6kIfNmlNqaqJf649EP0F3NWNdeJi03elllNUQ==}

  micromark-util-encode@2.0.1:
    resolution: {integrity: sha512-c3cVx2y4KqUnwopcO9b/SCdo2O67LwJJ/UyqGfbigahfegL9myoEFoDYZgkT7f36T0bLrM9hZTAaAyH+PCAXjw==}

  micromark-util-events-to-acorn@2.0.2:
    resolution: {integrity: sha512-Fk+xmBrOv9QZnEDguL9OI9/NQQp6Hz4FuQ4YmCb/5V7+9eAh1s6AYSvL20kHkD67YIg7EpE54TiSlcsf3vyZgA==}

  micromark-util-html-tag-name@2.0.1:
    resolution: {integrity: sha512-2cNEiYDhCWKI+Gs9T0Tiysk136SnR13hhO8yW6BGNyhOC4qYFnwF1nKfD3HFAIXA5c45RrIG1ub11GiXeYd1xA==}

  micromark-util-normalize-identifier@2.0.1:
    resolution: {integrity: sha512-sxPqmo70LyARJs0w2UclACPUUEqltCkJ6PhKdMIDuJ3gSf/Q+/GIe3WKl0Ijb/GyH9lOpUkRAO2wp0GVkLvS9Q==}

  micromark-util-resolve-all@2.0.1:
    resolution: {integrity: sha512-VdQyxFWFT2/FGJgwQnJYbe1jjQoNTS4RjglmSjTUlpUMa95Htx9NHeYW4rGDJzbjvCsl9eLjMQwGeElsqmzcHg==}

  micromark-util-sanitize-uri@2.0.1:
    resolution: {integrity: sha512-9N9IomZ/YuGGZZmQec1MbgxtlgougxTodVwDzzEouPKo3qFWvymFHWcnDi2vzV1ff6kas9ucW+o3yzJK9YB1AQ==}

  micromark-util-subtokenize@2.0.4:
    resolution: {integrity: sha512-N6hXjrin2GTJDe3MVjf5FuXpm12PGm80BrUAeub9XFXca8JZbP+oIwY4LJSVwFUCL1IPm/WwSVUN7goFHmSGGQ==}

  micromark-util-symbol@2.0.1:
    resolution: {integrity: sha512-vs5t8Apaud9N28kgCrRUdEed4UJ+wWNvicHLPxCa9ENlYuAY31M0ETy5y1vA33YoNPDFTghEbnh6efaE8h4x0Q==}

  micromark-util-types@2.0.1:
    resolution: {integrity: sha512-534m2WhVTddrcKVepwmVEVnUAmtrx9bfIjNoQHRqfnvdaHQiFytEhJoTgpWJvDEXCO5gLTQh3wYC1PgOJA4NSQ==}

  micromark@4.0.1:
    resolution: {integrity: sha512-eBPdkcoCNvYcxQOAKAlceo5SNdzZWfF+FcSupREAzdAh9rRmE239CEQAiTwIgblwnoM8zzj35sZ5ZwvSEOF6Kw==}

  micromatch@4.0.8:
    resolution: {integrity: sha512-PXwfBhYu0hBCPw8Dn0E+WDYb7af3dSLVWKi3HGv84IdF4TyFoC0ysxFd0Goxw7nSv4T/PzEJQxsYsEiFCKo2BA==}
    engines: {node: '>=8.6'}

  millify@6.1.0:
    resolution: {integrity: sha512-H/E3J6t+DQs/F2YgfDhxUVZz/dF8JXPPKTLHL/yHCcLZLtCXJDUaqvhJXQwqOVBvbyNn4T0WjLpIHd7PAw7fBA==}
    hasBin: true

  mime-db@1.52.0:
    resolution: {integrity: sha512-sPU4uV7dYlvtWJxwwxHD0PuihVNiE7TyAbQ5SWxDCB9mUYvOgroQOwYQQOKPJ8CIbE+1ETVlOoK1UC2nU3gYvg==}
    engines: {node: '>= 0.6'}

  mime-types@2.1.35:
    resolution: {integrity: sha512-ZDY+bPm5zTTF+YpCrAU9nK0UgICYPT0QtT1NZWFv4s++TNkcgVaT0g6+4R2uI4MjQjzysHB1zxuWL50hzaeXiw==}
    engines: {node: '>= 0.6'}

  mime@1.6.0:
    resolution: {integrity: sha512-x0Vn8spI+wuJ1O6S7gnbaQg8Pxh4NNHb7KSINmEWKiPE4RKOplvijn+NkmYmmRgP68mc70j2EbeTFRsrswaQeg==}
    engines: {node: '>=4'}
    hasBin: true

  mimic-fn@2.1.0:
    resolution: {integrity: sha512-OqbOk5oEQeAZ8WXWydlu9HJjz9WVdEIvamMCcXmuqUYjTknH/sqsWvhQ3vgwKFRR1HpjvNBKQ37nbJgYzGqGcg==}
    engines: {node: '>=6'}

  mimic-response@3.1.0:
    resolution: {integrity: sha512-z0yWI+4FDrrweS8Zmt4Ej5HdJmky15+L2e6Wgn3+iK5fWzb6T3fhNFq2+MeTRb064c6Wr4N/wv0DzQTjNzHNGQ==}
    engines: {node: '>=10'}

  mimic-response@4.0.0:
    resolution: {integrity: sha512-e5ISH9xMYU0DzrT+jl8q2ze9D6eWBto+I8CNpe+VI+K2J/F/k3PdkdTdz4wvGVH4NTpo+NRYTVIuMQEMMcsLqg==}
    engines: {node: ^12.20.0 || ^14.13.1 || >=16.0.0}

  minimatch@10.0.1:
    resolution: {integrity: sha512-ethXTt3SGGR+95gudmqJ1eNhRO7eGEGIgYA9vnPatK4/etz2MEVDno5GMCibdMTuBMyElzIlgxMna3K94XDIDQ==}
    engines: {node: 20 || >=22}

  minimatch@3.1.2:
    resolution: {integrity: sha512-J7p63hRiAjw1NDEww1W7i37+ByIrOWO5XQQAzZ3VOcL0PNybwpfmV/N05zFAzwQ9USyEcX6t3UO+K5aqBQOIHw==}

  minimatch@5.1.6:
    resolution: {integrity: sha512-lKwV/1brpG6mBUFHtb7NUmtABCb2WZZmm2wNiOA5hAb8VdCS4B3dtMWyvcoViccwAW/COERjXLt0zP1zXUN26g==}
    engines: {node: '>=10'}

  minimatch@9.0.5:
    resolution: {integrity: sha512-G6T0ZX48xgozx7587koeX9Ys2NYy6Gmv//P89sEte9V9whIapMNF4idKxnW2QtCcLiTWlb/wfCabAtAFWhhBow==}
    engines: {node: '>=16 || 14 >=14.17'}

  minipass@3.3.6:
    resolution: {integrity: sha512-DxiNidxSEK+tHG6zOIklvNOwm3hvCrbUrdtzY74U6HKTJxvIDfOUL5W5P2Ghd3DTkhhKPYGqeNUIh5qcM4YBfw==}
    engines: {node: '>=8'}

  minipass@5.0.0:
    resolution: {integrity: sha512-3FnjYuehv9k6ovOEbyOswadCDPX1piCfhV8ncmYtHOjuPwylVWsghTLo7rabjC3Rx5xD4HDx8Wm1xnMF7S5qFQ==}
    engines: {node: '>=8'}

  minipass@7.1.2:
    resolution: {integrity: sha512-qOOzS1cBTWYF4BH8fVePDBOO9iptMnGUEZwNc/cMWnTV2nVLZ7VoNWEPHkYczZA0pdoA7dl6e7FL659nX9S2aw==}
    engines: {node: '>=16 || 14 >=14.17'}

  minizlib@2.1.2:
    resolution: {integrity: sha512-bAxsR8BVfj60DWXHE3u30oHzfl4G7khkSuPW+qvpd7jFRHm7dLxOjUk1EHACJ/hxLY8phGJ0YhYHZo7jil7Qdg==}
    engines: {node: '>= 8'}

  mintlify@4.0.393:
    resolution: {integrity: sha512-3B1COnohfPSmNYumzyZMAaCrWHcRYM/hTSEjkr/vZ8Tnj+QLChOWmuk4ZVidpxZsPDDbAkOIMUkErp7V2QJkMg==}
    engines: {node: '>=18.0.0'}
    hasBin: true

  mitt@3.0.1:
    resolution: {integrity: sha512-vKivATfr97l2/QBCYAkXYDbrIWPM2IIKEl7YPhjCvKlG3kE2gm+uBo6nEXK3M5/Ffh/FLpKExzOQ3JJoJGFKBw==}

  mkdirp@1.0.4:
    resolution: {integrity: sha512-vVqVZQyf3WLx2Shd0qJ9xuvqgAyKPLAiqITEtqW0oIUjzo3PePDd6fW9iFz30ef7Ysp/oiWqbhszeGWW2T6Gzw==}
    engines: {node: '>=10'}
    hasBin: true

  module-details-from-path@1.0.3:
    resolution: {integrity: sha512-ySViT69/76t8VhE1xXHK6Ch4NcDd26gx0MzKXLO+F7NOtnqH68d9zF94nT8ZWSxXh8ELOERsnJO/sWt1xZYw5A==}

  motion-dom@12.0.0:
    resolution: {integrity: sha512-CvYd15OeIR6kHgMdonCc1ihsaUG4MYh/wrkz8gZ3hBX/uamyZCXN9S9qJoYF03GqfTt7thTV/dxnHYX4+55vDg==}

  motion-utils@12.0.0:
    resolution: {integrity: sha512-MNFiBKbbqnmvOjkPyOKgHUp3Q6oiokLkI1bEwm5QA28cxMZrv0CbbBGDNmhF6DIXsi1pCQBSs0dX8xjeER1tmA==}

  ms@2.0.0:
    resolution: {integrity: sha512-Tpp60P6IUJDTuOq/5Z8cdskzJujfwqfOTkrwIwj7IRISpnkJnT6SyJ4PCPnGMoFjC9ddhal5KVIYtAt97ix05A==}

  ms@2.1.3:
    resolution: {integrity: sha512-6FlzubTLZG3J2a/NVCAleEhjzq5oxgHyaCU9yYXvcLsvoVaHJq/s5xXI6/XXP6tz7R9xAOtHnSO/tXtF3WRTlA==}

  mustache@4.2.0:
    resolution: {integrity: sha512-71ippSywq5Yb7/tVYyGbkBggbU8H3u5Rz56fH60jGFgr8uHwxs+aSKeqmluIVzM0m0kB7xQjKS6qPfd0b2ZoqQ==}
    hasBin: true

  mute-stream@2.0.0:
    resolution: {integrity: sha512-WWdIxpyjEn+FhQJQQv9aQAYlHoNVdzIzUySNV1gHUPDSdZJ3yZn7pAAbQcV7B56Mvu881q9FZV+0Vx2xC44VWA==}
    engines: {node: ^18.17.0 || >=20.5.0}

  mz@2.7.0:
    resolution: {integrity: sha512-z81GNO7nnYMEhrGh9LeymoE4+Yr0Wn5McHIZMK5cfQCl+NDX08sCZgUc9/6MHni9IWuFLm1Z3HTCXu2z9fN62Q==}

  nanoid@3.3.8:
    resolution: {integrity: sha512-WNLf5Sd8oZxOm+TzppcYk8gVOgP+l58xNy58D0nbUnOxOWRWvlcCV4kUF7ltmI6PsrLl/BgKEyS4mqsGChFN0w==}
    engines: {node: ^10 || ^12 || ^13.7 || ^14 || >=15.0.1}
    hasBin: true

  natural-compare@1.4.0:
    resolution: {integrity: sha512-OWND8ei3VtNC9h7V60qff3SVobHr996CTwgxubgyQYEpg290h9J0buyECNNJexkFm5sOajh5G116RYA1c8ZMSw==}

  needle@3.3.1:
    resolution: {integrity: sha512-6k0YULvhpw+RoLNiQCRKOl09Rv1dPLr8hHnVjHqdolKwDrdNyk+Hmrthi4lIGPPz3r39dLx0hsF5s40sZ3Us4Q==}
    engines: {node: '>= 4.4.x'}
    hasBin: true

  negotiator@0.6.3:
    resolution: {integrity: sha512-+EUsqGPLsM+j/zdChZjsnX51g4XrHFOIXwfnCVPGlQk/k5giakcKsuxCObBRu6DSm9opw/O6slWbJdghQM4bBg==}
    engines: {node: '>= 0.6'}

  netmask@2.0.2:
    resolution: {integrity: sha512-dBpDMdxv9Irdq66304OLfEmQ9tbNRFnFTuZiLo+bD+r332bBmMJ8GBLXklIXXgxd3+v9+KUnZaUR5PJMa75Gsg==}
    engines: {node: '>= 0.4.0'}

  next-mdx-remote-client@1.0.7:
    resolution: {integrity: sha512-bO15bFa9e33JuxO50OWMyGmW7O7Pbe4qe1AjFiZHfbqYff5ga095pCfRcDBMVUQ6oKXPq/qzdgUbTIiHQZRrPw==}
    engines: {node: '>=18.18.0'}
    peerDependencies:
      react: '>= 18.3.0 < 19.0.0'
      react-dom: '>= 18.3.0 < 19.0.0'

  nlcst-to-string@4.0.0:
    resolution: {integrity: sha512-YKLBCcUYKAg0FNlOBT6aI91qFmSiFKiluk655WzPF+DDMA02qIyy8uiRqI8QXtcFpEvll12LpL5MXqEmAZ+dcA==}

  no-case@3.0.4:
    resolution: {integrity: sha512-fgAN3jGAh+RoxUGZHTSOLJIqUc2wmoBwGR4tbpNAKmmovFoWq0OdRkb0VkldReO2a2iBT/OEulG9XSUc10r3zg==}

  node-addon-api@7.1.1:
    resolution: {integrity: sha512-5m3bsyrjFWE1xf7nz7YXdN4udnVtXK6/Yfgn5qnahL6bCkf2yKt4k3nuTKAtT4r3IG8JNR2ncsIMdZuAzJjHQQ==}

  node-fetch@2.7.0:
    resolution: {integrity: sha512-c4FRfUm/dbcWZ7U+1Wq0AwCyFL+3nt2bEw05wfxSz+DWpWsitgmSgYmy2dQdWyKC1694ELPqMs/YzUSNozLt8A==}
    engines: {node: 4.x || >=6.0.0}
    peerDependencies:
      encoding: ^0.1.0
    peerDependenciesMeta:
      encoding:
        optional: true

  node-int64@0.4.0:
    resolution: {integrity: sha512-O5lz91xSOeoXP6DulyHfllpq+Eg00MWitZIbtPfoSEvqIHdl5gfcY6hYzDWnj0qD5tz52PI08u9qUvSVeUBeHw==}

  node-releases@2.0.19:
    resolution: {integrity: sha512-xxOWJsBKtzAq7DY0J+DTzuz58K8e7sJbdgwkbMWQe8UYB6ekmsQ45q0M/tJDsGaZmbC+l7n57UV8Hl5tHxO9uw==}

  normalize-path@3.0.0:
    resolution: {integrity: sha512-6eZs5Ls3WtCisHWp9S2GUy8dqkpGi4BVSz3GaqiE6ezub0512ESztXUwUB6C6IKbQkY2Pnb/mD4WYojCRwcwLA==}
    engines: {node: '>=0.10.0'}

  normalize-url@8.0.1:
    resolution: {integrity: sha512-IO9QvjUMWxPQQhs60oOu10CRkWCiZzSUkzbXGGV9pviYl1fXYcvkzQ5jV9z8Y6un8ARoVRl4EtC6v6jNqbaJ/w==}
    engines: {node: '>=14.16'}

  npm-run-path@4.0.1:
    resolution: {integrity: sha512-S48WzZW777zhNIrn7gxOlISNAqi9ZC/uQFnRdbeIHhZhCA6UqpkOT8T1G7BvfdgP4Er8gF4sUbaS0i7QvIfCWw==}
    engines: {node: '>=8'}

  object-assign@4.1.1:
    resolution: {integrity: sha512-rJgTQnkUnH1sFw8yT6VSU3zD3sWmu6sZhIseY8VX+GRu3P6F7Fu+JNDoXfklElbLJSnc3FUQHVe4cU5hj+BcUg==}
    engines: {node: '>=0.10.0'}

  object-hash@3.0.0:
    resolution: {integrity: sha512-RSn9F68PjH9HqtltsSnqYC1XXoWe9Bju5+213R98cNGttag9q9yAOTzdbsqvIa7aNm5WffBZFpWYr2aWrklWAw==}
    engines: {node: '>= 6'}

  object-inspect@1.13.4:
    resolution: {integrity: sha512-W67iLl4J2EXEGTbfeHCffrjDfitvLANg0UlX3wFUUSTx92KXRFegMHUVgSqE+wvhAbi4WqjGg9czysTV2Epbew==}
    engines: {node: '>= 0.4'}

  object-keys@1.1.1:
    resolution: {integrity: sha512-NuAESUOUMrlIXOfHKzD6bpPu3tYt3xvjNdRIQ+FeT0lNb4K8WR70CaDxhuNguS2XG+GjkyMwOzsN5ZktImfhLA==}
    engines: {node: '>= 0.4'}

  object.assign@4.1.7:
    resolution: {integrity: sha512-nK28WOo+QIjBkDduTINE4JkF/UJJKyf2EJxvJKfblDpyg0Q+pkOHNTL0Qwy6NP6FhE/EnzV73BxxqcJaXY9anw==}
    engines: {node: '>= 0.4'}

  ollama-ai-provider@1.2.0:
    resolution: {integrity: sha512-jTNFruwe3O/ruJeppI/quoOUxG7NA6blG3ZyQj3lei4+NnJo7bi3eIRWqlVpRlu/mbzbFXeJSBuYQWF6pzGKww==}
    engines: {node: '>=18'}
    peerDependencies:
      zod: ^3.0.0
    peerDependenciesMeta:
      zod:
        optional: true

  ollama@0.5.13:
    resolution: {integrity: sha512-qK3eE2GjMYjCiTknEJfAHjbUzUqgVtf9qtzjxWrkwBZgBG7kOB6Z4+Ov4fbvDjmKKHv+rpuTsWFg4jZvVjNBtQ==}

  on-exit-leak-free@2.1.2:
    resolution: {integrity: sha512-0eJJY6hXLGf1udHwfNftBqH+g73EU4B504nZeKpz1sYRKafAghwxEJunB2O7rDZkL4PGfsMVnTXZ2EjibbqcsA==}
    engines: {node: '>=14.0.0'}

  on-finished@2.4.1:
    resolution: {integrity: sha512-oVlzkg3ENAhCk2zdv7IJwd/QUD4z2RxRwpkcGY8psCVcCYZNq4wYnVWALHM+brtuJjePWiYF/ClmuDr8Ch5+kg==}
    engines: {node: '>= 0.8'}

  once@1.4.0:
    resolution: {integrity: sha512-lNaJgI+2Q5URQBkccEKHTQOPaXdUxnZZElQTZY0MFUAuaEqe1E+Nyvgdz/aIyNi6Z9MzO5dv1H8n58/GELp3+w==}

  onetime@5.1.2:
    resolution: {integrity: sha512-kbpaSSGJTWdAY5KPVeMOKXSrPtr8C8C7wodJbcsd51jRnmD+GZu8Y0VoU6Dm5Z4vWr0Ig/1NKuWRKf7j5aaYSg==}
    engines: {node: '>=6'}

  open@8.4.2:
    resolution: {integrity: sha512-7x81NCL719oNbsq/3mh+hVrAWmFuEYUqrq/Iw3kUzH8ReypT9QQ0BLoJS7/G9k6N81XjW4qHWtjWwe/9eLy1EQ==}
    engines: {node: '>=12'}

  openapi-types@12.1.3:
    resolution: {integrity: sha512-N4YtSYJqghVu4iek2ZUvcN/0aqH1kRDuNqzcycDxhOUpg7GdvLa2F3DgS6yBNhInhv2r/6I0Flkn7CqL8+nIcw==}

  optionator@0.9.4:
    resolution: {integrity: sha512-6IpQ7mKUxRcZNLIObR0hz7lxsapSSIYNZJwXPGeF0mTVqGKFIXj1DQcMoT22S3ROcLyY/rz0PWaWZ9ayWmad9g==}
    engines: {node: '>= 0.8.0'}

  ora@6.3.1:
    resolution: {integrity: sha512-ERAyNnZOfqM+Ao3RAvIXkYh5joP220yf59gVe2X/cI6SiCxIdi4c9HZKZD8R6q/RDXEje1THBju6iExiSsgJaQ==}
    engines: {node: ^12.20.0 || ^14.13.1 || >=16.0.0}

  os-tmpdir@1.0.2:
    resolution: {integrity: sha512-D2FR03Vir7FIu45XBY20mTb+/ZSWB00sjU9jdQXt83gDrI4Ztz5Fs7/yy74g2N5SVQY4xY1qDr4rNddwYRVX0g==}
    engines: {node: '>=0.10.0'}

  ow@0.28.2:
    resolution: {integrity: sha512-dD4UpyBh/9m4X2NVjA+73/ZPBRF+uF4zIMFvvQsabMiEK8x41L3rQ8EENOi35kyyoaJwNxEeJcP6Fj1H4U409Q==}
    engines: {node: '>=12'}

  own-keys@1.0.1:
    resolution: {integrity: sha512-qFOyK5PjiWZd+QQIh+1jhdb9LpxTF0qs7Pm8o5QHYZ0M3vKqSqzsZaEB6oWlxZ+q2sJBMI/Ktgd2N5ZwQoRHfg==}
    engines: {node: '>= 0.4'}

  p-any@4.0.0:
    resolution: {integrity: sha512-S/B50s+pAVe0wmEZHmBs/9yJXeZ5KhHzOsgKzt0hRdgkoR3DxW9ts46fcsWi/r3VnzsnkKS7q4uimze+zjdryw==}
    engines: {node: '>=12.20'}

  p-cancelable@3.0.0:
    resolution: {integrity: sha512-mlVgR3PGuzlo0MmTdk4cXqXWlwQDLnONTAg6sm62XkMJEiRxN3GL3SffkYvqwonbkJBcrI7Uvv5Zh9yjvn2iUw==}
    engines: {node: '>=12.20'}

  p-limit@2.3.0:
    resolution: {integrity: sha512-//88mFWSJx8lxCzwdAABTJL2MyWB12+eIY7MDL2SqLmAkeKU9qxRvWuSyTjm3FUmpBEMuFfckAIqEaVGUDxb6w==}
    engines: {node: '>=6'}

  p-limit@3.1.0:
    resolution: {integrity: sha512-TYOanM3wGwNGsZN2cVTYPArw454xnXj5qmWF1bEoAc4+cU/ol7GVh7odevjp1FNHduHc3KZMcFduxU5Xc6uJRQ==}
    engines: {node: '>=10'}

  p-locate@4.1.0:
    resolution: {integrity: sha512-R79ZZ/0wAxKGu3oYMlz8jy/kbhsNrS7SKZ7PxEHBgJ5+F2mtFW2fK2cOtBh1cHYkQsbzFV7I+EoRKe6Yt0oK7A==}
    engines: {node: '>=8'}

  p-locate@5.0.0:
    resolution: {integrity: sha512-LaNjtRWUBY++zB5nE/NwcaoMylSPk+S+ZHNB1TzdbMJMny6dynpAGt7X/tl/QYq3TIeE6nxHppbo2LGymrG5Pw==}
    engines: {node: '>=10'}

  p-queue-compat@1.0.229:
    resolution: {integrity: sha512-w/jxEziXYIoQ4O93LijryeEWTfcx/dTshOzPtydQ9kfgr1nPZ+h7h2nvoL/1rYYL/Rg2uwUydZV8GDkAYPqV5w==}
    engines: {node: '>=12'}

  p-some@6.0.0:
    resolution: {integrity: sha512-CJbQCKdfSX3fIh8/QKgS+9rjm7OBNUTmwWswAFQAhc8j1NR1dsEDETUEuVUtQHZpV+J03LqWBEwvu0g1Yn+TYg==}
    engines: {node: '>=12.20'}

  p-throttle@7.0.0:
    resolution: {integrity: sha512-aio0v+S0QVkH1O+9x4dHtD4dgCExACcL+3EtNaGqC01GBudS9ijMuUsmN8OVScyV4OOp0jqdLShZFuSlbL/AsA==}
    engines: {node: '>=18'}

  p-timeout-compat@1.0.6:
    resolution: {integrity: sha512-4Xj6j5oP1hYuBcl3iPhY972E8gm427UGqwV4UoXQB94ezqMY8VcRPV1rwAeENtSqCNjiEkEMwPgNdPpJdZV84w==}
    engines: {node: '>=12'}

  p-timeout@5.1.0:
    resolution: {integrity: sha512-auFDyzzzGZZZdHz3BtET9VEz0SE/uMEAx7uWfGPucfzEwwe/xH0iVeZibQmANYE/hp9T2+UUZT5m+BKyrDp3Ew==}
    engines: {node: '>=12'}

  p-try@2.2.0:
    resolution: {integrity: sha512-R4nPAVTAU0B9D35/Gk3uJf/7XYbQcyohSKdvAxIRSNghFl4e71hVoGnBNQz9cWaXxO2I10KTC+3jMdvvoKw6dQ==}
    engines: {node: '>=6'}

  pac-proxy-agent@7.1.0:
    resolution: {integrity: sha512-Z5FnLVVZSnX7WjBg0mhDtydeRZ1xMcATZThjySQUHqr+0ksP8kqaw23fNKkaaN/Z8gwLUs/W7xdl0I75eP2Xyw==}
    engines: {node: '>= 14'}

  pac-resolver@7.0.1:
    resolution: {integrity: sha512-5NPgf87AT2STgwa2ntRMr45jTKrYBGkVU36yT0ig/n/GMAa3oPqhZfIQ2kMEimReg0+t9kZViDVZ83qfVUlckg==}
    engines: {node: '>= 14'}

  package-json-from-dist@1.0.1:
    resolution: {integrity: sha512-UEZIS3/by4OC8vL3P2dTXRETpebLI2NiI5vIrjaD/5UtrkFX/tNbwjTSRAGC/+7CAo2pIcBaRgWmcBBHcsaCIw==}

  parent-module@1.0.1:
    resolution: {integrity: sha512-GQ2EWRpQV8/o+Aw8YqtfZZPfNRWZYkbidE9k5rpl/hC3vtHHBfGm2Ifi6qWV+coDGkrUKZAxE3Lot5kcsRlh+g==}
    engines: {node: '>=6'}

  parse-entities@4.0.2:
    resolution: {integrity: sha512-GG2AQYWoLgL877gQIKeRPGO1xF9+eG1ujIb5soS5gPvLQ1y2o8FL90w2QWNdf9I361Mpp7726c+lj3U0qK1uGw==}

  parse-json@5.2.0:
    resolution: {integrity: sha512-ayCKvm/phCGxOkYRSCM82iDwct8/EonSEgCSxWxD7ve6jHggsFl4fZVQBPRNgQoKiuV/odhFrGzQXZwbifC8Rg==}
    engines: {node: '>=8'}

  parse-latin@7.0.0:
    resolution: {integrity: sha512-mhHgobPPua5kZ98EF4HWiH167JWBfl4pvAIXXdbaVohtK7a6YBOy56kvhCqduqyo/f3yrHFWmqmiMg/BkBkYYQ==}

  parse5@7.2.1:
    resolution: {integrity: sha512-BuBYQYlv1ckiPdQi/ohiivi9Sagc9JG+Ozs0r7b/0iK3sKmrb0b9FdWdBbOdx6hBCM/F9Ir82ofnBhtZOjCRPQ==}

  parseurl@1.3.3:
    resolution: {integrity: sha512-CiyeOxFT/JZyN5m0z9PfXw4SCBJ6Sygz1Dpl0wqjlhDEGGBP1GnsUVEL0p63hoG1fcj3fHynXi9NYO4nWOL+qQ==}
    engines: {node: '>= 0.8'}

  partial-json@0.1.7:
    resolution: {integrity: sha512-Njv/59hHaokb/hRUjce3Hdv12wd60MtM9Z5Olmn+nehe0QDAsRtRbJPvJ0Z91TusF0SuZRIvnM+S4l6EIP8leA==}

  path-exists@4.0.0:
    resolution: {integrity: sha512-ak9Qy5Q7jYb2Wwcey5Fpvg2KoAc/ZIhLSLOSBmRmygPsGwkVVt0fZa0qrtMz+m6tJTAHfZQ8FnmB4MG4LWy7/w==}
    engines: {node: '>=8'}

  path-is-absolute@1.0.1:
    resolution: {integrity: sha512-AVbw3UJ2e9bq64vSaS9Am0fje1Pa8pbGqTTsmXfaIiMpnr5DlDhfJOuLj9Sf95ZPVDAUerDfEk88MPmPe7UCQg==}
    engines: {node: '>=0.10.0'}

  path-key@3.1.1:
    resolution: {integrity: sha512-ojmeN0qd+y0jszEtoY48r0Peq5dwMEkIlCOu6Q5f41lfkswXuKtYrhgoTpLnyIcHm24Uhqx+5Tqm2InSwLhE6Q==}
    engines: {node: '>=8'}

  path-parse@1.0.7:
    resolution: {integrity: sha512-LDJzPVEEEPR+y48z93A0Ed0yXb8pAByGWo/k5YYdYgpY2/2EsOsksJrq7lOHxryrVOn1ejG6oAp8ahvOIQD8sw==}

  path-scurry@1.11.1:
    resolution: {integrity: sha512-Xa4Nw17FS9ApQFJ9umLiJS4orGjm7ZzwUrwamcGQuHSzDyth9boKDaycYdDcZDuqYATXw4HFXgaqWTctW/v1HA==}
    engines: {node: '>=16 || 14 >=14.18'}

  path-scurry@2.0.0:
    resolution: {integrity: sha512-ypGJsmGtdXUOeM5u93TyeIEfEhM6s+ljAhrk5vAvSx8uyY/02OvrZnA0YNGUrPXfpJMgI1ODd3nwz8Npx4O4cg==}
    engines: {node: 20 || >=22}

  path-to-regexp@0.1.12:
    resolution: {integrity: sha512-RA1GjUVMnvYFxuqovrEqZoxxW5NUZqbwKtYz/Tt7nXerk0LbLblQmrsgdeOxV5SFHf0UDggjS/bSeOZwt1pmEQ==}

  path-type@4.0.0:
    resolution: {integrity: sha512-gDKb8aZMDeD/tZWs9P6+q0J9Mwkdl6xMV8TjnGP3qJVJ06bdMgkbBlLU8IdfOsIsFz2BW1rNVT3XuNEl8zPAvw==}
    engines: {node: '>=8'}

  pend@1.2.0:
    resolution: {integrity: sha512-F3asv42UuXchdzt+xXqfW1OGlVBe+mxa2mqI0pg5yAHZPvFmY3Y6drSf/GQ1A86WgWEN9Kzh/WrgKa6iGcHXLg==}

  picocolors@1.1.1:
    resolution: {integrity: sha512-xceH2snhtb5M9liqDsmEw56le376mTZkEX/jEb/RxNFyegNul7eNslCXP9FDj/Lcu0X8KEyMceP2ntpaHrDEVA==}

  picomatch@2.3.1:
    resolution: {integrity: sha512-JU3teHTNjmE2VCGFzuY8EXzCDVwEqB2a8fsIvwaStHhAWJEeVd1o1QD80CU6+ZdEXXSLbSsuLwJjkCBWqRQUVA==}
    engines: {node: '>=8.6'}

  picomatch@4.0.2:
    resolution: {integrity: sha512-M7BAV6Rlcy5u+m6oPhAPFgJTzAioX/6B0DxyvDlo9l8+T3nLKbrczg2WLUyzd45L8RqfUMyGPzekbMvX2Ldkwg==}
    engines: {node: '>=12'}

  pino-abstract-transport@2.0.0:
    resolution: {integrity: sha512-F63x5tizV6WCh4R6RHyi2Ml+M70DNRXt/+HANowMflpgGFMAym/VKm6G7ZOQRjqN7XbGxK1Lg9t6ZrtzOaivMw==}

  pino-std-serializers@7.0.0:
    resolution: {integrity: sha512-e906FRY0+tV27iq4juKzSYPbUj2do2X2JX4EzSca1631EB2QJQUqGbDuERal7LCtOpxl6x3+nvo9NPZcmjkiFA==}

  pino@9.6.0:
    resolution: {integrity: sha512-i85pKRCt4qMjZ1+L7sy2Ag4t1atFcdbEt76+7iRJn1g2BvsnRMGu9p8pivl9fs63M2kF/A0OacFZhTub+m/qMg==}
    hasBin: true

  pirates@4.0.6:
    resolution: {integrity: sha512-saLsH7WeYYPiD25LDuLRRY/i+6HaPYr6G1OUlN39otzkSTxKnubR9RTxS3/Kk50s1g2JTgFwWQDQyplC5/SHZg==}
    engines: {node: '>= 6'}

  pkg-dir@4.2.0:
    resolution: {integrity: sha512-HRDzbaKjC+AOWVXxAU/x54COGeIv9eb+6CkDSQoNTt4XyWoIJvuPsXizxu/Fr23EiekbtZwmh1IcIG/l/a10GQ==}
    engines: {node: '>=8'}

  possible-typed-array-names@1.1.0:
    resolution: {integrity: sha512-/+5VFTchJDoVj3bhoqi6UeymcD00DAwb1nJwamzPvHEszJ4FpF6SNNbUbOS8yI56qHzdV8eK0qEfOSiodkTdxg==}
    engines: {node: '>= 0.4'}

  postcss-load-config@6.0.1:
    resolution: {integrity: sha512-oPtTM4oerL+UXmx+93ytZVN82RrlY/wPUV8IeDxFrzIjXOLF1pN+EmKPLbubvKHT2HC20xXsCAH2Z+CKV6Oz/g==}
    engines: {node: '>= 18'}
    peerDependencies:
      jiti: '>=1.21.0'
      postcss: '>=8.0.9'
      tsx: ^4.8.1
      yaml: ^2.4.2
    peerDependenciesMeta:
      jiti:
        optional: true
      postcss:
        optional: true
      tsx:
        optional: true
      yaml:
        optional: true

  postcss-media-query-parser@0.2.3:
    resolution: {integrity: sha512-3sOlxmbKcSHMjlUXQZKQ06jOswE7oVkXPxmZdoB1r5l0q6gTFTQSHxNxOrCccElbW7dxNytifNEo8qidX2Vsig==}

  postcss-resolve-nested-selector@0.1.6:
    resolution: {integrity: sha512-0sglIs9Wmkzbr8lQwEyIzlDOOC9bGmfVKcJTaxv3vMmd3uo4o4DerC3En0bnmgceeql9BfC8hRkp7cg0fjdVqw==}

  postcss-safe-parser@7.0.1:
    resolution: {integrity: sha512-0AioNCJZ2DPYz5ABT6bddIqlhgwhpHZ/l65YAYo0BCIn0xiDpsnTHz0gnoTGk0OXZW0JRs+cDwL8u/teRdz+8A==}
    engines: {node: '>=18.0'}
    peerDependencies:
      postcss: ^8.4.31

  postcss-scss@4.0.9:
    resolution: {integrity: sha512-AjKOeiwAitL/MXxQW2DliT28EKukvvbEWx3LBmJIRN8KfBGZbRTxNYW0kSqi1COiTZ57nZ9NW06S6ux//N1c9A==}
    engines: {node: '>=12.0'}
    peerDependencies:
      postcss: ^8.4.29

  postcss-selector-parser@7.1.0:
    resolution: {integrity: sha512-8sLjZwK0R+JlxlYcTuVnyT2v+htpdrjDOKuMcOVdYjt52Lh8hWRYpxBPoKx/Zg+bcjc3wx6fmQevMmUztS/ccA==}
    engines: {node: '>=4'}

  postcss-value-parser@4.2.0:
    resolution: {integrity: sha512-1NNCs6uurfkVbeXG4S8JFT9t19m45ICnif8zWLd5oPSZ50QnwMfK+H3jv408d4jw/7Bttv5axS5IiHoLaVNHeQ==}

  postcss@8.5.2:
    resolution: {integrity: sha512-MjOadfU3Ys9KYoX0AdkBlFEF1Vx37uCCeN4ZHnmwm9FfpbsGWMZeBLMmmpY+6Ocqod7mkdZ0DT31OlbsFrLlkA==}
    engines: {node: ^10 || ^12 || >=14}

  prelude-ls@1.2.1:
    resolution: {integrity: sha512-vkcDPrRZo1QZLbn5RLGPpg/WmIQ65qoWWhcGKf/b5eplkkarX0m9z8ppCat4mlOqUsWpyNuYgO3VRyrYHSzX5g==}
    engines: {node: '>= 0.8.0'}

  prettier@3.5.1:
    resolution: {integrity: sha512-hPpFQvHwL3Qv5AdRvBFMhnKo4tYxp0ReXiPn2bxkiohEX6mBeBwEpBSQTkD458RaaDKQMYSp4hX4UtfUTA5wDw==}
    engines: {node: '>=14'}
    hasBin: true

  pretty-format@29.7.0:
    resolution: {integrity: sha512-Pdlw/oPxN+aXdmM9R00JVC9WVFoCLTKJvDVLgmJ+qAffBMxsV85l/Lu7sNx4zSzPyoL2euImuEwHhOXdEgNFZQ==}
    engines: {node: ^14.15.0 || ^16.10.0 || >=18.0.0}

  process-warning@4.0.1:
    resolution: {integrity: sha512-3c2LzQ3rY9d0hc1emcsHhfT9Jwz0cChib/QN89oME2R451w5fy3f0afAhERFZAwrbDU43wk12d0ORBpDVME50Q==}

  progress@2.0.3:
    resolution: {integrity: sha512-7PiHtLll5LdnKIMw100I+8xJXR5gW2QwWYkT6iJva0bXitZKa/XMrSbdmg3r2Xnaidz9Qumd0VPaMrZlF9V9sA==}
    engines: {node: '>=0.4.0'}

  promise-based-task@3.1.1:
    resolution: {integrity: sha512-67wj5yO49S47PxPV4vMCcqGPm/K8AMyE1uXCyRFSd9y/crUaRyJf/NHy8UMNsyWm/PEOWWOa27fXxu591/xLag==}

  prompts@2.4.2:
    resolution: {integrity: sha512-NxNv/kLguCA7p3jE8oL2aEBsrJWgAakBpgmgK6lpPWV+WuOmY6r2/zbAVnP+T8bQlA0nzHXSJSJW0Hq7ylaD2Q==}
    engines: {node: '>= 6'}

  prop-types@15.8.1:
    resolution: {integrity: sha512-oj87CgZICdulUohogVAR7AjlC0327U4el4L6eAvOqCeudMDVU0NThNaV+b9Df4dXgSP1gXMTnPdhfe/2qDH5cg==}

  property-information@6.5.0:
    resolution: {integrity: sha512-PgTgs/BlvHxOu8QuEN7wi5A0OmXaBcHpmCSTehcs6Uuu9IkDIEo13Hy7n898RHfrQ49vKCoGeWZSaAK01nwVig==}

  protobufjs@7.4.0:
    resolution: {integrity: sha512-mRUWCc3KUU4w1jU8sGxICXH/gNS94DvI1gxqDvBzhj1JpcsimQkYiOJfwsPUykUI5ZaspFbSgmBLER8IrQ3tqw==}
    engines: {node: '>=12.0.0'}

  proxy-addr@2.0.7:
    resolution: {integrity: sha512-llQsMLSUDUPT44jdrU/O37qlnifitDP+ZwrmmZcoSKyLKvtZxpyV0n2/bD/N4tBAAZ/gJEdZU7KMraoK1+XYAg==}
    engines: {node: '>= 0.10'}

  proxy-agent@6.5.0:
    resolution: {integrity: sha512-TmatMXdr2KlRiA2CyDu8GqR8EjahTG3aY3nXjdzFyoZbmB8hrBsTyMezhULIXKnC0jpfjlmiZ3+EaCzoInSu/A==}
    engines: {node: '>= 14'}

  proxy-from-env@1.1.0:
    resolution: {integrity: sha512-D+zkORCbA9f1tdWRK0RaCR3GPv50cMxcrz4X8k5LTSUD1Dkw47mKJEZQNunItRTkWwgtaUSo1RVFRIG9ZXiFYg==}

  public-ip@5.0.0:
    resolution: {integrity: sha512-xaH3pZMni/R2BG7ZXXaWS9Wc9wFlhyDVJF47IJ+3ali0TGv+2PsckKxbmo+rnx3ZxiV2wblVhtdS3bohAP6GGw==}
    engines: {node: ^14.13.1 || >=16.0.0}

  pump@3.0.2:
    resolution: {integrity: sha512-tUPXtzlGM8FE3P0ZL6DVs/3P58k9nk8/jZeQCurTJylQA8qFYzHFfhBJkuqyE0FifOsQ0uKWekiZ5g8wtr28cw==}

  punycode@2.3.1:
    resolution: {integrity: sha512-vYt7UD1U9Wg6138shLtLOvdAu+8DsC/ilFtEVHcH+wydcSpNE20AfSOduf6MkRFahL5FY7X1oU7nKVZFtfq8Fg==}
    engines: {node: '>=6'}

  puppeteer-core@22.15.0:
    resolution: {integrity: sha512-cHArnywCiAAVXa3t4GGL2vttNxh7GqXtIYGym99egkNJ3oG//wL9LkvO4WE8W1TJe95t1F1ocu9X4xWaGsOKOA==}
    engines: {node: '>=18'}

  puppeteer@22.15.0:
    resolution: {integrity: sha512-XjCY1SiSEi1T7iSYuxS82ft85kwDJUS7wj1Z0eGVXKdtr5g4xnVcbjwxhq5xBnpK/E7x1VZZoJDxpjAOasHT4Q==}
    engines: {node: '>=18'}
    hasBin: true

  pure-rand@6.1.0:
    resolution: {integrity: sha512-bVWawvoZoBYpp6yIoQtQXHZjmz35RSVHnUOTefl8Vcjr8snTPY1wnpSPMWekcFwbxI6gtmT7rSYPFvz71ldiOA==}

  qs@6.13.0:
    resolution: {integrity: sha512-+38qI9SOr8tfZ4QmJNplMUxqjbe7LKvvZgWdExBOmd+egZTtjLB67Gu0HRX3u/XOq7UU2Nx6nsjvS16Z9uwfpg==}
    engines: {node: '>=0.6'}

  queue-microtask@1.2.3:
    resolution: {integrity: sha512-NuaNSa6flKT5JaSYQzJok04JzTL1CA6aGhv5rfLW3PgqA+M2ChpZQnAC8h8i4ZFkBS8X5RqkDBHA7r4hej3K9A==}

  quick-format-unescaped@4.0.4:
    resolution: {integrity: sha512-tYC1Q1hgyRuHgloV/YXs2w15unPVh8qfu/qCTfhTYamaw7fyhumKa2yGpdSo87vY32rIclj+4fWYQXUMs9EHvg==}

  quick-lru@5.1.1:
    resolution: {integrity: sha512-WuyALRjWPDGtt/wzJiadO5AXY+8hZ80hVpe6MyivgraREW751X3SbhRvG3eLKOYN+8VEvqLcf3wdnt44Z4S4SA==}
    engines: {node: '>=10'}

  range-parser@1.2.1:
    resolution: {integrity: sha512-Hrgsx+orqoygnmhFbKaHE6c296J+HTAQXoxEF6gNupROmmGJRoyzfG3ccAveqCBrwr/2yxQ5BVd/GTl5agOwSg==}
    engines: {node: '>= 0.6'}

  ranges-apply@7.0.16:
    resolution: {integrity: sha512-4rGJHOyA7qatiMDg3vcETkc/TVBPU86/xZRTXff6o7a2neYLmj0EXUUAlhLVuiWAzTPHDPHOQxtk8EDrIF4ohg==}
    engines: {node: '>=14.18.0'}

  ranges-merge@9.0.15:
    resolution: {integrity: sha512-hvt4hx0FKIaVfjd1oKx0poL57ljxdL2KHC6bXBrAdsx2iCsH+x7nO/5J0k2veM/isnOcFZKp0ZKkiCjCtzy74Q==}
    engines: {node: '>=14.18.0'}

  ranges-push@7.0.15:
    resolution: {integrity: sha512-gXpBYQ5Umf3uG6jkJnw5ddok2Xfo5p22rAJBLrqzNKa7qkj3q5AOCoxfRPXEHUVaJutfXc9K9eGXdIzdyQKPkw==}
    engines: {node: '>=14.18.0'}

  ranges-sort@6.0.11:
    resolution: {integrity: sha512-fhNEG0vGi7bESitNNqNBAfYPdl2efB+1paFlI8BQDCNkruERKuuhG8LkQClDIVqUJLkrmKuOSPQ3xZHqVnVo3Q==}
    engines: {node: '>=14.18.0'}

  raw-body@2.5.2:
    resolution: {integrity: sha512-8zGqypfENjCIqGhgXToC8aB2r7YrBX+AQAfIPs/Mlk+BtPTztOvTS01NRW/3Eh60J+a48lt8qsCzirQ6loCVfA==}
    engines: {node: '>= 0.8'}

  raw-body@3.0.0:
    resolution: {integrity: sha512-RmkhL8CAyCRPXCE28MMH0z2PNWQBNk2Q09ZdxM9IOOXwxwZbN+qbWaatPkdkWIKL2ZVDImrN/pK5HTRz2PcS4g==}
    engines: {node: '>= 0.8'}

  react-dom@19.0.0:
    resolution: {integrity: sha512-4GV5sHFG0e/0AD4X+ySy6UJd3jVl1iNsNHdpad0qhABJ11twS3TTBnseqsKurKcsNqCEFeGL3uLpVChpIO3QfQ==}
    peerDependencies:
      react: ^19.0.0

  react-draggable@4.4.6:
    resolution: {integrity: sha512-LtY5Xw1zTPqHkVmtM3X8MUOxNDOUhv/khTgBgrUvwaS064bwVvxT+q5El0uUFNx5IEPKXuRejr7UqLwBIg5pdw==}
    peerDependencies:
      react: '>= 16.3.0'
      react-dom: '>= 16.3.0'

  react-error-boundary@5.0.0:
    resolution: {integrity: sha512-tnjAxG+IkpLephNcePNA7v6F/QpWLH8He65+DmedchDwg162JZqx4NmbXj0mlAYVVEd81OW7aFhmbsScYfiAFQ==}
    peerDependencies:
      react: '>=16.13.1'

  react-fast-compare@3.2.2:
    resolution: {integrity: sha512-nsO+KSNgo1SbJqJEYRE9ERzo7YtYbou/OqjSQKxV7jcKox7+usiUVZOAC+XnDOABXggQTno0Y1CpVnuWEc1boQ==}

  react-hook-form@7.54.2:
    resolution: {integrity: sha512-eHpAUgUjWbZocoQYUHposymRb4ZP6d0uwUnooL2uOybA9/3tPUvoAKqEWK1WaSiTxxOfTpffNZP7QwlnM3/gEg==}
    engines: {node: '>=18.0.0'}
    peerDependencies:
      react: ^16.8.0 || ^17 || ^18 || ^19

  react-is@16.13.1:
    resolution: {integrity: sha512-24e6ynE2H+OKt4kqsOvNd8kBpV65zoxbA4BVsEOB3ARVWQki/DHzaUoC5KuON/BiccDaCCTZBuOcfZs70kR8bQ==}

  react-is@18.2.0:
    resolution: {integrity: sha512-xWGDIW6x921xtzPkhiULtthJHoJvBbF3q26fzloPCK0hsvxtPVelvftw3zjbHWSkR2km9Z+4uxbDDK/6Zw9B8w==}

  react-is@18.3.1:
    resolution: {integrity: sha512-/LLMVyas0ljjAtoYiPqYiL8VWXzUUdThrmU5+n20DZv+a+ClRoevUzw5JxU+Ieh5/c87ytoTBV9G1FiKfNJdmg==}

  react-markdown@9.0.3:
    resolution: {integrity: sha512-Yk7Z94dbgYTOrdk41Z74GoKA7rThnsbbqBTRYuxoe08qvfQ9tJVhmAKw6BJS/ZORG7kTy/s1QvYzSuaoBA1qfw==}
    peerDependencies:
      '@types/react': '>=18'
      react: '>=18'

  react-merge-refs@2.1.1:
    resolution: {integrity: sha512-jLQXJ/URln51zskhgppGJ2ub7b2WFKGq3cl3NYKtlHoTG+dN2q7EzWrn3hN3EgPsTMvpR9tpq5ijdp7YwFZkag==}

  react-resizable@3.0.5:
    resolution: {integrity: sha512-vKpeHhI5OZvYn82kXOs1bC8aOXktGU5AmKAgaZS4F5JPburCtbmDPqE7Pzp+1kN4+Wb81LlF33VpGwWwtXem+w==}
    peerDependencies:
      react: '>= 16.3'

  react-router@7.1.5:
    resolution: {integrity: sha512-8BUF+hZEU4/z/JD201yK6S+UYhsf58bzYIDq2NS1iGpwxSXDu7F+DeGSkIXMFBuHZB21FSiCzEcUb18cQNdRkA==}
    engines: {node: '>=20.0.0'}
    peerDependencies:
      react: '>=18'
      react-dom: '>=18'
    peerDependenciesMeta:
      react-dom:
        optional: true

  react@19.0.0:
    resolution: {integrity: sha512-V8AVnmPIICiWpGfm6GLzCR/W5FXLchHop40W4nXBmdlEceh16rCN8O8LNWm5bh5XUX91fh7KpA+W0TgMKmgTpQ==}
    engines: {node: '>=0.10.0'}

  readable-stream@3.6.2:
    resolution: {integrity: sha512-9u/sniCrY3D5WdsERHzHE4G2YCXqoG5FTHUiCC4SIbr6XcLZBY05ya9EKjYek9O5xOAwjGq+1JdGBAS7Q9ScoA==}
    engines: {node: '>= 6'}

  readdirp@3.6.0:
    resolution: {integrity: sha512-hOS089on8RduqdbhvQ5Z37A0ESjsqz6qnRcffsMU3495FuTdqSm+7bhJ29JvIOsBDEEnan5DPu9t3To9VRlMzA==}
    engines: {node: '>=8.10.0'}

  readdirp@4.1.2:
    resolution: {integrity: sha512-GDhwkLfywWL2s6vEjyhri+eXmfH6j1L7JE27WhqLeYzoh/A3DBaYGEj2H/HFZCn/kMfim73FXxEJTw06WtxQwg==}
    engines: {node: '>= 14.18.0'}

  real-require@0.2.0:
    resolution: {integrity: sha512-57frrGM/OCTLqLOAh0mhVA9VBMHd+9U7Zb2THMGdBUoZVOtGbJzjxsYGDJ3A9AYYCP4hn6y1TVbaOfzWtm5GFg==}
    engines: {node: '>= 12.13.0'}

  recma-build-jsx@1.0.0:
    resolution: {integrity: sha512-8GtdyqaBcDfva+GUKDr3nev3VpKAhup1+RvkMvUxURHpW7QyIvk9F5wz7Vzo06CEMSilw6uArgRqhpiUcWp8ew==}

  recma-jsx@1.0.0:
    resolution: {integrity: sha512-5vwkv65qWwYxg+Atz95acp8DMu1JDSqdGkA2Of1j6rCreyFUE/gp15fC8MnGEuG1W68UKjM6x6+YTWIh7hZM/Q==}

  recma-parse@1.0.0:
    resolution: {integrity: sha512-OYLsIGBB5Y5wjnSnQW6t3Xg7q3fQ7FWbw/vcXtORTnyaSFscOtABg+7Pnz6YZ6c27fG1/aN8CjfwoUEUIdwqWQ==}

  recma-stringify@1.0.0:
    resolution: {integrity: sha512-cjwII1MdIIVloKvC9ErQ+OgAtwHBmcZ0Bg4ciz78FtbT8In39aAYbaA7zvxQ61xVMSPE8WxhLwLbhif4Js2C+g==}

  reflect.getprototypeof@1.0.10:
    resolution: {integrity: sha512-00o4I+DVrefhv+nX0ulyi3biSHCPDe+yLv5o/p6d/UVlirijB8E16FtfwSAi4g3tcqrQ4lRAqQSoFEZJehYEcw==}
    engines: {node: '>= 0.4'}

  refractor@4.8.1:
    resolution: {integrity: sha512-/fk5sI0iTgFYlmVGYVew90AoYnNMP6pooClx/XKqyeeCQXrL0Kvgn8V0VEht5ccdljbzzF1i3Q213gcntkRExg==}

  regenerator-runtime@0.14.1:
    resolution: {integrity: sha512-dYnhHh0nJoMfnkZs6GmmhFknAGRrLznOu5nc9ML+EJxGvrx6H7teuevqVqCuPcPK//3eDrrjQhehXVx9cnkGdw==}

  regexp.prototype.flags@1.5.4:
    resolution: {integrity: sha512-dYqgNSZbDwkaJ2ceRd9ojCGjBq+mOm9LmtXnAnEGyHhN/5R7iDW2TRw3h+o/jCFxus3P2LfWIIiwowAjANm7IA==}
    engines: {node: '>= 0.4'}

  rehype-katex@7.0.1:
    resolution: {integrity: sha512-OiM2wrZ/wuhKkigASodFoo8wimG3H12LWQaH8qSPVJn9apWKFSH3YOCtbKpBorTVw/eI7cuT21XBbvwEswbIOA==}

  rehype-minify-whitespace@6.0.2:
    resolution: {integrity: sha512-Zk0pyQ06A3Lyxhe9vGtOtzz3Z0+qZ5+7icZ/PL/2x1SHPbKao5oB/g/rlc6BCTajqBb33JcOe71Ye1oFsuYbnw==}

  rehype-parse@9.0.1:
    resolution: {integrity: sha512-ksCzCD0Fgfh7trPDxr2rSylbwq9iYDkSn8TCDmEJ49ljEUBxDVCzCHv7QNzZOfODanX4+bWQ4WZqLCRWYLfhag==}

  rehype-recma@1.0.0:
    resolution: {integrity: sha512-lqA4rGUf1JmacCNWWZx0Wv1dHqMwxzsDWYMTowuplHF3xH0N/MmrZ/G3BDZnzAkRmxDadujCjaKM2hqYdCBOGw==}

  remark-frontmatter@5.0.0:
    resolution: {integrity: sha512-XTFYvNASMe5iPN0719nPrdItC9aU0ssC4v14mH1BCi1u0n1gAocqcujWUrByftZTbLhRtiKRyjYTSIOcr69UVQ==}

  remark-gfm@4.0.1:
    resolution: {integrity: sha512-1quofZ2RQ9EWdeN34S79+KExV1764+wCUGop5CPL1WGdD0ocPpu91lzPGbwWMECpEpd42kJGQwzRfyov9j4yNg==}

  remark-math@6.0.0:
    resolution: {integrity: sha512-MMqgnP74Igy+S3WwnhQ7kqGlEerTETXMvJhrUzDikVZ2/uogJCb+WHUg97hK9/jcfc0dkD73s3LN8zU49cTEtA==}

  remark-mdx-remove-esm@1.1.0:
    resolution: {integrity: sha512-oN3F9QRuPKSdzZi+wvEodBVjKwya63sl403pWzJvm0+c503iUjCDR+JAnP3Ho/4205IWbQ2NujPQi/B9kU6ZrA==}

  remark-mdx@3.1.0:
    resolution: {integrity: sha512-Ngl/H3YXyBV9RcRNdlYsZujAmhsxwzxpDzpDEhFBVAGthS4GDgnctpDjgFl/ULx5UEDzqtW1cyBSNKqYYrqLBA==}

  remark-parse@11.0.0:
    resolution: {integrity: sha512-FCxlKLNGknS5ba/1lmpYijMUzX2esxW5xQqjWxw2eHFfS2MSdaHVINFmhjo+qN1WhZhNimq0dZATN9pH0IDrpA==}

  remark-rehype@11.1.1:
    resolution: {integrity: sha512-g/osARvjkBXb6Wo0XvAeXQohVta8i84ACbenPpoSsxTOQH/Ae0/RGP4WZgnMH5pMLpsj4FG7OHmcIcXxpza8eQ==}

  remark-smartypants@3.0.2:
    resolution: {integrity: sha512-ILTWeOriIluwEvPjv67v7Blgrcx+LZOkAUVtKI3putuhlZm84FnqDORNXPPm+HY3NdZOMhyDwZ1E+eZB/Df5dA==}
    engines: {node: '>=16.0.0'}

  remark-stringify@11.0.0:
    resolution: {integrity: sha512-1OSmLd3awB/t8qdoEOMazZkNsfVTeY4fTsgzcQFdXNq8ToTN4ZGwrMnlda4K6smTFKD+GRV6O48i6Z4iKgPPpw==}

  remark@15.0.1:
    resolution: {integrity: sha512-Eht5w30ruCXgFmxVUSlNWQ9iiimq07URKeFS3hNc8cUWy1llX4KDWfyEDZRycMc+znsN9Ux5/tJ/BFdgdOwA3A==}

  remeda@2.20.2:
    resolution: {integrity: sha512-38pfm5aUq6mUkNYbt7TdY2WEk9mSqRVV+6UsoTjabwmbu8obLbh8sYYSX2WQ3W4u6EYp3XxUKqIiwGFZu+OY9g==}

  require-directory@2.1.1:
    resolution: {integrity: sha512-fGxEI7+wsG9xrvdjsrlmL22OMTTiHRwAMroiEeMgq8gzoLC/PQr7RsRDSTLUg/bZAZtF+TVIkHc6/4RIKrui+Q==}
    engines: {node: '>=0.10.0'}

  require-from-string@2.0.2:
    resolution: {integrity: sha512-Xf0nWe6RseziFMu+Ap9biiUbmplq6S9/p+7w7YXP/JBHhrUDDUhwa+vANyubuqfZWTveU//DYVGsDG7RKL/vEw==}
    engines: {node: '>=0.10.0'}

  require-in-the-middle@7.5.1:
    resolution: {integrity: sha512-fgZEz/t3FDrU9o7EhI+iNNq1pNNpJImOvX72HUd6RoFiw8MaKd8/gR5tLuc8A0G0e55LMbP6ImjnmXY6zrTmjw==}
    engines: {node: '>=8.6.0'}

  resize-observer-polyfill@1.5.1:
    resolution: {integrity: sha512-LwZrotdHOo12nQuZlHEmtuXdqGoOD0OhaxopaNFxWzInpEgaLWoVuAMbTzixuosCx2nEG58ngzW3vxdWoxIgdg==}

  resolve-alpn@1.2.1:
    resolution: {integrity: sha512-0a1F4l73/ZFZOakJnQ3FvkJ2+gSTQWz/r2KE5OdDY0TxPm5h4GkqkWWfM47T7HsbnOtcJVEF4epCVy6u7Q3K+g==}

  resolve-cwd@3.0.0:
    resolution: {integrity: sha512-OrZaX2Mb+rJCpH/6CpSqt9xFVpN++x01XnN2ie9g6P5/3xelLAkXWVADpdz1IHD/KFfEXyE6V0U01OQ3UO2rEg==}
    engines: {node: '>=8'}

  resolve-from@4.0.0:
    resolution: {integrity: sha512-pb/MYmXstAkysRFx8piNI1tGFNQIFA3vkE3Gq4EuA1dF6gHp/+vgZqsCGJapvy8N3Q+4o7FwvquPJcnZ7RYy4g==}
    engines: {node: '>=4'}

  resolve-from@5.0.0:
    resolution: {integrity: sha512-qYg9KP24dD5qka9J47d0aVky0N+b4fTU89LN9iDnjB5waksiC49rvMB0PrUJQGoTmH50XPiqOvAjDfaijGxYZw==}
    engines: {node: '>=8'}

  resolve-pkg-maps@1.0.0:
    resolution: {integrity: sha512-seS2Tj26TBVOC2NIc2rOe2y2ZO7efxITtLZcGSOnHHNOQ7CkiUBfw0Iw2ck6xkIhPwLhKNLS8BO+hEpngQlqzw==}

  resolve.exports@2.0.3:
    resolution: {integrity: sha512-OcXjMsGdhL4XnbShKpAcSqPMzQoYkYyhbEaeSko47MjRP9NfEQMhZkXL1DoFlt9LWQn4YttrdnV6X2OiyzBi+A==}
    engines: {node: '>=10'}

  resolve@1.22.10:
    resolution: {integrity: sha512-NPRy+/ncIMeDlTAsuqwKIiferiawhefFJtkNSW0qZJEqMEb+qBt/77B/jGeeek+F0uOeN05CDa6HXbbIgtVX4w==}
    engines: {node: '>= 0.4'}
    hasBin: true

  responselike@3.0.0:
    resolution: {integrity: sha512-40yHxbNcl2+rzXvZuVkrYohathsSJlMTXKryG5y8uciHv1+xDLHQpgjG64JUO9nrEq2jGLH6IZ8BcZyw3wrweg==}
    engines: {node: '>=14.16'}

  restore-cursor@4.0.0:
    resolution: {integrity: sha512-I9fPXU9geO9bHOt9pHHOhOkYerIMsmVaWB0rA2AI9ERh/+x/i7MV5HKBNrg+ljO5eoPVgCcnFuRjJ9uH6I/3eg==}
    engines: {node: ^12.20.0 || ^14.13.1 || >=16.0.0}

  retext-latin@4.0.0:
    resolution: {integrity: sha512-hv9woG7Fy0M9IlRQloq/N6atV82NxLGveq+3H2WOi79dtIYWN8OaxogDm77f8YnVXJL2VD3bbqowu5E3EMhBYA==}

  retext-smartypants@6.2.0:
    resolution: {integrity: sha512-kk0jOU7+zGv//kfjXEBjdIryL1Acl4i9XNkHxtM7Tm5lFiCog576fjNC9hjoR7LTKQ0DsPWy09JummSsH1uqfQ==}

  retext-stringify@4.0.0:
    resolution: {integrity: sha512-rtfN/0o8kL1e+78+uxPTqu1Klt0yPzKuQ2BfWwwfgIUSayyzxpM1PJzkKt4V8803uB9qSy32MvI7Xep9khTpiA==}

  retext@9.0.0:
    resolution: {integrity: sha512-sbMDcpHCNjvlheSgMfEcVrZko3cDzdbe1x/e7G66dFp0Ff7Mldvi2uv6JkJQzdRcvLYE8CA8Oe8siQx8ZOgTcA==}

  reusify@1.0.4:
    resolution: {integrity: sha512-U9nH88a3fc/ekCF1l0/UP1IosiuIjyTh7hBvXVMHYgVcfGvt897Xguj2UOLDeI5BG2m7/uwyaLVT6fbtCwTyzw==}
    engines: {iojs: '>=1.0.0', node: '>=0.10.0'}

  rfdc@1.4.1:
    resolution: {integrity: sha512-q1b3N5QkRUWUl7iyylaaj3kOpIT0N2i9MqIEQXP73GVsN9cw3fdx8X63cEmWhJGi2PPCF23Ijp7ktmd39rawIA==}

  rimraf@6.0.1:
    resolution: {integrity: sha512-9dkvaxAsk/xNXSJzMgFqqMCuFgt2+KsOFek3TMLfo8NCPfWpBmqwyNn5Y+NX56QUYfCtsyhF3ayiboEoUmJk/A==}
    engines: {node: 20 || >=22}
    hasBin: true

  rollup@4.34.8:
    resolution: {integrity: sha512-489gTVMzAYdiZHFVA/ig/iYFllCcWFHMvUHI1rpFmkoUtRlQxqh6/yiNqnYibjMZ2b/+FUQwldG+aLsEt6bglQ==}
    engines: {node: '>=18.0.0', npm: '>=8.0.0'}
    hasBin: true

  run-async@3.0.0:
    resolution: {integrity: sha512-540WwVDOMxA6dN6We19EcT9sc3hkXPw5mzRNGM3FkdN/vtE9NFvj5lFAPNwUDmJjXidm3v7TC1cTE7t17Ulm1Q==}
    engines: {node: '>=0.12.0'}

  run-parallel@1.2.0:
    resolution: {integrity: sha512-5l4VyZR86LZ/lDxZTR6jqL8AFE2S0IFLMP26AbjsLVADxHdhB/c0GUsH+y39UfCi3dzz8OlQuPmnaJOMoDHQBA==}

  rxjs@7.8.1:
    resolution: {integrity: sha512-AA3TVj+0A2iuIoQkWEK/tqFjBq2j+6PO6Y0zJcvzLAFhEFIO3HL0vls9hWLncZbAAbK0mar7oZ4V079I/qPMxg==}

  safe-array-concat@1.1.3:
    resolution: {integrity: sha512-AURm5f0jYEOydBj7VQlVvDrjeFgthDdEF5H1dP+6mNpoXOMo1quQqJ4wvJDyRZ9+pO3kGWoOdmV08cSv2aJV6Q==}
    engines: {node: '>=0.4'}

  safe-buffer@5.2.1:
    resolution: {integrity: sha512-rp3So07KcdmmKbGvgaNxQSJr7bGVSVk5S9Eq1F+ppbRo70+YeaDxkw5Dd8NPN+GD6bjnYm2VuPuCXmpuYvmCXQ==}

  safe-push-apply@1.0.0:
    resolution: {integrity: sha512-iKE9w/Z7xCzUMIZqdBsp6pEQvwuEebH4vdpjcDWnyzaI6yl6O9FHvVpmGelvEHNsoY6wGblkxR6Zty/h00WiSA==}
    engines: {node: '>= 0.4'}

  safe-regex-test@1.1.0:
    resolution: {integrity: sha512-x/+Cz4YrimQxQccJf5mKEbIa1NzeCRNI5Ecl/ekmlYaampdNLPalVyIcCZNNH3MvmqBugV5TMYZXv0ljslUlaw==}
    engines: {node: '>= 0.4'}

  safe-stable-stringify@2.5.0:
    resolution: {integrity: sha512-b3rppTKm9T+PsVCBEOUR46GWI7fdOs00VKZ1+9c1EWDaDMvjQc6tUwuFyIprgGgTcWoVHSKrU8H31ZHA2e0RHA==}
    engines: {node: '>=10'}

  safer-buffer@2.1.2:
    resolution: {integrity: sha512-YZo3K82SD7Riyi0E1EQPojLz7kpepnSQI9IyPbHHg1XXXevb5dJI7tpyN2ADxGcQbHG7vcyRHk0cbwqcQriUtg==}

  sass-embedded-android-arm64@1.85.0:
    resolution: {integrity: sha512-4itDzRwezwrW8+YzMLIwHtMeH+qrBNdBsRn9lTVI15K+cNLC8z5JWJi6UCZ8TNNZr9LDBfsh5jUdjSub0yF7jg==}
    engines: {node: '>=14.0.0'}
    cpu: [arm64]
    os: [android]

  sass-embedded-android-arm@1.85.0:
    resolution: {integrity: sha512-pPBT7Ad6G8Mlao8ypVNXW2ya7I/Bhcny+RYZ/EmrunEXfhzCNp4PWV2VAweitPO9RnPIJwvUTkLc8Fu6K3nVmw==}
    engines: {node: '>=14.0.0'}
    cpu: [arm]
    os: [android]

  sass-embedded-android-ia32@1.85.0:
    resolution: {integrity: sha512-bwqKq95hzbGbMTeXCMQhH7yEdc2xJVwIXj7rGdD3McvyFWbED6362XRFFPI5YyjfD2wRJd9yWLh/hn+6VyjcYA==}
    engines: {node: '>=14.0.0'}
    cpu: [ia32]
    os: [android]

  sass-embedded-android-riscv64@1.85.0:
    resolution: {integrity: sha512-Fgkgay+5EePJXZFHR5Vlkutnsmox2V6nX4U3mfGbSN1xjLRm8F5ST72V2s5Z0mnIFpGvEu/v7hfptgViqMvaxg==}
    engines: {node: '>=14.0.0'}
    cpu: [riscv64]
    os: [android]

  sass-embedded-android-x64@1.85.0:
    resolution: {integrity: sha512-/bG3JgTn3eoIDHCiJNVkLeJgUesat4ghxqYmKMZUJx++4e6iKCDj8XwQTJAgm+QDrsPKXHBacHEANJ9LEAuTqg==}
    engines: {node: '>=14.0.0'}
    cpu: [x64]
    os: [android]

  sass-embedded-darwin-arm64@1.85.0:
    resolution: {integrity: sha512-plp8TyMz97YFBCB3ndftEvoW29vyfsSBJILM5U84cGzr06SvLh/Npjj8psfUeRw+upEk1zkFtw5u61sRCdgwIw==}
    engines: {node: '>=14.0.0'}
    cpu: [arm64]
    os: [darwin]

  sass-embedded-darwin-x64@1.85.0:
    resolution: {integrity: sha512-LP8Zv8DG57Gn6PmSwWzC0gEZUsGdg36Ps3m0i1fVTOelql7N3HZIrlPYRjJvidL8ZlB3ISxNANebTREUHn/wkQ==}
    engines: {node: '>=14.0.0'}
    cpu: [x64]
    os: [darwin]

  sass-embedded-linux-arm64@1.85.0:
    resolution: {integrity: sha512-JRIRKVOY5Y8M1zlUOv9AQGju4P6lj8i5vLJZsVYVN/uY8Cd2dDJZPC8EOhjntp+IpF8AOGIHqCeCkHBceIyIjA==}
    engines: {node: '>=14.0.0'}
    cpu: [arm64]
    os: [linux]

  sass-embedded-linux-arm@1.85.0:
    resolution: {integrity: sha512-18xOAEfazJt1MMVS2TRHV94n81VyMnywOoJ7/S7I79qno/zx26OoqqP4XvH107xu8+mZ9Gg54LrUH6ZcgHk08g==}
    engines: {node: '>=14.0.0'}
    cpu: [arm]
    os: [linux]

  sass-embedded-linux-ia32@1.85.0:
    resolution: {integrity: sha512-4JH+h+gLt9So22nNPQtsKojEsLzjld9ol3zWcOtMGclv+HojZGbCuhJUrLUcK72F8adXYsULmWhJPKROLIwYMA==}
    engines: {node: '>=14.0.0'}
    cpu: [ia32]
    os: [linux]

  sass-embedded-linux-musl-arm64@1.85.0:
    resolution: {integrity: sha512-aoQjUjK28bvdw9XKTjQeayn8oWQ2QqvoTD11myklGd3IHH7Jj0nwXUstI4NxDueCKt3wghuZoIQkjOheReQxlg==}
    engines: {node: '>=14.0.0'}
    cpu: [arm64]
    os: [linux]

  sass-embedded-linux-musl-arm@1.85.0:
    resolution: {integrity: sha512-Z1j4ageDVFihqNUBnm89fxY46pY0zD/Clp1D3ZdI7S+D280+AEpbm5vMoH8LLhBQfQLf2w7H++SZGpQwrisudQ==}
    engines: {node: '>=14.0.0'}
    cpu: [arm]
    os: [linux]

  sass-embedded-linux-musl-ia32@1.85.0:
    resolution: {integrity: sha512-/cJCSXOfXmQFH8deE+3U9x+BSz8i0d1Tt9gKV/Gat1Xm43Oumw8pmZgno+cDuGjYQInr9ryW5121pTMlj/PBXQ==}
    engines: {node: '>=14.0.0'}
    cpu: [ia32]
    os: [linux]

  sass-embedded-linux-musl-riscv64@1.85.0:
    resolution: {integrity: sha512-l+FJxMXkmg42RZq5RFKXg4InX0IA7yEiPHe4kVSdrczP7z3NLxk+W9wVkPnoRKYIMe1qZPPQ25y0TgI4HNWouA==}
    engines: {node: '>=14.0.0'}
    cpu: [riscv64]
    os: [linux]

  sass-embedded-linux-musl-x64@1.85.0:
    resolution: {integrity: sha512-M9ffjcYfFcRvkFA6V3DpOS955AyvmpvPAhL/xNK45d/ma1n1ehTWpd24tVeKiNK5CZkNjjMEfyw2fHa6MpqmEA==}
    engines: {node: '>=14.0.0'}
    cpu: [x64]
    os: [linux]

  sass-embedded-linux-riscv64@1.85.0:
    resolution: {integrity: sha512-yqPXQWfM+qiIPkfn++48GOlbmSvUZIyL9nwFstBk0k4x40UhbhilfknqeTUpxoHfQzylTGVhrm5JE7MjM+LNZA==}
    engines: {node: '>=14.0.0'}
    cpu: [riscv64]
    os: [linux]

  sass-embedded-linux-x64@1.85.0:
    resolution: {integrity: sha512-NTDeQFZcuVR7COoaRy8pZD6/+QznwBR8kVFsj7NpmvX9aJ7TX/q+OQZHX7Bfb3tsfKXhf1YZozegPuYxRnMKAQ==}
    engines: {node: '>=14.0.0'}
    cpu: [x64]
    os: [linux]

  sass-embedded-win32-arm64@1.85.0:
    resolution: {integrity: sha512-gO0VAuxC4AdV+uZYJESRWVVHQWCGzNs0C3OKCAdH4r1vGRugooMi7J/5wbwUdXDA1MV9ICfhlKsph2n3GiPdqA==}
    engines: {node: '>=14.0.0'}
    cpu: [arm64]
    os: [win32]

  sass-embedded-win32-ia32@1.85.0:
    resolution: {integrity: sha512-PCyn6xeFIBUgBceNypuf73/5DWF2VWPlPqPuBprPsTvpZOMUJeBtP+Lf4mnu3dNy1z76mYVnpaCnQmzZ0zHZaA==}
    engines: {node: '>=14.0.0'}
    cpu: [ia32]
    os: [win32]

  sass-embedded-win32-x64@1.85.0:
    resolution: {integrity: sha512-AknE2jLp6OBwrR5hQ8pDsG94KhJCeSheFJ2xgbnk8RUjZX909JiNbgh2sNt9LG+RXf4xZa55dDL537gZoCx/iw==}
    engines: {node: '>=14.0.0'}
    cpu: [x64]
    os: [win32]

  sass-embedded@1.85.0:
    resolution: {integrity: sha512-x3Vv54g0jv1aPSW8OTA/0GzQCs/HMQOjIkLtZJ3Xsn/I4vnyjKbVTQmFTax9bQjldqLEEkdbvy6ES/cOOnYNwA==}
    engines: {node: '>=16.0.0'}
    hasBin: true

  sass@1.85.0:
    resolution: {integrity: sha512-3ToiC1xZ1Y8aU7+CkgCI/tqyuPXEmYGJXO7H4uqp0xkLXUqp88rQQ4j1HmP37xSJLbCJPaIiv+cT1y+grssrww==}
    engines: {node: '>=14.0.0'}
    hasBin: true

  sax@1.4.1:
    resolution: {integrity: sha512-+aWOz7yVScEGoKNd4PA10LZ8sk0A/z5+nXQG5giUO5rprX9jgYsTdov9qCchZiPIZezbZH+jRut8nPodFAX4Jg==}

  scheduler@0.25.0:
    resolution: {integrity: sha512-xFVuu11jh+xcO7JOAGJNOXld8/TcEHK/4CituBUeUb5hqxJLj9YuemAEuvm9gQ/+pgXYfbQuqAkiYu+u7YEsNA==}

  section-matter@1.0.0:
    resolution: {integrity: sha512-vfD3pmTzGpufjScBh50YHKzEu2lxBWhVEHsNGoEXmCmn2hKGfeNLYMzCJpe8cD7gqX7TJluOVpBkAequ6dgMmA==}
    engines: {node: '>=4'}

  secure-json-parse@2.7.0:
    resolution: {integrity: sha512-6aU+Rwsezw7VR8/nyvKTx8QpWH9FrcYiXXlqC4z5d5XQBDRqtbfsRjnwGyqbi3gddNtWHuEk9OANUotL26qKUw==}

  seedrandom@3.0.5:
    resolution: {integrity: sha512-8OwmbklUNzwezjGInmZ+2clQmExQPvomqjL7LFqOYqtmuxRgQYqOD3mHaU+MvZn5FLUeVxVfQjwLZW/n/JFuqg==}

  semver@6.3.1:
    resolution: {integrity: sha512-BR7VvDCVHO+q2xBEWskxS6DJE1qRnb7DxzUrogb71CWoSficBxYsiAGd+Kl0mmq/MprG9yArRkyrQxTO6XjMzA==}
    hasBin: true

  semver@7.7.1:
    resolution: {integrity: sha512-hlq8tAfn0m/61p4BVRcPzIGr6LKiMwo4VM6dGi6pt4qcRkmNzTcWq6eCEjEh+qXjkMDvPlOFFSGwQjoEa6gyMA==}
    engines: {node: '>=10'}
    hasBin: true

  send@0.19.0:
    resolution: {integrity: sha512-dW41u5VfLXu8SJh5bwRmyYUbAoSB3c9uQh6L8h/KtsFREPWpbX1lrljJo186Jc4nmci/sGUZ9a0a0J2zgfq2hw==}
    engines: {node: '>= 0.8.0'}

  serialize-error@11.0.3:
    resolution: {integrity: sha512-2G2y++21dhj2R7iHAdd0FIzjGwuKZld+7Pl/bTU6YIkrC2ZMbVUjm+luj6A6V34Rv9XfKJDKpTWu9W4Gse1D9g==}
    engines: {node: '>=14.16'}

  serialize-error@12.0.0:
    resolution: {integrity: sha512-ZYkZLAvKTKQXWuh5XpBw7CdbSzagarX39WyZ2H07CDLC5/KfsRGlIXV8d4+tfqX1M7916mRqR1QfNHSij+c9Pw==}
    engines: {node: '>=18'}

  serve-static@1.16.2:
    resolution: {integrity: sha512-VqpjJZKadQB/PEbEwvFdO43Ax5dFBZ2UECszz8bQ7pi7wt//PWe1P6MN7eCnjsatYtBT6EuiClbjSWP2WrIoTw==}
    engines: {node: '>= 0.8.0'}

  set-cookie-parser@2.7.1:
    resolution: {integrity: sha512-IOc8uWeOZgnb3ptbCURJWNjWUPcO3ZnTTdzsurqERrP6nPyv+paC55vJM0LpOlT2ne+Ix+9+CRG1MNLlyZ4GjQ==}

  set-function-length@1.2.2:
    resolution: {integrity: sha512-pgRc4hJ4/sNjWCSS9AmnS40x3bNMDTknHgL5UaMBTMyJnU90EgWh1Rz+MC9eFu4BuN/UwZjKQuY/1v3rM7HMfg==}
    engines: {node: '>= 0.4'}

  set-function-name@2.0.2:
    resolution: {integrity: sha512-7PGFlmtwsEADb0WYyvCMa1t+yke6daIG4Wirafur5kcf+MhUnPms1UeR0CKQdTZD81yESwMHbtn+TR+dMviakQ==}
    engines: {node: '>= 0.4'}

  set-proto@1.0.0:
    resolution: {integrity: sha512-RJRdvCo6IAnPdsvP/7m6bsQqNnn1FCBX5ZNtFL98MmFF/4xAIJTIg1YbHW5DC2W5SKZanrC6i4HsJqlajw/dZw==}
    engines: {node: '>= 0.4'}

  setprototypeof@1.2.0:
    resolution: {integrity: sha512-E5LDX7Wrp85Kil5bhZv46j8jOeboKq5JMmYM3gVGdGH8xFpPWXUMsNrlODCrkoxMEeNi/XZIwuRvY4XNwYMJpw==}

  sharp@0.33.5:
    resolution: {integrity: sha512-haPVm1EkS9pgvHrQ/F3Xy+hgcuMV0Wm9vfIBSiwZ05k+xgb0PkBQpGsAA/oWdDobNaZTH5ppvHtzCFbnSEwHVw==}
    engines: {node: ^18.17.0 || ^20.3.0 || >=21.0.0}

  shebang-command@2.0.0:
    resolution: {integrity: sha512-kHxr2zZpYtdmrN1qDjrrX/Z1rR1kG8Dx+gkpK1G4eXmvXswmcE1hTWBWYUzlraYw1/yZp6YuDY77YtvbN0dmDA==}
    engines: {node: '>=8'}

  shebang-regex@3.0.0:
    resolution: {integrity: sha512-7++dFhtcx3353uBaq8DDR4NuxBetBzC7ZQOhmTQInHEd6bSrXdiEyzCvG07Z44UYdLShWUyXt5M/yhz8ekcb1A==}
    engines: {node: '>=8'}

  shimmer@1.2.1:
    resolution: {integrity: sha512-sQTKC1Re/rM6XyFM6fIAGHRPVGvyXfgzIDvzoq608vM+jeyVD0Tu1E6Np0Kc2zAIFWIj963V2800iF/9LPieQw==}

  side-channel-list@1.0.0:
    resolution: {integrity: sha512-FCLHtRD/gnpCiCHEiJLOwdmFP+wzCmDEkc9y7NsYxeF4u7Btsn1ZuwgwJGxImImHicJArLP4R0yX4c2KCrMrTA==}
    engines: {node: '>= 0.4'}

  side-channel-map@1.0.1:
    resolution: {integrity: sha512-VCjCNfgMsby3tTdo02nbjtM/ewra6jPHmpThenkTYh8pG9ucZ/1P8So4u4FGBek/BjpOVsDCMoLA/iuBKIFXRA==}
    engines: {node: '>= 0.4'}

  side-channel-weakmap@1.0.2:
    resolution: {integrity: sha512-WPS/HvHQTYnHisLo9McqBHOJk2FkHO/tlpvldyrnem4aeQp4hai3gythswg6p01oSoTl58rcpiFAjF2br2Ak2A==}
    engines: {node: '>= 0.4'}

  side-channel@1.1.0:
    resolution: {integrity: sha512-ZX99e6tRweoUXqR+VBrslhda51Nh5MTQwou5tnUDgbtyM0dBgmhEDtWGP/xbKn6hqfPRHujUNwz5fy/wbbhnpw==}
    engines: {node: '>= 0.4'}

  signal-exit@3.0.7:
    resolution: {integrity: sha512-wnD2ZE+l+SPC/uoS0vXeE9L1+0wuaMqKlfz9AMUo38JsyLSBWSFcHR1Rri62LZc12vLr1gb3jl7iwQhgwpAbGQ==}

  signal-exit@4.1.0:
    resolution: {integrity: sha512-bzyZ1e88w9O1iNJbKnOlvYTrWPDl46O1bG0D3XInv+9tkPrxrN8jUUTiFlDkkmKWgn1M6CfIA13SuGqOa9Korw==}
    engines: {node: '>=14'}

  simple-swizzle@0.2.2:
    resolution: {integrity: sha512-JA//kQgZtbuY83m+xT+tXJkmJncGMTFT+C+g2h2R9uxkYIrE2yy9sgmcLhCnw57/WSD+Eh3J97FPEDFnbXnDUg==}

  sisteransi@1.0.5:
    resolution: {integrity: sha512-bLGGlR1QxBcynn2d5YmDX4MGjlZvy2MRBDRNHLJ8VI6l6+9FUiyTFNJ0IveOSP0bcXgVDPRcfGqA0pjaqUpfVg==}

  slash@3.0.0:
    resolution: {integrity: sha512-g9Q1haeby36OSStwb4ntCGGGaKsaVSjQ68fBxoQcutl5fS1vuY18H3wSt3jFyFtrkx+Kz0V1G85A4MyAdDMi2Q==}
    engines: {node: '>=8'}

  slice-ansi@4.0.0:
    resolution: {integrity: sha512-qMCMfhY040cVHT43K9BFygqYbUPFZKHOg7K73mtTWJRb8pyP3fzf4Ixd5SzdEJQ6MRUg/WBnOLxghZtKKurENQ==}
    engines: {node: '>=10'}

  smart-buffer@4.2.0:
    resolution: {integrity: sha512-94hK0Hh8rPqQl2xXc3HsaBoOXKV20MToPkcXvwbISWLEs+64sBq5kFgn2kJDHb1Pry9yrP0dxrCI9RRci7RXKg==}
    engines: {node: '>= 6.0.0', npm: '>= 3.0.0'}

  snake-case@3.0.4:
    resolution: {integrity: sha512-LAOh4z89bGQvl9pFfNF8V146i7o7/CqFPbqzYgP+yYzDIDeS9HaNFtXABamRW+AQzEVODcvE79ljJ+8a9YSdMg==}

  socket.io-adapter@2.5.5:
    resolution: {integrity: sha512-eLDQas5dzPgOWCk9GuuJC2lBqItuhKI4uxGgo9aIV7MYbk2h9Q6uULEh8WBzThoI7l+qU9Ast9fVUmkqPP9wYg==}

  socket.io-parser@4.2.4:
    resolution: {integrity: sha512-/GbIKmo8ioc+NIWIhwdecY0ge+qVBSMdgxGygevmdHj24bsfgtCmcUUcQ5ZzcylGFHsN3k4HB4Cgkl96KVnuew==}
    engines: {node: '>=10.0.0'}

  socket.io@4.8.1:
    resolution: {integrity: sha512-oZ7iUCxph8WYRHHcjBEc9unw3adt5CmSNlppj/5Q4k2RIrhl8Z5yY2Xr4j9zj0+wzVZ0bxmYoGSzKJnRl6A4yg==}
    engines: {node: '>=10.2.0'}

  socks-proxy-agent@8.0.5:
    resolution: {integrity: sha512-HehCEsotFqbPW9sJ8WVYB6UbmIMv7kUUORIF2Nncq4VQvBfNBLibW9YZR5dlYCSUhwcD628pRllm7n+E+YTzJw==}
    engines: {node: '>= 14'}

  socks@2.8.4:
    resolution: {integrity: sha512-D3YaD0aRxR3mEcqnidIs7ReYJFVzWdd6fXJYUM8ixcQcJRGTka/b3saV0KflYhyVJXKhb947GndU35SxYNResQ==}
    engines: {node: '>= 10.0.0', npm: '>= 3.0.0'}

  sonic-boom@4.2.0:
    resolution: {integrity: sha512-INb7TM37/mAcsGmc9hyyI6+QR3rR1zVRu36B0NeGXKnOOLiZOfER5SA+N7X7k3yUYRzLWafduTDvJAfDswwEww==}

  source-map-js@1.2.1:
    resolution: {integrity: sha512-UXWMKhLOwVKb728IUtQPXxfYU+usdybtUrK/8uGE8CQMvrhOpwvzDBwj0QhSL7MQc7vIsISBG8VQ8+IDQxpfQA==}
    engines: {node: '>=0.10.0'}

  source-map-support@0.5.13:
    resolution: {integrity: sha512-SHSKFHadjVA5oR4PPqhtAVdcBWwRYVd6g6cAXnIbRiIwc2EhPrTuKUBdSLvlEKyIP3GCf89fltvcZiP9MMFA1w==}

  source-map@0.6.1:
    resolution: {integrity: sha512-UjgapumWlbMhkBgzT7Ykc5YXUT46F0iKu8SGXq0bcwP5dz/h0Plj6enJqjz1Zbq2l5WaqYnrVbwWOWMyF3F47g==}
    engines: {node: '>=0.10.0'}

  source-map@0.7.4:
    resolution: {integrity: sha512-l3BikUxvPOcn5E74dZiq5BGsTb5yEwhaTSzccU6t4sDOH8NWJCstKO5QT2CvtFoK6F0saL7p9xHAqHOlCPJygA==}
    engines: {node: '>= 8'}

  source-map@0.8.0-beta.0:
    resolution: {integrity: sha512-2ymg6oRBpebeZi9UUNsgQ89bhx01TcTkmNTGnNO88imTmbSgy4nfujrgVEFKWpMTEGA11EDkTt7mqObTPdigIA==}
    engines: {node: '>= 8'}

  space-separated-tokens@2.0.2:
    resolution: {integrity: sha512-PEGlAwrG8yXGXRjW32fGbg66JAlOAwbObuqVoJpv/mRgoWDQfgH1wDPvtzWyUSNAXBGSk8h755YDbbcEy3SH2Q==}

  split2@4.2.0:
    resolution: {integrity: sha512-UcjcJOWknrNkF6PLX83qcHM6KHgVKNkV62Y8a5uYDVv9ydGQVwAHMKqHdJje1VTWpljG0WYpCDhrCdAOYH4TWg==}
    engines: {node: '>= 10.x'}

  sprintf-js@1.0.3:
    resolution: {integrity: sha512-D9cPgkvLlV3t3IzL0D0YLvGA9Ahk4PcvVwUbN0dSGr1aP0Nrt4AEnTUbuGvquEC0mA64Gqt1fzirlRs5ibXx8g==}

  sprintf-js@1.1.3:
    resolution: {integrity: sha512-Oo+0REFV59/rz3gfJNKQiBlwfHaSESl1pcGyABQsnnIfWOFt6JNj5gCog2U6MLZ//IGYD+nA8nI+mTShREReaA==}

  stack-utils@2.0.6:
    resolution: {integrity: sha512-XlkWvfIm6RmsWtNJx+uqtKLS8eqFbxUg0ZzLXqY0caEy9l7hruX8IpiDnjsLavoBgqCCR71TqWO8MaXYheJ3RQ==}
    engines: {node: '>=10'}

  statuses@2.0.1:
    resolution: {integrity: sha512-RwNA9Z/7PrK06rYLIzFMlaF+l73iwpzsqRIFgbMLbTcLD6cOao82TaWefPXQvB2fOC4AjuYSEndS7N/mTCbkdQ==}
    engines: {node: '>= 0.8'}

  stdin-discarder@0.1.0:
    resolution: {integrity: sha512-xhV7w8S+bUwlPTb4bAOUQhv8/cSS5offJuX8GQGq32ONF0ZtDWKfkdomM3HMRA+LhX6um/FZ0COqlwsjD53LeQ==}
    engines: {node: ^12.20.0 || ^14.13.1 || >=16.0.0}

  streamx@2.22.0:
    resolution: {integrity: sha512-sLh1evHOzBy/iWRiR6d1zRcLao4gGZr3C1kzNz4fopCOKJb6xD9ub8Mpi9Mr1R6id5o43S+d93fI48UC5uM9aw==}

  string-collapse-leading-whitespace@7.0.7:
    resolution: {integrity: sha512-jF9eynJoE6ezTCdYI8Qb02/ij/DlU9ItG93Dty4SWfJeLFrotOr+wH9IRiWHTqO3mjCyqBWEiU3uSTIbxYbAEQ==}
    engines: {node: '>=14.18.0'}

  string-comparison@1.3.0:
    resolution: {integrity: sha512-46aD+slEwybxAMPRII83ATbgMgTiz5P8mVd7Z6VJsCzSHFjdt1hkAVLeFxPIyEb11tc6ihpJTlIqoO0MCF6NPw==}
    engines: {node: ^16.0.0 || >=18.0.0}

  string-left-right@6.0.17:
    resolution: {integrity: sha512-nuyIV4D4ivnwT64E0TudmCRg52NfkumuEUilyoOrHb/Z2wEOF5I+9SI6P+veFKqWKZfGpAs6OqKe4nAjujARyw==}
    engines: {node: '>=14.18.0'}

  string-length@4.0.2:
    resolution: {integrity: sha512-+l6rNN5fYHNhZZy41RXsYptCjA2Igmq4EG7kZAYFQI1E1VTXarr6ZPXBg6eq7Y6eK4FEhY6AJlyuFIb/v/S0VQ==}
    engines: {node: '>=10'}

  string-strip-html@13.4.8:
    resolution: {integrity: sha512-vlcRAtx5DN6zXGUx3EYGFg0/JOQWM65mqLgDaBHviQPP+ovUFzqZ30iQ+674JHWr9wNgnzFGxx9TGipPZMnZXg==}
    engines: {node: '>=14.18.0'}

  string-trim-spaces-only@5.0.10:
    resolution: {integrity: sha512-MhmjE5jNqb1Ylo+BARPRlsdChGLrnPpAUWrT1VOxo9WhWwKVUU6CbZTfjwKaQPYTGS/wsX/4Zek88FM2rEb5iA==}
    engines: {node: '>=14.18.0'}

  string-width@4.2.3:
    resolution: {integrity: sha512-wKyQRQpjJ0sIp62ErSZdGsjMJWsap5oRNihHhu6G7JVO/9jIB6UyevL+tXuOqrng8j/cxKTWyWUwvSTriiZz/g==}
    engines: {node: '>=8'}

  string-width@5.1.2:
    resolution: {integrity: sha512-HnLOCR3vjcY8beoNLtcjZ5/nxn2afmME6lhrDrebokqMap+XbeW8n9TXpPDOqdGK5qcI3oT0GKTW6wC7EMiVqA==}
    engines: {node: '>=12'}

  string.prototype.trim@1.2.10:
    resolution: {integrity: sha512-Rs66F0P/1kedk5lyYyH9uBzuiI/kNRmwJAR9quK6VOtIpZ2G+hMZd+HQbbv25MgCA6gEffoMZYxlTod4WcdrKA==}
    engines: {node: '>= 0.4'}

  string.prototype.trimend@1.0.9:
    resolution: {integrity: sha512-G7Ok5C6E/j4SGfyLCloXTrngQIQU3PWtXGst3yM7Bea9FRURf1S42ZHlZZtsNque2FN2PoUhfZXYLNWwEr4dLQ==}
    engines: {node: '>= 0.4'}

  string.prototype.trimstart@1.0.8:
    resolution: {integrity: sha512-UXSH262CSZY1tfu3G3Secr6uGLCFVPMhIqHjlgCUtCCcgihYc/xKs9djMTMUOb2j1mVSeU8EU6NWc/iQKU6Gfg==}
    engines: {node: '>= 0.4'}

  string_decoder@1.3.0:
    resolution: {integrity: sha512-hkRX8U1WjJFd8LsDJ2yQ/wWWxaopEsABU1XfkM8A+j0+85JAGppt16cr1Whg6KIbb4okU6Mql6BOj+uup/wKeA==}

  stringify-entities@4.0.4:
    resolution: {integrity: sha512-IwfBptatlO+QCJUo19AqvrPNqlVMpW9YEL2LIVY+Rpv2qsjCGxaDLNRgeGsQWJhfItebuJhsGSLjaBbNSQ+ieg==}

  strip-ansi@6.0.1:
    resolution: {integrity: sha512-Y38VPSHcqkFrCpFnQ9vuSXmquuv5oXOKpGeT6aGrr3o3Gc9AlVa6JBfUSOCnbxGGZF+/0ooI7KrPuUSztUdU5A==}
    engines: {node: '>=8'}

  strip-ansi@7.1.0:
    resolution: {integrity: sha512-iq6eVVI64nQQTRYq2KtEg2d2uU7LElhTJwsH4YzIHZshxlgZms/wIc4VoDQTlG/IvVIrBKG06CrZnp0qv7hkcQ==}
    engines: {node: '>=12'}

  strip-bom-string@1.0.0:
    resolution: {integrity: sha512-uCC2VHvQRYu+lMh4My/sFNmF2klFymLX1wHJeXnbEJERpV/ZsVuonzerjfrGpIGF7LBVa1O7i9kjiWvJiFck8g==}
    engines: {node: '>=0.10.0'}

  strip-bom@4.0.0:
    resolution: {integrity: sha512-3xurFv5tEgii33Zi8Jtp55wEIILR9eh34FAW00PZf+JnSsTmV/ioewSgQl97JHvgjoRGwPShsWm+IdrxB35d0w==}
    engines: {node: '>=8'}

  strip-final-newline@2.0.0:
    resolution: {integrity: sha512-BrpvfNAE3dcvq7ll3xVumzjKjZQ5tI1sEUIKr3Uoks0XUl45St3FlatVqef9prk4jRDzhW6WZg+3bk93y6pLjA==}
    engines: {node: '>=6'}

  strip-json-comments@3.1.1:
    resolution: {integrity: sha512-6fPc+R4ihwqP6N/aIv2f1gMH8lOVtWQHoqC4yK6oSDVVocumAsfCqjkXnqiYMhmMwS/mEHLp7Vehlt3ql6lEig==}
    engines: {node: '>=8'}

  strnum@1.0.5:
    resolution: {integrity: sha512-J8bbNyKKXl5qYcR36TIO8W3mVGVHrmmxsd5PAItGkmyzwJvybiw2IVq5nqd0i4LSNSkB/sx9VHllbfFdr9k1JA==}

  style-to-object@1.0.8:
    resolution: {integrity: sha512-xT47I/Eo0rwJmaXC4oilDGDWLohVhR6o/xAQcPQN8q6QBuZVL8qMYL85kLmST5cPjAorwvqIA4qXTRQoYHaL6g==}

  stylelint-config-css-modules@4.4.0:
    resolution: {integrity: sha512-J93MtxPjRzs/TjwbJ5y9SQy4iIqULXwL1CF1yx2tQCJfS/VZUcDAmoGOwqlLbhHXSQtZO5XQiA75NVWUR3KDCQ==}
    peerDependencies:
      stylelint: ^14.5.1 || ^15.0.0 || ^16.0.0

  stylelint-config-recommended-scss@14.1.0:
    resolution: {integrity: sha512-bhaMhh1u5dQqSsf6ri2GVWWQW5iUjBYgcHkh7SgDDn92ijoItC/cfO/W+fpXshgTQWhwFkP1rVcewcv4jaftRg==}
    engines: {node: '>=18.12.0'}
    peerDependencies:
      postcss: ^8.3.3
      stylelint: ^16.6.1
    peerDependenciesMeta:
      postcss:
        optional: true

  stylelint-config-recommended@14.0.1:
    resolution: {integrity: sha512-bLvc1WOz/14aPImu/cufKAZYfXs/A/owZfSMZ4N+16WGXLoX5lOir53M6odBxvhgmgdxCVnNySJmZKx73T93cg==}
    engines: {node: '>=18.12.0'}
    peerDependencies:
      stylelint: ^16.1.0

  stylelint-plugin-logical-css@1.2.1:
    resolution: {integrity: sha512-56r1xGVZ/ExZT5SFJ7AhyZVUjOvRTCbLLl68PFTN1R55KU0SQEe22YyE53570cxeTf9plpvqckHAQBiUU714YQ==}
    engines: {node: '>=18.12.0'}
    peerDependencies:
      stylelint: ^14.0.0 || ^15.0.0 || ^16.0.0

  stylelint-scss@6.11.0:
    resolution: {integrity: sha512-AvJ6LVzz2iXHxPlPTR9WVy73FC/vmohH54VySNlCKX1NIXNAeuzy/VbIkMJLMyw/xKYqkgY4kAgB+qy5BfCaCg==}
    engines: {node: '>=18.12.0'}
    peerDependencies:
      stylelint: ^16.0.2

  stylelint@16.14.1:
    resolution: {integrity: sha512-oqCL7AC3786oTax35T/nuLL8p2C3k/8rHKAooezrPGRvUX0wX+qqs5kMWh5YYT4PHQgVDobHT4tw55WgpYG6Sw==}
    engines: {node: '>=18.12.0'}
    hasBin: true

  sucrase@3.35.0:
    resolution: {integrity: sha512-8EbVDiu9iN/nESwxeSxDKe0dunta1GOlHufmSSXxMD2z2/tMZpDMpvXQGsc+ajGo8y2uYUmixaSRUc/QPoQ0GA==}
    engines: {node: '>=16 || 14 >=14.17'}
    hasBin: true

  supports-color@7.2.0:
    resolution: {integrity: sha512-qpCAvRl9stuOHveKsn7HncJRvv501qIacKzQlO/+Lwxc9+0q2wLyv4Dfvt80/DPn2pqOBsJdDiogXGR9+OvwRw==}
    engines: {node: '>=8'}

  supports-color@8.1.1:
    resolution: {integrity: sha512-MpUEN2OodtUzxvKQl72cUF7RQ5EiHsGvSsVG0ia9c5RbWGL2CI4C7EpPS8UTBIplnlzZiNuV56w+FuNxy3ty2Q==}
    engines: {node: '>=10'}

  supports-hyperlinks@3.2.0:
    resolution: {integrity: sha512-zFObLMyZeEwzAoKCyu1B91U79K2t7ApXuQfo8OuxwXLDgcKxuwM+YvcbIhm6QWqz7mHUH1TVytR1PwVVjEuMig==}
    engines: {node: '>=14.18'}

  supports-preserve-symlinks-flag@1.0.0:
    resolution: {integrity: sha512-ot0WnXS9fgdkgIcePe6RHNk1WA8+muPa6cSjeR3V8K27q9BB1rTE3R1p7Hv0z1ZyAc8s6Vvv8DIyWf681MAt0w==}
    engines: {node: '>= 0.4'}

  svg-parser@2.0.4:
    resolution: {integrity: sha512-e4hG1hRwoOdRb37cIMSgzNsxyzKfayW6VOflrwvR+/bzrkyxY/31WkbgnQpgtrNp1SdpJvpUAGTa/ZoiPNDuRQ==}

  svg-tags@1.0.0:
    resolution: {integrity: sha512-ovssysQTa+luh7A5Weu3Rta6FJlFBBbInjOh722LIt6klpU2/HtdUbszju/G4devcvk8PGt7FCLv5wftu3THUA==}

  swr@2.3.2:
    resolution: {integrity: sha512-RosxFpiabojs75IwQ316DGoDRmOqtiAj0tg8wCcbEu4CiLZBs/a9QNtHV7TUfDXmmlgqij/NqzKq/eLelyv9xA==}
    peerDependencies:
      react: ^16.11.0 || ^17.0.0 || ^18.0.0 || ^19.0.0

  sync-child-process@1.0.2:
    resolution: {integrity: sha512-8lD+t2KrrScJ/7KXCSyfhT3/hRq78rC0wBFqNJXv3mZyn6hW2ypM05JmlSvtqRbeq6jqA94oHbxAr2vYsJ8vDA==}
    engines: {node: '>=16.0.0'}

  sync-message-port@1.1.3:
    resolution: {integrity: sha512-GTt8rSKje5FilG+wEdfCkOcLL7LWqpMlr2c3LRuKt/YXxcJ52aGSbGBAdI4L3aaqfrBt6y711El53ItyH1NWzg==}
    engines: {node: '>=16.0.0'}

  tabbable@6.2.0:
    resolution: {integrity: sha512-Cat63mxsVJlzYvN51JmVXIgNoUokrIaT2zLclCXjRd8boZ0004U4KCs/sToJ75C6sdlByWxpYnb5Boif1VSFew==}

  table@6.9.0:
    resolution: {integrity: sha512-9kY+CygyYM6j02t5YFHbNz2FN5QmYGv9zAjVp4lCDjlCw7amdckXlEt/bjMhUIfj4ThGRE4gCUH5+yGnNuPo5A==}
    engines: {node: '>=10.0.0'}

  tar-fs@3.0.8:
    resolution: {integrity: sha512-ZoROL70jptorGAlgAYiLoBLItEKw/fUxg9BSYK/dF/GAGYFJOJJJMvjPAKDJraCXFwadD456FCuvLWgfhMsPwg==}

  tar-stream@3.1.7:
    resolution: {integrity: sha512-qJj60CXt7IU1Ffyc3NJMjh6EkuCFej46zUqJ4J7pqYlThyd9bO0XBTmcOIhSzZJVWfsLks0+nle/j538YAW9RQ==}

  tar@6.2.1:
    resolution: {integrity: sha512-DZ4yORTwrbTj/7MZYq2w+/ZFdI6OZ/f9SFHR+71gIVUZhOQPHzVCLpvRnPgyaMpfWxxk/4ONva3GQSyNIKRv6A==}
    engines: {node: '>=10'}

  test-exclude@6.0.0:
    resolution: {integrity: sha512-cAGWPIyOHU6zlmg88jwm7VRyXnMN7iV68OGAbYDk/Mh/xC/pzVPlQtY6ngoIH/5/tciuhGfvESU8GrHrcxD56w==}
    engines: {node: '>=8'}

  text-decoder@1.2.3:
    resolution: {integrity: sha512-3/o9z3X0X0fTupwsYvR03pJ/DjWuqqrfwBgTQzdWDiQSm9KitAyz/9WqsT2JQW7KV2m+bC2ol/zqpW37NHxLaA==}

  thenify-all@1.6.0:
    resolution: {integrity: sha512-RNxQH/qI8/t3thXJDwcstUO4zeqo64+Uy/+sNVRBx4Xn2OX+OZ9oP+iJnNFqplFra2ZUVeKCSa2oVWi3T4uVmA==}
    engines: {node: '>=0.8'}

  thenify@3.3.1:
    resolution: {integrity: sha512-RVZSIV5IG10Hk3enotrhvz0T9em6cyHBLkH/YAZuKqd8hRkKhSfCGIcP2KUY0EPxndzANBmNllzWPwak+bheSw==}

  thread-stream@3.1.0:
    resolution: {integrity: sha512-OqyPZ9u96VohAyMfJykzmivOrY2wfMSf3C5TtFJVgN+Hm6aj+voFhlK+kZEIv2FBh1X6Xp3DlnCOfEQ3B2J86A==}

  throttleit@2.1.0:
    resolution: {integrity: sha512-nt6AMGKW1p/70DF/hGBdJB57B8Tspmbp5gfJ8ilhLnt7kkr2ye7hzD6NVG8GGErk2HWF34igrL2CXmNIkzKqKw==}
    engines: {node: '>=18'}

  through@2.3.8:
    resolution: {integrity: sha512-w89qg7PI8wAdvX60bMDP+bFoD5Dvhm9oLheFp5O4a2QF0cSBGsBX4qZmadPMvVqlLJBBci+WqGGOAPvcDeNSVg==}

  tiny-emitter@2.1.0:
    resolution: {integrity: sha512-NB6Dk1A9xgQPMoGqC5CVXn123gWyte215ONT5Pp5a0yt4nlEoO1ZWeCwpncaekPHXO60i47ihFnZPiRPjRMq4Q==}

  tiny-invariant@1.3.3:
    resolution: {integrity: sha512-+FbBPE1o9QAYvviau/qC5SE3caw21q3xkvWKBtja5vgqOWIHHJ3ioaq1VPfn/Szqctz2bU/oYeKd9/z5BL+PVg==}

  tinyexec@0.3.2:
    resolution: {integrity: sha512-KQQR9yN7R5+OSwaK0XQoj22pwHoTlgYqmUscPYoknOoWCWfj/5/ABTMRi69FrKU5ffPVh5QcFikpWJI/P1ocHA==}

  tinyglobby@0.2.11:
    resolution: {integrity: sha512-32TmKeeKUahv0Go8WmQgiEp9Y21NuxjwjqiRC1nrUB51YacfSwuB44xgXD+HdIppmMRgjQNPdrHyA6vIybYZ+g==}
    engines: {node: '>=12.0.0'}

  tmp@0.0.33:
    resolution: {integrity: sha512-jRCJlojKnZ3addtTOjdIqoRuPEKBvNXcGYqzO6zWZX8KfKEpnGY5jfggJQ3EjKuu8D4bJRr0y+cYJFmYbImXGw==}
    engines: {node: '>=0.6.0'}

  tmpl@1.0.5:
    resolution: {integrity: sha512-3f0uOEAQwIqGuWW2MVzYg8fV/QNnc/IpuJNG837rLuczAaLVHslWHZQj4IGiEl5Hs3kkbhwL9Ab7Hrsmuj+Smw==}

  to-regex-range@5.0.1:
    resolution: {integrity: sha512-65P7iz6X5yEr1cwcgvQxbbIw7Uk3gOy5dIdtZ4rDveLqhrdJP+Li/Hx6tyK0NEb+2GCyneCMJiGqrADCSNk8sQ==}
    engines: {node: '>=8.0'}

  toggle-selection@1.0.6:
    resolution: {integrity: sha512-BiZS+C1OS8g/q2RRbJmy59xpyghNBqrr6k5L/uKBGRsTfxmu3ffiRnd8mlGPUVayg8pvfi5urfnu8TU7DVOkLQ==}

  toidentifier@1.0.1:
    resolution: {integrity: sha512-o5sSPKEkg/DIQNmH43V0/uerLrpzVedkUh8tGNvaeXpfpuwjKenlSox/2O/BTlZUtEe+JG7s5YhEz608PlAHRA==}
    engines: {node: '>=0.6'}

  tr46@0.0.3:
    resolution: {integrity: sha512-N3WMsuqV66lT30CrXNbEjx4GEwlow3v6rr4mCcv6prnfwhS01rkgyFdjPNBYd9br7LpXV1+Emh01fHnq2Gdgrw==}

  tr46@1.0.1:
    resolution: {integrity: sha512-dTpowEjclQ7Kgx5SdBkqRzVhERQXov8/l9Ft9dVM9fmg0W0KQSVaXX9T4i6twCPNtYiZM53lpSSUAwJbFPOHxA==}

  traverse@0.6.11:
    resolution: {integrity: sha512-vxXDZg8/+p3gblxB6BhhG5yWVn1kGRlaL8O78UDXc3wRnPizB5g83dcvWV1jpDMIPnjZjOFuxlMmE82XJ4407w==}
    engines: {node: '>= 0.4'}

  tree-kill@1.2.2:
    resolution: {integrity: sha512-L0Orpi8qGpRG//Nd+H90vFB+3iHnue1zSSGmNOOCh1GLJ7rUKVwV2HvijphGQS2UmhUZewS9VgvxYIdgr+fG1A==}
    hasBin: true

  trim-lines@3.0.1:
    resolution: {integrity: sha512-kRj8B+YHZCc9kQYdWfJB2/oUl9rA99qbowYYBtr4ui4mZyAQ2JpvVBd/6U2YloATfqBhBTSMhTpgBHtU0Mf3Rg==}

  trim-trailing-lines@2.1.0:
    resolution: {integrity: sha512-5UR5Biq4VlVOtzqkm2AZlgvSlDJtME46uV0br0gENbwN4l5+mMKT4b9gJKqWtuL2zAIqajGJGuvbCbcAJUZqBg==}

  trough@2.2.0:
    resolution: {integrity: sha512-tmMpK00BjZiUyVyvrBK7knerNgmgvcV/KLVyuma/SC+TQN167GrMRciANTz09+k3zW8L8t60jWO1GpfkZdjTaw==}

  ts-api-utils@2.0.1:
    resolution: {integrity: sha512-dnlgjFSVetynI8nzgJ+qF62efpglpWRk8isUEWZGWlJYySCTD6aKvbUDu+zbPeDakk3bg5H4XpitHukgfL1m9w==}
    engines: {node: '>=18.12'}
    peerDependencies:
      typescript: '>=4.8.4'

  ts-interface-checker@0.1.13:
    resolution: {integrity: sha512-Y/arvbn+rrz3JCKl9C4kVNfTfSm2/mEp5FSz5EsZSANGPSlQrpRI5M4PKF+mJnE52jOO90PnPSc3Ur3bTQw0gA==}

  ts-jest@29.2.5:
    resolution: {integrity: sha512-KD8zB2aAZrcKIdGk4OwpJggeLcH1FgrICqDSROWqlnJXGCXK4Mn6FcdK2B6670Xr73lHMG1kHw8R87A0ecZ+vA==}
    engines: {node: ^14.15.0 || ^16.10.0 || ^18.0.0 || >=20.0.0}
    hasBin: true
    peerDependencies:
      '@babel/core': '>=7.0.0-beta.0 <8'
      '@jest/transform': ^29.0.0
      '@jest/types': ^29.0.0
      babel-jest: ^29.0.0
      esbuild: '*'
      jest: ^29.0.0
      typescript: '>=4.3 <6'
    peerDependenciesMeta:
      '@babel/core':
        optional: true
      '@jest/transform':
        optional: true
      '@jest/types':
        optional: true
      babel-jest:
        optional: true
      esbuild:
        optional: true

  tsconfck@3.1.5:
    resolution: {integrity: sha512-CLDfGgUp7XPswWnezWwsCRxNmgQjhYq3VXHM0/XIRxhVrKw0M1if9agzryh1QS3nxjCROvV+xWxoJO1YctzzWg==}
    engines: {node: ^18 || >=20}
    hasBin: true
    peerDependencies:
      typescript: ^5.0.0
    peerDependenciesMeta:
      typescript:
        optional: true

  tslib@2.8.1:
    resolution: {integrity: sha512-oJFu94HQb+KVduSUQL7wnpmqnfmLsOA/nAh6b6EH0wCEoK0/mPeXU6c3wKDV83MkOuHPRHtSXKKU99IBazS/2w==}

  tsup@8.3.6:
    resolution: {integrity: sha512-XkVtlDV/58S9Ye0JxUUTcrQk4S+EqlOHKzg6Roa62rdjL1nGWNUstG0xgI4vanHdfIpjP448J8vlN0oK6XOJ5g==}
    engines: {node: '>=18'}
    hasBin: true
    peerDependencies:
      '@microsoft/api-extractor': ^7.36.0
      '@swc/core': ^1
      postcss: ^8.4.12
      typescript: '>=4.5.0'
    peerDependenciesMeta:
      '@microsoft/api-extractor':
        optional: true
      '@swc/core':
        optional: true
      postcss:
        optional: true
      typescript:
        optional: true

  tsx@4.19.2:
    resolution: {integrity: sha512-pOUl6Vo2LUq/bSa8S5q7b91cgNSjctn9ugq/+Mvow99qW6x/UZYwzxy/3NmqoT66eHYfCVvFvACC58UBPFf28g==}
    engines: {node: '>=18.0.0'}
    hasBin: true

  turbo-stream@2.4.0:
    resolution: {integrity: sha512-FHncC10WpBd2eOmGwpmQsWLDoK4cqsA/UT/GqNoaKOQnT8uzhtCbg3EoUDMvqpOSAI0S26mr0rkjzbOO6S3v1g==}

  turndown@7.2.0:
    resolution: {integrity: sha512-eCZGBN4nNNqM9Owkv9HAtWRYfLA4h909E/WGAWWBpmB275ehNhZyk87/Tpvjbp0jjNl9XwCsbe6bm6CqFsgD+A==}

  type-check@0.4.0:
    resolution: {integrity: sha512-XleUoc9uwGXqjWwXaUTZAmzMcFZ5858QA2vvx1Ur5xIcixXIP+8LnFDgRplU30us6teqdlskFfu+ae4K79Ooew==}
    engines: {node: '>= 0.8.0'}

  type-detect@4.0.8:
    resolution: {integrity: sha512-0fr/mIH1dlO+x7TlcMy+bIDqKPsw/70tVyeHW787goQjhmqaZe10uwLujubK9q9Lg6Fiho1KUKDYz0Z7k7g5/g==}
    engines: {node: '>=4'}

  type-fest@0.21.3:
    resolution: {integrity: sha512-t0rzBq87m3fVcduHDUFhKmyyX+9eo6WQjZvf51Ea/M0Q7+T374Jp1aUiyUl0GKxp8M/OETVHSDvmkyPgvX+X2w==}
    engines: {node: '>=10'}

  type-fest@2.19.0:
    resolution: {integrity: sha512-RAH822pAdBgcNMAfWnCBU3CFZcfZ/i1eZjwFU/dsLKumyuuP3niueg2UAukXYF0E2AAoc82ZSSf9J0WQBinzHA==}
    engines: {node: '>=12.20'}

  type-fest@4.35.0:
    resolution: {integrity: sha512-2/AwEFQDFEy30iOLjrvHDIH7e4HEWH+f1Yl1bI5XMqzuoCUqwYCdxachgsgv0og/JdVZUhbfjcJAoHj5L1753A==}
    engines: {node: '>=16'}

  type-is@1.6.18:
    resolution: {integrity: sha512-TkRKr9sUTxEH8MdfuCSP7VizJyzRNMjj2J2do2Jr3Kym598JVdEksuzPQCnlFPW4ky9Q+iA+ma9BGm06XQBy8g==}
    engines: {node: '>= 0.6'}

  typed-array-buffer@1.0.3:
    resolution: {integrity: sha512-nAYYwfY3qnzX30IkA6AQZjVbtK6duGontcQm1WSG1MD94YLqK0515GNApXkoxKOWMusVssAHWLh9SeaoefYFGw==}
    engines: {node: '>= 0.4'}

  typed-array-byte-length@1.0.3:
    resolution: {integrity: sha512-BaXgOuIxz8n8pIq3e7Atg/7s+DpiYrxn4vdot3w9KbnBhcRQq6o3xemQdIfynqSeXeDrF32x+WvfzmOjPiY9lg==}
    engines: {node: '>= 0.4'}

  typed-array-byte-offset@1.0.4:
    resolution: {integrity: sha512-bTlAFB/FBYMcuX81gbL4OcpH5PmlFHqlCCpAl8AlEzMz5k53oNDvN8p1PNOWLEmI2x4orp3raOFB51tv9X+MFQ==}
    engines: {node: '>= 0.4'}

  typed-array-length@1.0.7:
    resolution: {integrity: sha512-3KS2b+kL7fsuk/eJZ7EQdnEmQoaho/r6KUef7hxvltNA5DR8NAUM+8wJMbJyZ4G9/7i3v5zPBIMN5aybAh2/Jg==}
    engines: {node: '>= 0.4'}

  typed-function@4.2.1:
    resolution: {integrity: sha512-EGjWssW7Tsk4DGfE+5yluuljS1OGYWiI1J6e8puZz9nTMM51Oug8CD5Zo4gWMsOhq5BI+1bF+rWTm4Vbj3ivRA==}
    engines: {node: '>= 18'}

  typedarray.prototype.slice@1.0.5:
    resolution: {integrity: sha512-q7QNVDGTdl702bVFiI5eY4l/HkgCM6at9KhcFbgUAzezHFbOVy4+0O/lCjsABEQwbZPravVfBIiBVGo89yzHFg==}
    engines: {node: '>= 0.4'}

  typescript-eslint@8.24.1:
    resolution: {integrity: sha512-cw3rEdzDqBs70TIcb0Gdzbt6h11BSs2pS0yaq7hDWDBtCCSei1pPSUXE9qUdQ/Wm9NgFg8mKtMt1b8fTHIl1jA==}
    engines: {node: ^18.18.0 || ^20.9.0 || >=21.1.0}
    peerDependencies:
      eslint: ^8.57.0 || ^9.0.0
      typescript: '>=4.8.4 <5.8.0'

  typescript@5.7.3:
    resolution: {integrity: sha512-84MVSjMEHP+FQRPy3pX9sTVV/INIex71s9TL2Gm5FG/WG1SqXeKyZ0k7/blY/4FdOzI12CBy1vGc4og/eus0fw==}
    engines: {node: '>=14.17'}
    hasBin: true

  unbox-primitive@1.1.0:
    resolution: {integrity: sha512-nWJ91DjeOkej/TA8pXQ3myruKpKEYgqvpw9lz4OPHj/NWFNluYrjbz9j01CJ8yKQd2g4jFoOkINCTW2I5LEEyw==}
    engines: {node: '>= 0.4'}

  unbzip2-stream@1.4.3:
    resolution: {integrity: sha512-mlExGW4w71ebDJviH16lQLtZS32VKqsSfk80GCfUlwT/4/hNRFsoscrF/c++9xinkMzECL1uL9DDwXqFWkruPg==}

  undici-types@6.20.0:
    resolution: {integrity: sha512-Ny6QZ2Nju20vw1SRHe3d9jVu6gJ+4e3+MMpqu7pqE5HT6WsTSlce++GQmK5UXS8mzV8DSYHrQH+Xrf2jVcuKNg==}

  unified@11.0.5:
    resolution: {integrity: sha512-xKvGhPWw3k84Qjh8bI3ZeJjqnyadK+GEFtazSfZv/rKeTkTjOJho6mFqh2SM96iIcZokxiOpg78GazTSg8+KHA==}

  unist-builder@4.0.0:
    resolution: {integrity: sha512-wmRFnH+BLpZnTKpc5L7O67Kac89s9HMrtELpnNaE6TAobq5DTZZs5YaTQfAZBA9bFPECx2uVAPO31c+GVug8mg==}

  unist-util-find-after@5.0.0:
    resolution: {integrity: sha512-amQa0Ep2m6hE2g72AugUItjbuM8X8cGQnFoHk0pGfrFeT9GZhzN5SW8nRsiGKK7Aif4CrACPENkA6P/Lw6fHGQ==}

  unist-util-is@5.2.1:
    resolution: {integrity: sha512-u9njyyfEh43npf1M+yGKDGVPbY/JWEemg5nH05ncKPfi+kBbKBJoTdsogMu33uhytuLlv9y0O7GH7fEdwLdLQw==}

  unist-util-is@6.0.0:
    resolution: {integrity: sha512-2qCTHimwdxLfz+YzdGfkqNlH0tLi9xjTnHddPmJwtIG9MGsdbutfTc4P+haPD7l7Cjxf/WZj+we5qfVPvvxfYw==}

  unist-util-map@4.0.0:
    resolution: {integrity: sha512-HJs1tpkSmRJUzj6fskQrS5oYhBYlmtcvy4SepdDEEsL04FjBrgF0Mgggvxc1/qGBGgW7hRh9+UBK1aqTEnBpIA==}

  unist-util-modify-children@4.0.0:
    resolution: {integrity: sha512-+tdN5fGNddvsQdIzUF3Xx82CU9sMM+fA0dLgR9vOmT0oPT2jH+P1nd5lSqfCfXAw+93NhcXNY2qqvTUtE4cQkw==}

  unist-util-position-from-estree@2.0.0:
    resolution: {integrity: sha512-KaFVRjoqLyF6YXCbVLNad/eS4+OfPQQn2yOd7zF/h5T/CSL2v8NpN6a5TPvtbXthAGw5nG+PuTtq+DdIZr+cRQ==}

  unist-util-position@5.0.0:
    resolution: {integrity: sha512-fucsC7HjXvkB5R3kTCO7kUjRdrS0BJt3M/FPxmHMBOm8JQi2BsHAHFsy27E0EolP8rp0NzXsJ+jNPyDWvOJZPA==}

  unist-util-remove-position@5.0.0:
    resolution: {integrity: sha512-Hp5Kh3wLxv0PHj9m2yZhhLt58KzPtEYKQQ4yxfYFEO7EvHwzyDYnduhHnY1mDxoqr7VUwVuHXk9RXKIiYS1N8Q==}

  unist-util-remove@4.0.0:
    resolution: {integrity: sha512-b4gokeGId57UVRX/eVKej5gXqGlc9+trkORhFJpu9raqZkZhU0zm8Doi05+HaiBsMEIJowL+2WtQ5ItjsngPXg==}

  unist-util-stringify-position@4.0.0:
    resolution: {integrity: sha512-0ASV06AAoKCDkS2+xw5RXJywruurpbC4JZSm7nr7MOt1ojAzvyyaO+UxZf18j8FCF6kmzCZKcAgN/yu2gm2XgQ==}

  unist-util-visit-children@3.0.0:
    resolution: {integrity: sha512-RgmdTfSBOg04sdPcpTSD1jzoNBjt9a80/ZCzp5cI9n1qPzLZWF9YdvWGN2zmTumP1HWhXKdUWexjy/Wy/lJ7tA==}

  unist-util-visit-parents@5.1.3:
    resolution: {integrity: sha512-x6+y8g7wWMyQhL1iZfhIPhDAs7Xwbn9nRosDXl7qoPTSCy0yNxnKc+hWokFifWQIDGi154rdUqKvbCa4+1kLhg==}

  unist-util-visit-parents@6.0.1:
    resolution: {integrity: sha512-L/PqWzfTP9lzzEa6CKs0k2nARxTdZduw3zyh8d2NVBnsyvHjSX4TWse388YrrQKbvI8w20fGjGlhgT96WwKykw==}

  unist-util-visit@4.1.2:
    resolution: {integrity: sha512-MSd8OUGISqHdVvfY9TPhyK2VdUrPgxkUtWSuMHF6XAAFuL4LokseigBnZtPnJMu+FbynTkFNnFlyjxpVKujMRg==}

  unist-util-visit@5.0.0:
    resolution: {integrity: sha512-MR04uvD+07cwl/yhVuVWAtw+3GOR/knlL55Nd/wAdblk27GCVt3lqpTivy/tkJcZoNPzTwS1Y+KMojlLDhoTzg==}

  universal-user-agent@6.0.1:
    resolution: {integrity: sha512-yCzhz6FN2wU1NiiQRogkTQszlQSlpWaw8SvVegAc+bDxbzHgh1vX8uIe8OYyMH6DwH+sdTJsgMl36+mSMdRJIQ==}

  universalify@2.0.1:
    resolution: {integrity: sha512-gptHNQghINnc/vTGIk0SOFGFNXw7JVrlRUtConJRlvaw6DuX0wO5Jeko9sWrMBhh+PsYAZ7oXAiOnf/UKogyiw==}
    engines: {node: '>= 10.0.0'}

  unpipe@1.0.0:
    resolution: {integrity: sha512-pjy2bYhSsufwWlKwPc+l3cN7+wuJlK6uz0YdJEOlQDbl6jo/YlPi4mb8agUkVC8BF7V8NuzeyPNqRksA3hztKQ==}
    engines: {node: '>= 0.8'}

  update-browserslist-db@1.1.2:
    resolution: {integrity: sha512-PPypAm5qvlD7XMZC3BujecnaOxwhrtoFR+Dqkk5Aa/6DssiH0ibKoketaj9w8LP7Bont1rYeoV5plxD7RTEPRg==}
    hasBin: true
    peerDependencies:
      browserslist: '>= 4.21.0'

  uri-js@4.4.1:
    resolution: {integrity: sha512-7rKUyy33Q1yc98pQ1DAmLtwX109F7TIfWlW1Ydo8Wl1ii1SeHieeh0HHfPeL2fMXK6z0s8ecKs9frCuLJvndBg==}

  urlpattern-polyfill@10.0.0:
    resolution: {integrity: sha512-H/A06tKD7sS1O1X2SshBVeA5FLycRpjqiBeqGKmBwBDBy28EnRjORxTNe269KSSr5un5qyWi1iL61wLxpd+ZOg==}

  use-immer@0.11.0:
    resolution: {integrity: sha512-RNAqi3GqsWJ4bcCd4LMBgdzvPmTABam24DUaFiKfX9s3MSorNRz9RDZYJkllJoMHUxVLMDetwAuCDeyWNrp1yA==}
    peerDependencies:
      immer: '>=8.0.0'
      react: ^16.8.0 || ^17.0.1 || ^18.0.0 || ^19.0.0

  use-resize-observer@6.1.0:
    resolution: {integrity: sha512-SiPcWHiIQ1CnHmb6PxbYtygqiZXR0U9dNkkbpX9VYnlstUwF8+QqpUTrzh13pjPwcjMVGR+QIC+nvF5ujfFNng==}
    peerDependencies:
      react: '>=16.8.0'
      react-dom: '>=16.8.0'

  use-sync-external-store@1.4.0:
    resolution: {integrity: sha512-9WXSPC5fMv61vaupRkCKCxsPxBocVnwakBEkMIHHpkTTg6icbJtg6jzgtLDm4bl3cSHAca52rYWih0k4K3PfHw==}
    peerDependencies:
      react: ^16.8.0 || ^17.0.0 || ^18.0.0 || ^19.0.0

  util-deprecate@1.0.2:
    resolution: {integrity: sha512-EPD5q1uXyFxJpCrLnCc1nHnq3gOa6DZBocAIiI2TaSCA7VCJ1UJDMagCzIkXNsUYfD1daK//LTEQ8xiIbrHtcw==}

  utils-merge@1.0.1:
    resolution: {integrity: sha512-pMZTvIkT1d+TFGvDOqodOclx0QWkkgi6Tdoa8gC8ffGAAqz9pzPTZWAybbsHHoED/ztMtkv/VoYTYyShUn81hA==}
    engines: {node: '>= 0.4.0'}

  uuid@11.0.5:
    resolution: {integrity: sha512-508e6IcKLrhxKdBbcA2b4KQZlLVp2+J5UwQ6F7Drckkc5N9ZJwFa4TgWtsww9UG8fGHbm6gbV19TdM5pQ4GaIA==}
    hasBin: true

  uuid@9.0.1:
    resolution: {integrity: sha512-b+1eJOlsR9K8HJpow9Ok3fiWOWSIcIzXodvv0rQjVoOVNpWMpxf1wZNpt4y9h10odCNrqnYp1OBzRktckBe3sA==}
    hasBin: true

  v8-to-istanbul@9.3.0:
    resolution: {integrity: sha512-kiGUalWN+rgBJ/1OHZsBtU4rXZOfj/7rKQxULKlIzwzQSvMJUUNgPwJEEh7gU6xEVxC0ahoOBvN2YI8GH6FNgA==}
    engines: {node: '>=10.12.0'}

  vali-date@1.0.0:
    resolution: {integrity: sha512-sgECfZthyaCKW10N0fm27cg8HYTFK5qMWgypqkXMQ4Wbl/zZKx7xZICgcoxIIE+WFAP/MBL2EFwC/YvLxw3Zeg==}
    engines: {node: '>=0.10.0'}

  varint@6.0.0:
    resolution: {integrity: sha512-cXEIW6cfr15lFv563k4GuVuW/fiwjknytD37jIOLSdSWuOI6WnO/oKwmP2FQTU2l01LP8/M5TSAJpzUaGe3uWg==}

  vary@1.1.2:
    resolution: {integrity: sha512-BNGbWLfd0eUPabhkXUVm0j8uuvREyTh5ovRa/dyow/BqAbZJyC+5fU+IzQOzmAKzYqYRAISoRhdQr3eIZ/PXqg==}
    engines: {node: '>= 0.8'}

  vfile-location@5.0.3:
    resolution: {integrity: sha512-5yXvWDEgqeiYiBe1lbxYF7UMAIm/IcopxMHrMQDq3nvKcjPKIhZklUKL+AE7J7uApI4kwe2snsK+eI6UTj9EHg==}

  vfile-matter@5.0.0:
    resolution: {integrity: sha512-jhPSqlj8hTSkTXOqyxbUeZAFFVq/iwu/jukcApEqc/7DOidaAth6rDc0Zgg0vWpzUnWkwFP7aK28l6nBmxMqdQ==}

  vfile-message@4.0.2:
    resolution: {integrity: sha512-jRDZ1IMLttGj41KcZvlrYAaI3CfqpLpfpf+Mfig13viT6NKvRzWZ+lXz0Y5D60w6uJIBAOGq9mSHf0gktF0duw==}

  vfile@6.0.3:
    resolution: {integrity: sha512-KzIbH/9tXat2u30jf+smMwFCsno4wHVdNmzFyL+T/L3UGqqk6JKfVqOFOZEpZSHADH1k40ab6NUIXZq422ov3Q==}

  vite-plugin-svgr@4.3.0:
    resolution: {integrity: sha512-Jy9qLB2/PyWklpYy0xk0UU3TlU0t2UMpJXZvf+hWII1lAmRHrOUKi11Uw8N3rxoNk7atZNYO3pR3vI1f7oi+6w==}
    peerDependencies:
      vite: '>=2.6.0'

  vite-tsconfig-paths@5.1.4:
    resolution: {integrity: sha512-cYj0LRuLV2c2sMqhqhGpaO3LretdtMn/BVX4cPLanIZuwwrkVl+lK84E/miEXkCHWXuq65rhNN4rXsBcOB3S4w==}
    peerDependencies:
      vite: '*'
    peerDependenciesMeta:
      vite:
        optional: true

  vite@6.1.0:
    resolution: {integrity: sha512-RjjMipCKVoR4hVfPY6GQTgveinjNuyLw+qruksLDvA5ktI1150VmcMBKmQaEWJhg/j6Uaf6dNCNA0AfdzUb/hQ==}
    engines: {node: ^18.0.0 || ^20.0.0 || >=22.0.0}
    hasBin: true
    peerDependencies:
      '@types/node': ^18.0.0 || ^20.0.0 || >=22.0.0
      jiti: '>=1.21.0'
      less: '*'
      lightningcss: ^1.21.0
      sass: '*'
      sass-embedded: '*'
      stylus: '*'
      sugarss: '*'
      terser: ^5.16.0
      tsx: ^4.8.1
      yaml: ^2.4.2
    peerDependenciesMeta:
      '@types/node':
        optional: true
      jiti:
        optional: true
      less:
        optional: true
      lightningcss:
        optional: true
      sass:
        optional: true
      sass-embedded:
        optional: true
      stylus:
        optional: true
      sugarss:
        optional: true
      terser:
        optional: true
      tsx:
        optional: true
      yaml:
        optional: true

  walker@1.0.8:
    resolution: {integrity: sha512-ts/8E8l5b7kY0vlWLewOkDXMmPdLcVV4GmOQLyxuSswIJsweeFZtAsMF7k1Nszz+TYBQrlYRmzOnr398y1JemQ==}

  wcwidth@1.0.1:
    resolution: {integrity: sha512-XHPEwS0q6TaxcvG85+8EYkbiCux2XtWG2mkc47Ng2A77BQu9+DqIOJldST4HgPkuea7dvKSj5VgX3P1d4rW8Tg==}

  web-namespaces@2.0.1:
    resolution: {integrity: sha512-bKr1DkiNa2krS7qxNtdrtHAmzuYGFQLiQ13TsorsdT6ULTkPLKuu5+GsFpDlg6JFjUTwX2DyhMPG2be8uPrqsQ==}

  webidl-conversions@3.0.1:
    resolution: {integrity: sha512-2JAn3z8AR6rjK8Sm8orRC0h/bcl/DqL7tRPdGZ4I1CjdF+EaMLmYxBHyXuKL849eucPFhvBoxMsflfOb8kxaeQ==}

  webidl-conversions@4.0.2:
    resolution: {integrity: sha512-YQ+BmxuTgd6UXZW3+ICGfyqRyHXVlD5GtQr5+qjiNW7bF0cqrzX500HVXPBOvgXb5YnzDd+h0zqyv61KUD7+Sg==}

  whatwg-fetch@3.6.20:
    resolution: {integrity: sha512-EqhiFU6daOA8kpjOWTL0olhVOF3i7OrFzSYiGsEMB8GcXS+RrzauAERX65xMeNWVqxA6HXH2m69Z9LaKKdisfg==}

  whatwg-url@5.0.0:
    resolution: {integrity: sha512-saE57nupxk6v3HY35+jzBwYa0rKSy0XR8JSxZPwgLr7ys0IBzhGviA1/TUGJLmSVqs8pb9AnvICXEuOHLprYTw==}

  whatwg-url@7.1.0:
    resolution: {integrity: sha512-WUu7Rg1DroM7oQvGWfOiAK21n74Gg+T4elXEQYkOhtyLeWiJFoOGLXPKI/9gzIie9CtwVLm8wtw6YJdKyxSjeg==}

  which-boxed-primitive@1.1.1:
    resolution: {integrity: sha512-TbX3mj8n0odCBFVlY8AxkqcHASw3L60jIuF8jFP78az3C2YhmGvqbHBpAjTRH2/xqYunrJ9g1jSyjCjpoWzIAA==}
    engines: {node: '>= 0.4'}

  which-builtin-type@1.2.1:
    resolution: {integrity: sha512-6iBczoX+kDQ7a3+YJBnh3T+KZRxM/iYNPXicqk66/Qfm1b93iu+yOImkg0zHbj5LNOcNv1TEADiZ0xa34B4q6Q==}
    engines: {node: '>= 0.4'}

  which-collection@1.0.2:
    resolution: {integrity: sha512-K4jVyjnBdgvc86Y6BkaLZEN933SwYOuBFkdmBu9ZfkcAbdVbpITnDmjvZ/aQjRXQrv5EPkTnD1s39GiiqbngCw==}
    engines: {node: '>= 0.4'}

  which-typed-array@1.1.18:
    resolution: {integrity: sha512-qEcY+KJYlWyLH9vNbsr6/5j59AXk5ni5aakf8ldzBvGde6Iz4sxZGkJyWSAueTG7QhOvNRYb1lDdFmL5Td0QKA==}
    engines: {node: '>= 0.4'}

  which@1.3.1:
    resolution: {integrity: sha512-HxJdYWq1MTIQbJ3nw0cqssHoTNU267KlrDuGZ1WYlxDStUtKUhOaJmh112/TZmHxxUfuJqPXSOm7tDyas0OSIQ==}
    hasBin: true

  which@2.0.2:
    resolution: {integrity: sha512-BLI3Tl1TW3Pvl70l3yq3Y64i+awpwXqsGBYWkkqMtnbXgrMD+yj7rhW0kuEDxzJaYXGjEW5ogapKNMEKNMjibA==}
    engines: {node: '>= 8'}
    hasBin: true

  wikipedia@2.1.2:
    resolution: {integrity: sha512-RAYaMpXC9/E873RaSEtlEa8dXK4e0p5k98GKOd210MtkE5emm6fcnwD+N6ZA4cuffjDWagvhaQKtp/mGp2BOVQ==}
    engines: {node: '>=10'}

  window-or-global@1.0.1:
    resolution: {integrity: sha512-tE12J/NenOv4xdVobD+AD3fT06T4KNqnzRhkv5nBIu7K+pvOH2oLCEgYP+i+5mF2jtI6FEADheOdZkA8YWET9w==}

  word-wrap@1.2.5:
    resolution: {integrity: sha512-BN22B5eaMMI9UMtjrGd5g5eCYPpCPDUy0FJXbYsaT5zYxjFOckS53SQDE3pWkVoWpHXVb3BrYcEN4Twa55B5cA==}
    engines: {node: '>=0.10.0'}

  wrap-ansi@6.2.0:
    resolution: {integrity: sha512-r6lPcBGxZXlIcymEu7InxDMhdW0KDxpLgoFLcguasxCaJ/SOIZwINatK9KY/tf+ZrlywOKU0UDj3ATXUBfxJXA==}
    engines: {node: '>=8'}

  wrap-ansi@7.0.0:
    resolution: {integrity: sha512-YVGIj2kamLSTxw6NsZjoBxfSwsn0ycdesmc4p+Q21c5zPuZ1pl+NfxVdxPtdHvmNVOQ6XSYG4AUtyt/Fi7D16Q==}
    engines: {node: '>=10'}

  wrap-ansi@8.1.0:
    resolution: {integrity: sha512-si7QWI6zUMq56bESFvagtmzMdGOtoxfR+Sez11Mobfc7tm+VkUckk9bW2UeffTGVUbOksxmSw0AA2gs8g71NCQ==}
    engines: {node: '>=12'}

  wrappy@1.0.2:
    resolution: {integrity: sha512-l4Sp/DRseor9wL6EvV2+TuQn63dMkPjZ/sp9XkghTEbV9KlPS1xUsZ3u7/IQO4wxtcFB4bgpQPRcR3QCvezPcQ==}

  write-file-atomic@4.0.2:
    resolution: {integrity: sha512-7KxauUdBmSdWnmpaGFg+ppNjKF8uNLry8LyzjauQDOVONfFLNKrKvQOxZ/VuTIcS/gge/YNahf5RIIQWTSarlg==}
    engines: {node: ^12.13.0 || ^14.15.0 || >=16.0.0}

  write-file-atomic@5.0.1:
    resolution: {integrity: sha512-+QU2zd6OTD8XWIJCbffaiQeH9U73qIqafo1x6V1snCWYGJf6cVE0cDR4D8xRzcEnfI21IFrUPzPGtcPf8AC+Rw==}
    engines: {node: ^14.17.0 || ^16.13.0 || >=18.0.0}

  ws@8.17.1:
    resolution: {integrity: sha512-6XQFvXTkbfUOZOKKILFG1PDK2NDQs4azKQl26T0YS5CxqWLgXajbPZ+h4gZekJyRqFU8pvnbAbbs/3TgRPy+GQ==}
    engines: {node: '>=10.0.0'}
    peerDependencies:
      bufferutil: ^4.0.1
      utf-8-validate: '>=5.0.2'
    peerDependenciesMeta:
      bufferutil:
        optional: true
      utf-8-validate:
        optional: true

  ws@8.18.0:
    resolution: {integrity: sha512-8VbfWfHLbbwu3+N6OKsOMpBdT4kXPDDB9cJk2bJ6mh9ucxdlnNvH1e+roYkKmN9Nxw2yjz7VzeO9oOz2zJ04Pw==}
    engines: {node: '>=10.0.0'}
    peerDependencies:
      bufferutil: ^4.0.1
      utf-8-validate: '>=5.0.2'
    peerDependenciesMeta:
      bufferutil:
        optional: true
      utf-8-validate:
        optional: true

  xml2js@0.6.2:
    resolution: {integrity: sha512-T4rieHaC1EXcES0Kxxj4JWgaUQHDk+qwHcYOCFHfiwKz7tOVPLq7Hjq9dM1WCMhylqMEfP7hMcOIChvotiZegA==}
    engines: {node: '>=4.0.0'}

  xmlbuilder@11.0.1:
    resolution: {integrity: sha512-fDlsI/kFEx7gLvbecc0/ohLG50fugQp8ryHzMTuW9vSa1GJ0XYWKnhsUx7oie3G98+r56aTQIUB4kht42R3JvA==}
    engines: {node: '>=4.0'}

  y18n@5.0.8:
    resolution: {integrity: sha512-0pfFzegeDWJHJIAmTLRP2DwHjdF5s7jo9tuztdQxAhINCdvS+3nGINqPd00AphqJR/0LhANUS6/+7SCb98YOfA==}
    engines: {node: '>=10'}

  yallist@3.1.1:
    resolution: {integrity: sha512-a4UGQaWPH59mOXUYnAG2ewncQS4i4F43Tv3JoAM+s2VDAmS9NsK8GpDMLrCHPksFT7h3K6TOoUNn2pb7RoXx4g==}

  yallist@4.0.0:
    resolution: {integrity: sha512-3wdGidZyq5PB084XLES5TpOSRA3wjXAlIWMhum2kRcv/41Sn2emQ0dycQW4uZXLejwKvg6EsvbdlVL+FYEct7A==}

  yaml@2.7.0:
    resolution: {integrity: sha512-+hSoy/QHluxmC9kCIJyL/uyFmLmc+e5CFR5Wa+bpIhIj85LVb9ZH2nVnqrHoSvKogwODv0ClqZkmiSSaIH5LTA==}
    engines: {node: '>= 14'}
    hasBin: true

  yargs-parser@21.1.1:
    resolution: {integrity: sha512-tVpsJW7DdjecAiFpbIB1e3qxIQsE6NoPc5/eTdrbbIC4h0LVsWhnoa3g+m2HclBIujHzsxZ4VJVA+GUuc2/LBw==}
    engines: {node: '>=12'}

  yargs@17.7.2:
    resolution: {integrity: sha512-7dSzzRQ++CKnNI/krKnYRV7JKKPUXMEh61soaHKg9mrWEhzFWhFnxPxGl+69cD1Ou63C13NUPCnmIcrvqCuM6w==}
    engines: {node: '>=12'}

  yauzl@2.10.0:
    resolution: {integrity: sha512-p4a9I6X6nu6IhoGmBqAcbJy1mlC4j27vEPZX9F4L4/vZT3Lyq1VkFHw/V/PUcB9Buo+DG3iHkT0x3Qya58zc3g==}

  yocto-queue@0.1.0:
    resolution: {integrity: sha512-rVksvsnNCdJ/ohGc6xgPwyN8eheCxsiLM8mxuE/t/mOVqJewPuO1miLpTHQiRgTKCLexL4MeAFVagts7HmNZ2Q==}
    engines: {node: '>=10'}

  yoctocolors-cjs@2.1.2:
    resolution: {integrity: sha512-cYVsTjKl8b+FrnidjibDWskAv7UKOfcwaVZdp/it9n1s9fU3IkgDbhdIRKCW4JDsAlECJY0ytoVPT3sK6kideA==}
    engines: {node: '>=18'}

  zod-to-json-schema@3.24.1:
    resolution: {integrity: sha512-3h08nf3Vw3Wl3PK+q3ow/lIil81IT2Oa7YpQyUUDsEWbXveMesdfK1xBd2RhCkynwZndAxixji/7SYJJowr62w==}
    peerDependencies:
      zod: ^3.24.1

  zod@3.23.8:
    resolution: {integrity: sha512-XBx9AXhXktjUqnepgTiE5flcKIYWi/rme0Eaj+5Y0lftuGBq+jyRu/md4WnuxqgP1ubdpNCsYEYPxrzVHD8d6g==}

  zod@3.24.2:
    resolution: {integrity: sha512-lY7CDW43ECgW9u1TcT3IoXHflywfVqDYze4waEz812jR/bZ8FHDsl7pFQoSZTz5N+2NqRXs8GBwnAwo3ZNxqhQ==}

  zwitch@2.0.4:
    resolution: {integrity: sha512-bXE4cR/kVZhKZX/RjPEflHaKVhUVl85noU3v6b8apfQEc1x4A+zBxjZ4lN8LqGd6WZ3dl98pY4o717VFmoPp+A==}

snapshots:

  '@ai-sdk/provider-utils@2.1.8(zod@3.24.2)':
    dependencies:
      '@ai-sdk/provider': 1.0.7
      eventsource-parser: 3.0.0
      nanoid: 3.3.8
      secure-json-parse: 2.7.0
    optionalDependencies:
      zod: 3.24.2

  '@ai-sdk/provider@1.0.7':
    dependencies:
      json-schema: 0.4.0

  '@ai-sdk/react@1.1.16(react@19.0.0)(zod@3.24.2)':
    dependencies:
      '@ai-sdk/provider-utils': 2.1.8(zod@3.24.2)
      '@ai-sdk/ui-utils': 1.1.14(zod@3.24.2)
      swr: 2.3.2(react@19.0.0)
      throttleit: 2.1.0
    optionalDependencies:
      react: 19.0.0
      zod: 3.24.2

  '@ai-sdk/ui-utils@1.1.14(zod@3.24.2)':
    dependencies:
      '@ai-sdk/provider': 1.0.7
      '@ai-sdk/provider-utils': 2.1.8(zod@3.24.2)
      zod-to-json-schema: 3.24.1(zod@3.24.2)
    optionalDependencies:
      zod: 3.24.2

  '@ai-zen/node-fetch-event-source@2.1.4':
    dependencies:
      cross-fetch: 4.1.0
    transitivePeerDependencies:
      - encoding

  '@ampproject/remapping@2.3.0':
    dependencies:
      '@jridgewell/gen-mapping': 0.3.8
      '@jridgewell/trace-mapping': 0.3.25

  '@aws-crypto/crc32@5.2.0':
    dependencies:
      '@aws-crypto/util': 5.2.0
      '@aws-sdk/types': 3.734.0
      tslib: 2.8.1

  '@aws-crypto/sha256-browser@5.2.0':
    dependencies:
      '@aws-crypto/sha256-js': 5.2.0
      '@aws-crypto/supports-web-crypto': 5.2.0
      '@aws-crypto/util': 5.2.0
      '@aws-sdk/types': 3.734.0
      '@aws-sdk/util-locate-window': 3.723.0
      '@smithy/util-utf8': 2.3.0
      tslib: 2.8.1

  '@aws-crypto/sha256-js@5.2.0':
    dependencies:
      '@aws-crypto/util': 5.2.0
      '@aws-sdk/types': 3.734.0
      tslib: 2.8.1

  '@aws-crypto/supports-web-crypto@5.2.0':
    dependencies:
      tslib: 2.8.1

  '@aws-crypto/util@5.2.0':
    dependencies:
      '@aws-sdk/types': 3.734.0
      '@smithy/util-utf8': 2.3.0
      tslib: 2.8.1

  '@aws-sdk/client-bedrock-runtime@3.750.0':
    dependencies:
      '@aws-crypto/sha256-browser': 5.2.0
      '@aws-crypto/sha256-js': 5.2.0
      '@aws-sdk/core': 3.750.0
      '@aws-sdk/credential-provider-node': 3.750.0
      '@aws-sdk/middleware-host-header': 3.734.0
      '@aws-sdk/middleware-logger': 3.734.0
      '@aws-sdk/middleware-recursion-detection': 3.734.0
      '@aws-sdk/middleware-user-agent': 3.750.0
      '@aws-sdk/region-config-resolver': 3.734.0
      '@aws-sdk/types': 3.734.0
      '@aws-sdk/util-endpoints': 3.743.0
      '@aws-sdk/util-user-agent-browser': 3.734.0
      '@aws-sdk/util-user-agent-node': 3.750.0
      '@smithy/config-resolver': 4.0.1
      '@smithy/core': 3.1.4
      '@smithy/eventstream-serde-browser': 4.0.1
      '@smithy/eventstream-serde-config-resolver': 4.0.1
      '@smithy/eventstream-serde-node': 4.0.1
      '@smithy/fetch-http-handler': 5.0.1
      '@smithy/hash-node': 4.0.1
      '@smithy/invalid-dependency': 4.0.1
      '@smithy/middleware-content-length': 4.0.1
      '@smithy/middleware-endpoint': 4.0.5
      '@smithy/middleware-retry': 4.0.6
      '@smithy/middleware-serde': 4.0.2
      '@smithy/middleware-stack': 4.0.1
      '@smithy/node-config-provider': 4.0.1
      '@smithy/node-http-handler': 4.0.2
      '@smithy/protocol-http': 5.0.1
      '@smithy/smithy-client': 4.1.5
      '@smithy/types': 4.1.0
      '@smithy/url-parser': 4.0.1
      '@smithy/util-base64': 4.0.0
      '@smithy/util-body-length-browser': 4.0.0
      '@smithy/util-body-length-node': 4.0.0
      '@smithy/util-defaults-mode-browser': 4.0.6
      '@smithy/util-defaults-mode-node': 4.0.6
      '@smithy/util-endpoints': 3.0.1
      '@smithy/util-middleware': 4.0.1
      '@smithy/util-retry': 4.0.1
      '@smithy/util-stream': 4.1.1
      '@smithy/util-utf8': 4.0.0
      '@types/uuid': 9.0.8
      tslib: 2.8.1
      uuid: 9.0.1
    transitivePeerDependencies:
      - aws-crt

  '@aws-sdk/client-sso@3.750.0':
    dependencies:
      '@aws-crypto/sha256-browser': 5.2.0
      '@aws-crypto/sha256-js': 5.2.0
      '@aws-sdk/core': 3.750.0
      '@aws-sdk/middleware-host-header': 3.734.0
      '@aws-sdk/middleware-logger': 3.734.0
      '@aws-sdk/middleware-recursion-detection': 3.734.0
      '@aws-sdk/middleware-user-agent': 3.750.0
      '@aws-sdk/region-config-resolver': 3.734.0
      '@aws-sdk/types': 3.734.0
      '@aws-sdk/util-endpoints': 3.743.0
      '@aws-sdk/util-user-agent-browser': 3.734.0
      '@aws-sdk/util-user-agent-node': 3.750.0
      '@smithy/config-resolver': 4.0.1
      '@smithy/core': 3.1.4
      '@smithy/fetch-http-handler': 5.0.1
      '@smithy/hash-node': 4.0.1
      '@smithy/invalid-dependency': 4.0.1
      '@smithy/middleware-content-length': 4.0.1
      '@smithy/middleware-endpoint': 4.0.5
      '@smithy/middleware-retry': 4.0.6
      '@smithy/middleware-serde': 4.0.2
      '@smithy/middleware-stack': 4.0.1
      '@smithy/node-config-provider': 4.0.1
      '@smithy/node-http-handler': 4.0.2
      '@smithy/protocol-http': 5.0.1
      '@smithy/smithy-client': 4.1.5
      '@smithy/types': 4.1.0
      '@smithy/url-parser': 4.0.1
      '@smithy/util-base64': 4.0.0
      '@smithy/util-body-length-browser': 4.0.0
      '@smithy/util-body-length-node': 4.0.0
      '@smithy/util-defaults-mode-browser': 4.0.6
      '@smithy/util-defaults-mode-node': 4.0.6
      '@smithy/util-endpoints': 3.0.1
      '@smithy/util-middleware': 4.0.1
      '@smithy/util-retry': 4.0.1
      '@smithy/util-utf8': 4.0.0
      tslib: 2.8.1
    transitivePeerDependencies:
      - aws-crt

  '@aws-sdk/core@3.750.0':
    dependencies:
      '@aws-sdk/types': 3.734.0
      '@smithy/core': 3.1.4
      '@smithy/node-config-provider': 4.0.1
      '@smithy/property-provider': 4.0.1
      '@smithy/protocol-http': 5.0.1
      '@smithy/signature-v4': 5.0.1
      '@smithy/smithy-client': 4.1.5
      '@smithy/types': 4.1.0
      '@smithy/util-middleware': 4.0.1
      fast-xml-parser: 4.4.1
      tslib: 2.8.1

  '@aws-sdk/credential-provider-env@3.750.0':
    dependencies:
      '@aws-sdk/core': 3.750.0
      '@aws-sdk/types': 3.734.0
      '@smithy/property-provider': 4.0.1
      '@smithy/types': 4.1.0
      tslib: 2.8.1

  '@aws-sdk/credential-provider-http@3.750.0':
    dependencies:
      '@aws-sdk/core': 3.750.0
      '@aws-sdk/types': 3.734.0
      '@smithy/fetch-http-handler': 5.0.1
      '@smithy/node-http-handler': 4.0.2
      '@smithy/property-provider': 4.0.1
      '@smithy/protocol-http': 5.0.1
      '@smithy/smithy-client': 4.1.5
      '@smithy/types': 4.1.0
      '@smithy/util-stream': 4.1.1
      tslib: 2.8.1

  '@aws-sdk/credential-provider-ini@3.750.0':
    dependencies:
      '@aws-sdk/core': 3.750.0
      '@aws-sdk/credential-provider-env': 3.750.0
      '@aws-sdk/credential-provider-http': 3.750.0
      '@aws-sdk/credential-provider-process': 3.750.0
      '@aws-sdk/credential-provider-sso': 3.750.0
      '@aws-sdk/credential-provider-web-identity': 3.750.0
      '@aws-sdk/nested-clients': 3.750.0
      '@aws-sdk/types': 3.734.0
      '@smithy/credential-provider-imds': 4.0.1
      '@smithy/property-provider': 4.0.1
      '@smithy/shared-ini-file-loader': 4.0.1
      '@smithy/types': 4.1.0
      tslib: 2.8.1
    transitivePeerDependencies:
      - aws-crt

  '@aws-sdk/credential-provider-node@3.750.0':
    dependencies:
      '@aws-sdk/credential-provider-env': 3.750.0
      '@aws-sdk/credential-provider-http': 3.750.0
      '@aws-sdk/credential-provider-ini': 3.750.0
      '@aws-sdk/credential-provider-process': 3.750.0
      '@aws-sdk/credential-provider-sso': 3.750.0
      '@aws-sdk/credential-provider-web-identity': 3.750.0
      '@aws-sdk/types': 3.734.0
      '@smithy/credential-provider-imds': 4.0.1
      '@smithy/property-provider': 4.0.1
      '@smithy/shared-ini-file-loader': 4.0.1
      '@smithy/types': 4.1.0
      tslib: 2.8.1
    transitivePeerDependencies:
      - aws-crt

  '@aws-sdk/credential-provider-process@3.750.0':
    dependencies:
      '@aws-sdk/core': 3.750.0
      '@aws-sdk/types': 3.734.0
      '@smithy/property-provider': 4.0.1
      '@smithy/shared-ini-file-loader': 4.0.1
      '@smithy/types': 4.1.0
      tslib: 2.8.1

  '@aws-sdk/credential-provider-sso@3.750.0':
    dependencies:
      '@aws-sdk/client-sso': 3.750.0
      '@aws-sdk/core': 3.750.0
      '@aws-sdk/token-providers': 3.750.0
      '@aws-sdk/types': 3.734.0
      '@smithy/property-provider': 4.0.1
      '@smithy/shared-ini-file-loader': 4.0.1
      '@smithy/types': 4.1.0
      tslib: 2.8.1
    transitivePeerDependencies:
      - aws-crt

  '@aws-sdk/credential-provider-web-identity@3.750.0':
    dependencies:
      '@aws-sdk/core': 3.750.0
      '@aws-sdk/nested-clients': 3.750.0
      '@aws-sdk/types': 3.734.0
      '@smithy/property-provider': 4.0.1
      '@smithy/types': 4.1.0
      tslib: 2.8.1
    transitivePeerDependencies:
      - aws-crt

  '@aws-sdk/middleware-host-header@3.734.0':
    dependencies:
      '@aws-sdk/types': 3.734.0
      '@smithy/protocol-http': 5.0.1
      '@smithy/types': 4.1.0
      tslib: 2.8.1

  '@aws-sdk/middleware-logger@3.734.0':
    dependencies:
      '@aws-sdk/types': 3.734.0
      '@smithy/types': 4.1.0
      tslib: 2.8.1

  '@aws-sdk/middleware-recursion-detection@3.734.0':
    dependencies:
      '@aws-sdk/types': 3.734.0
      '@smithy/protocol-http': 5.0.1
      '@smithy/types': 4.1.0
      tslib: 2.8.1

  '@aws-sdk/middleware-user-agent@3.750.0':
    dependencies:
      '@aws-sdk/core': 3.750.0
      '@aws-sdk/types': 3.734.0
      '@aws-sdk/util-endpoints': 3.743.0
      '@smithy/core': 3.1.4
      '@smithy/protocol-http': 5.0.1
      '@smithy/types': 4.1.0
      tslib: 2.8.1

  '@aws-sdk/nested-clients@3.750.0':
    dependencies:
      '@aws-crypto/sha256-browser': 5.2.0
      '@aws-crypto/sha256-js': 5.2.0
      '@aws-sdk/core': 3.750.0
      '@aws-sdk/middleware-host-header': 3.734.0
      '@aws-sdk/middleware-logger': 3.734.0
      '@aws-sdk/middleware-recursion-detection': 3.734.0
      '@aws-sdk/middleware-user-agent': 3.750.0
      '@aws-sdk/region-config-resolver': 3.734.0
      '@aws-sdk/types': 3.734.0
      '@aws-sdk/util-endpoints': 3.743.0
      '@aws-sdk/util-user-agent-browser': 3.734.0
      '@aws-sdk/util-user-agent-node': 3.750.0
      '@smithy/config-resolver': 4.0.1
      '@smithy/core': 3.1.4
      '@smithy/fetch-http-handler': 5.0.1
      '@smithy/hash-node': 4.0.1
      '@smithy/invalid-dependency': 4.0.1
      '@smithy/middleware-content-length': 4.0.1
      '@smithy/middleware-endpoint': 4.0.5
      '@smithy/middleware-retry': 4.0.6
      '@smithy/middleware-serde': 4.0.2
      '@smithy/middleware-stack': 4.0.1
      '@smithy/node-config-provider': 4.0.1
      '@smithy/node-http-handler': 4.0.2
      '@smithy/protocol-http': 5.0.1
      '@smithy/smithy-client': 4.1.5
      '@smithy/types': 4.1.0
      '@smithy/url-parser': 4.0.1
      '@smithy/util-base64': 4.0.0
      '@smithy/util-body-length-browser': 4.0.0
      '@smithy/util-body-length-node': 4.0.0
      '@smithy/util-defaults-mode-browser': 4.0.6
      '@smithy/util-defaults-mode-node': 4.0.6
      '@smithy/util-endpoints': 3.0.1
      '@smithy/util-middleware': 4.0.1
      '@smithy/util-retry': 4.0.1
      '@smithy/util-utf8': 4.0.0
      tslib: 2.8.1
    transitivePeerDependencies:
      - aws-crt

  '@aws-sdk/region-config-resolver@3.734.0':
    dependencies:
      '@aws-sdk/types': 3.734.0
      '@smithy/node-config-provider': 4.0.1
      '@smithy/types': 4.1.0
      '@smithy/util-config-provider': 4.0.0
      '@smithy/util-middleware': 4.0.1
      tslib: 2.8.1

  '@aws-sdk/token-providers@3.750.0':
    dependencies:
      '@aws-sdk/nested-clients': 3.750.0
      '@aws-sdk/types': 3.734.0
      '@smithy/property-provider': 4.0.1
      '@smithy/shared-ini-file-loader': 4.0.1
      '@smithy/types': 4.1.0
      tslib: 2.8.1
    transitivePeerDependencies:
      - aws-crt

  '@aws-sdk/types@3.734.0':
    dependencies:
      '@smithy/types': 4.1.0
      tslib: 2.8.1

  '@aws-sdk/util-endpoints@3.743.0':
    dependencies:
      '@aws-sdk/types': 3.734.0
      '@smithy/types': 4.1.0
      '@smithy/util-endpoints': 3.0.1
      tslib: 2.8.1

  '@aws-sdk/util-locate-window@3.723.0':
    dependencies:
      tslib: 2.8.1

  '@aws-sdk/util-user-agent-browser@3.734.0':
    dependencies:
      '@aws-sdk/types': 3.734.0
      '@smithy/types': 4.1.0
      bowser: 2.11.0
      tslib: 2.8.1

  '@aws-sdk/util-user-agent-node@3.750.0':
    dependencies:
      '@aws-sdk/middleware-user-agent': 3.750.0
      '@aws-sdk/types': 3.734.0
      '@smithy/node-config-provider': 4.0.1
      '@smithy/types': 4.1.0
      tslib: 2.8.1

  '@babel/code-frame@7.26.2':
    dependencies:
      '@babel/helper-validator-identifier': 7.25.9
      js-tokens: 4.0.0
      picocolors: 1.1.1

  '@babel/compat-data@7.26.8': {}

  '@babel/core@7.26.9':
    dependencies:
      '@ampproject/remapping': 2.3.0
      '@babel/code-frame': 7.26.2
      '@babel/generator': 7.26.9
      '@babel/helper-compilation-targets': 7.26.5
      '@babel/helper-module-transforms': 7.26.0(@babel/core@7.26.9)
      '@babel/helpers': 7.26.9
      '@babel/parser': 7.26.9
      '@babel/template': 7.26.9
      '@babel/traverse': 7.26.9
      '@babel/types': 7.26.9
      convert-source-map: 2.0.0
      debug: 4.4.0
      gensync: 1.0.0-beta.2
      json5: 2.2.3
      semver: 6.3.1
    transitivePeerDependencies:
      - supports-color

  '@babel/generator@7.26.9':
    dependencies:
      '@babel/parser': 7.26.9
      '@babel/types': 7.26.9
      '@jridgewell/gen-mapping': 0.3.8
      '@jridgewell/trace-mapping': 0.3.25
      jsesc: 3.1.0

  '@babel/helper-compilation-targets@7.26.5':
    dependencies:
      '@babel/compat-data': 7.26.8
      '@babel/helper-validator-option': 7.25.9
      browserslist: 4.24.4
      lru-cache: 5.1.1
      semver: 6.3.1

  '@babel/helper-module-imports@7.25.9':
    dependencies:
      '@babel/traverse': 7.26.9
      '@babel/types': 7.26.9
    transitivePeerDependencies:
      - supports-color

  '@babel/helper-module-transforms@7.26.0(@babel/core@7.26.9)':
    dependencies:
      '@babel/core': 7.26.9
      '@babel/helper-module-imports': 7.25.9
      '@babel/helper-validator-identifier': 7.25.9
      '@babel/traverse': 7.26.9
    transitivePeerDependencies:
      - supports-color

  '@babel/helper-plugin-utils@7.26.5': {}

  '@babel/helper-string-parser@7.25.9': {}

  '@babel/helper-validator-identifier@7.25.9': {}

  '@babel/helper-validator-option@7.25.9': {}

  '@babel/helpers@7.26.9':
    dependencies:
      '@babel/template': 7.26.9
      '@babel/types': 7.26.9

  '@babel/parser@7.26.9':
    dependencies:
      '@babel/types': 7.26.9

  '@babel/plugin-syntax-async-generators@7.8.4(@babel/core@7.26.9)':
    dependencies:
      '@babel/core': 7.26.9
      '@babel/helper-plugin-utils': 7.26.5

  '@babel/plugin-syntax-bigint@7.8.3(@babel/core@7.26.9)':
    dependencies:
      '@babel/core': 7.26.9
      '@babel/helper-plugin-utils': 7.26.5

  '@babel/plugin-syntax-class-properties@7.12.13(@babel/core@7.26.9)':
    dependencies:
      '@babel/core': 7.26.9
      '@babel/helper-plugin-utils': 7.26.5

  '@babel/plugin-syntax-class-static-block@7.14.5(@babel/core@7.26.9)':
    dependencies:
      '@babel/core': 7.26.9
      '@babel/helper-plugin-utils': 7.26.5

  '@babel/plugin-syntax-import-attributes@7.26.0(@babel/core@7.26.9)':
    dependencies:
      '@babel/core': 7.26.9
      '@babel/helper-plugin-utils': 7.26.5

  '@babel/plugin-syntax-import-meta@7.10.4(@babel/core@7.26.9)':
    dependencies:
      '@babel/core': 7.26.9
      '@babel/helper-plugin-utils': 7.26.5

  '@babel/plugin-syntax-json-strings@7.8.3(@babel/core@7.26.9)':
    dependencies:
      '@babel/core': 7.26.9
      '@babel/helper-plugin-utils': 7.26.5

  '@babel/plugin-syntax-jsx@7.25.9(@babel/core@7.26.9)':
    dependencies:
      '@babel/core': 7.26.9
      '@babel/helper-plugin-utils': 7.26.5

  '@babel/plugin-syntax-logical-assignment-operators@7.10.4(@babel/core@7.26.9)':
    dependencies:
      '@babel/core': 7.26.9
      '@babel/helper-plugin-utils': 7.26.5

  '@babel/plugin-syntax-nullish-coalescing-operator@7.8.3(@babel/core@7.26.9)':
    dependencies:
      '@babel/core': 7.26.9
      '@babel/helper-plugin-utils': 7.26.5

  '@babel/plugin-syntax-numeric-separator@7.10.4(@babel/core@7.26.9)':
    dependencies:
      '@babel/core': 7.26.9
      '@babel/helper-plugin-utils': 7.26.5

  '@babel/plugin-syntax-object-rest-spread@7.8.3(@babel/core@7.26.9)':
    dependencies:
      '@babel/core': 7.26.9
      '@babel/helper-plugin-utils': 7.26.5

  '@babel/plugin-syntax-optional-catch-binding@7.8.3(@babel/core@7.26.9)':
    dependencies:
      '@babel/core': 7.26.9
      '@babel/helper-plugin-utils': 7.26.5

  '@babel/plugin-syntax-optional-chaining@7.8.3(@babel/core@7.26.9)':
    dependencies:
      '@babel/core': 7.26.9
      '@babel/helper-plugin-utils': 7.26.5

  '@babel/plugin-syntax-private-property-in-object@7.14.5(@babel/core@7.26.9)':
    dependencies:
      '@babel/core': 7.26.9
      '@babel/helper-plugin-utils': 7.26.5

  '@babel/plugin-syntax-top-level-await@7.14.5(@babel/core@7.26.9)':
    dependencies:
      '@babel/core': 7.26.9
      '@babel/helper-plugin-utils': 7.26.5

  '@babel/plugin-syntax-typescript@7.25.9(@babel/core@7.26.9)':
    dependencies:
      '@babel/core': 7.26.9
      '@babel/helper-plugin-utils': 7.26.5

  '@babel/runtime@7.26.9':
    dependencies:
      regenerator-runtime: 0.14.1

  '@babel/template@7.26.9':
    dependencies:
      '@babel/code-frame': 7.26.2
      '@babel/parser': 7.26.9
      '@babel/types': 7.26.9

  '@babel/traverse@7.26.9':
    dependencies:
      '@babel/code-frame': 7.26.2
      '@babel/generator': 7.26.9
      '@babel/parser': 7.26.9
      '@babel/template': 7.26.9
      '@babel/types': 7.26.9
      debug: 4.4.0
      globals: 11.12.0
    transitivePeerDependencies:
      - supports-color

  '@babel/types@7.26.9':
    dependencies:
      '@babel/helper-string-parser': 7.25.9
      '@babel/helper-validator-identifier': 7.25.9

  '@bcoe/v8-coverage@0.2.3': {}

  '@bufbuild/protobuf@2.2.3': {}

  '@carbon/colors@11.29.0':
    dependencies:
      '@ibm/telemetry-js': 1.9.1

  '@carbon/feature-flags@0.24.0':
    dependencies:
      '@ibm/telemetry-js': 1.9.1

  '@carbon/grid@11.31.0':
    dependencies:
      '@carbon/layout': 11.29.0
      '@ibm/telemetry-js': 1.9.1

  '@carbon/icon-helpers@10.54.0':
    dependencies:
      '@ibm/telemetry-js': 1.9.1

  '@carbon/icons-react@11.55.0(react@19.0.0)':
    dependencies:
      '@carbon/icon-helpers': 10.54.0
      '@ibm/telemetry-js': 1.9.1
      prop-types: 15.8.1
      react: 19.0.0

  '@carbon/layout@11.29.0':
    dependencies:
      '@ibm/telemetry-js': 1.9.1

  '@carbon/motion@11.24.0':
    dependencies:
      '@ibm/telemetry-js': 1.9.1

  '@carbon/react@1.76.0(react-dom@19.0.0(react@19.0.0))(react@19.0.0)(sass@1.85.0)':
    dependencies:
      '@babel/runtime': 7.26.9
      '@carbon/feature-flags': 0.24.0
      '@carbon/icons-react': 11.55.0(react@19.0.0)
      '@carbon/layout': 11.29.0
      '@carbon/styles': 1.75.0(sass@1.85.0)
      '@floating-ui/react': 0.26.28(react-dom@19.0.0(react@19.0.0))(react@19.0.0)
      '@ibm/telemetry-js': 1.9.1
      classnames: 2.5.1
      copy-to-clipboard: 3.3.3
      downshift: 9.0.8(react@19.0.0)
      es-toolkit: 1.32.0
      flatpickr: 4.6.13
      invariant: 2.2.4
      prop-types: 15.8.1
      react: 19.0.0
      react-dom: 19.0.0(react@19.0.0)
      react-fast-compare: 3.2.2
      react-is: 18.3.1
      sass: 1.85.0
      tabbable: 6.2.0
      use-resize-observer: 6.1.0(react-dom@19.0.0(react@19.0.0))(react@19.0.0)
      window-or-global: 1.0.1

  '@carbon/styles@1.75.0(sass@1.85.0)':
    dependencies:
      '@carbon/colors': 11.29.0
      '@carbon/feature-flags': 0.24.0
      '@carbon/grid': 11.31.0
      '@carbon/layout': 11.29.0
      '@carbon/motion': 11.24.0
      '@carbon/themes': 11.46.0
      '@carbon/type': 11.35.0
      '@ibm/plex': 6.0.0-next.6
      '@ibm/plex-mono': 0.0.3-alpha.0
      '@ibm/plex-sans': 0.0.3-alpha.0
      '@ibm/plex-sans-arabic': 0.0.3-alpha.0
      '@ibm/plex-sans-devanagari': 0.0.3-alpha.0
      '@ibm/plex-sans-hebrew': 0.0.3-alpha.0
      '@ibm/plex-sans-thai': 0.0.3-alpha.0
      '@ibm/plex-sans-thai-looped': 0.0.3-alpha.0
      '@ibm/plex-serif': 0.0.3-alpha.0
      '@ibm/telemetry-js': 1.9.1
    optionalDependencies:
      sass: 1.85.0

  '@carbon/themes@11.46.0':
    dependencies:
      '@carbon/colors': 11.29.0
      '@carbon/layout': 11.29.0
      '@carbon/type': 11.35.0
      '@ibm/telemetry-js': 1.9.1
      color: 4.2.3

  '@carbon/type@11.35.0':
    dependencies:
      '@carbon/grid': 11.31.0
      '@carbon/layout': 11.29.0
      '@ibm/telemetry-js': 1.9.1

  '@csstools/css-parser-algorithms@3.0.4(@csstools/css-tokenizer@3.0.3)':
    dependencies:
      '@csstools/css-tokenizer': 3.0.3

  '@csstools/css-tokenizer@3.0.3': {}

  '@csstools/media-query-list-parser@4.0.2(@csstools/css-parser-algorithms@3.0.4(@csstools/css-tokenizer@3.0.3))(@csstools/css-tokenizer@3.0.3)':
    dependencies:
      '@csstools/css-parser-algorithms': 3.0.4(@csstools/css-tokenizer@3.0.3)
      '@csstools/css-tokenizer': 3.0.3

  '@csstools/selector-specificity@5.0.0(postcss-selector-parser@7.1.0)':
    dependencies:
      postcss-selector-parser: 7.1.0

  '@dual-bundle/import-meta-resolve@4.1.0': {}

  '@emnapi/runtime@1.3.1':
    dependencies:
      tslib: 2.8.1
    optional: true

  '@esbuild/aix-ppc64@0.23.1':
    optional: true

  '@esbuild/aix-ppc64@0.24.2':
    optional: true

  '@esbuild/android-arm64@0.23.1':
    optional: true

  '@esbuild/android-arm64@0.24.2':
    optional: true

  '@esbuild/android-arm@0.23.1':
    optional: true

  '@esbuild/android-arm@0.24.2':
    optional: true

  '@esbuild/android-x64@0.23.1':
    optional: true

  '@esbuild/android-x64@0.24.2':
    optional: true

  '@esbuild/darwin-arm64@0.23.1':
    optional: true

  '@esbuild/darwin-arm64@0.24.2':
    optional: true

  '@esbuild/darwin-x64@0.23.1':
    optional: true

  '@esbuild/darwin-x64@0.24.2':
    optional: true

  '@esbuild/freebsd-arm64@0.23.1':
    optional: true

  '@esbuild/freebsd-arm64@0.24.2':
    optional: true

  '@esbuild/freebsd-x64@0.23.1':
    optional: true

  '@esbuild/freebsd-x64@0.24.2':
    optional: true

  '@esbuild/linux-arm64@0.23.1':
    optional: true

  '@esbuild/linux-arm64@0.24.2':
    optional: true

  '@esbuild/linux-arm@0.23.1':
    optional: true

  '@esbuild/linux-arm@0.24.2':
    optional: true

  '@esbuild/linux-ia32@0.23.1':
    optional: true

  '@esbuild/linux-ia32@0.24.2':
    optional: true

  '@esbuild/linux-loong64@0.23.1':
    optional: true

  '@esbuild/linux-loong64@0.24.2':
    optional: true

  '@esbuild/linux-mips64el@0.23.1':
    optional: true

  '@esbuild/linux-mips64el@0.24.2':
    optional: true

  '@esbuild/linux-ppc64@0.23.1':
    optional: true

  '@esbuild/linux-ppc64@0.24.2':
    optional: true

  '@esbuild/linux-riscv64@0.23.1':
    optional: true

  '@esbuild/linux-riscv64@0.24.2':
    optional: true

  '@esbuild/linux-s390x@0.23.1':
    optional: true

  '@esbuild/linux-s390x@0.24.2':
    optional: true

  '@esbuild/linux-x64@0.23.1':
    optional: true

  '@esbuild/linux-x64@0.24.2':
    optional: true

  '@esbuild/netbsd-arm64@0.24.2':
    optional: true

  '@esbuild/netbsd-x64@0.23.1':
    optional: true

  '@esbuild/netbsd-x64@0.24.2':
    optional: true

  '@esbuild/openbsd-arm64@0.23.1':
    optional: true

  '@esbuild/openbsd-arm64@0.24.2':
    optional: true

  '@esbuild/openbsd-x64@0.23.1':
    optional: true

  '@esbuild/openbsd-x64@0.24.2':
    optional: true

  '@esbuild/sunos-x64@0.23.1':
    optional: true

  '@esbuild/sunos-x64@0.24.2':
    optional: true

  '@esbuild/win32-arm64@0.23.1':
    optional: true

  '@esbuild/win32-arm64@0.24.2':
    optional: true

  '@esbuild/win32-ia32@0.23.1':
    optional: true

  '@esbuild/win32-ia32@0.24.2':
    optional: true

  '@esbuild/win32-x64@0.23.1':
    optional: true

  '@esbuild/win32-x64@0.24.2':
    optional: true

  '@eslint-community/eslint-utils@4.4.1(eslint@9.20.1)':
    dependencies:
      eslint: 9.20.1
      eslint-visitor-keys: 3.4.3

  '@eslint-community/regexpp@4.12.1': {}

  '@eslint/config-array@0.19.2':
    dependencies:
      '@eslint/object-schema': 2.1.6
      debug: 4.4.0
      minimatch: 3.1.2
    transitivePeerDependencies:
      - supports-color

  '@eslint/core@0.10.0':
    dependencies:
      '@types/json-schema': 7.0.15

  '@eslint/core@0.11.0':
    dependencies:
      '@types/json-schema': 7.0.15

  '@eslint/eslintrc@3.2.0':
    dependencies:
      ajv: 6.12.6
      debug: 4.4.0
      espree: 10.3.0
      globals: 14.0.0
      ignore: 5.3.2
      import-fresh: 3.3.1
      js-yaml: 4.1.0
      minimatch: 3.1.2
      strip-json-comments: 3.1.1
    transitivePeerDependencies:
      - supports-color

  '@eslint/js@9.20.0': {}

  '@eslint/object-schema@2.1.6': {}

  '@eslint/plugin-kit@0.2.5':
    dependencies:
      '@eslint/core': 0.10.0
      levn: 0.4.1

  '@floating-ui/core@1.6.9':
    dependencies:
      '@floating-ui/utils': 0.2.9

  '@floating-ui/dom@1.6.13':
    dependencies:
      '@floating-ui/core': 1.6.9
      '@floating-ui/utils': 0.2.9

  '@floating-ui/react-dom@2.1.2(react-dom@19.0.0(react@19.0.0))(react@19.0.0)':
    dependencies:
      '@floating-ui/dom': 1.6.13
      react: 19.0.0
      react-dom: 19.0.0(react@19.0.0)

  '@floating-ui/react@0.26.28(react-dom@19.0.0(react@19.0.0))(react@19.0.0)':
    dependencies:
      '@floating-ui/react-dom': 2.1.2(react-dom@19.0.0(react@19.0.0))(react@19.0.0)
      '@floating-ui/utils': 0.2.9
      react: 19.0.0
      react-dom: 19.0.0(react@19.0.0)
      tabbable: 6.2.0

  '@floating-ui/utils@0.2.9': {}

  '@grpc/grpc-js@1.12.6':
    dependencies:
      '@grpc/proto-loader': 0.7.13
      '@js-sdsl/ordered-map': 4.4.2

  '@grpc/proto-loader@0.7.13':
    dependencies:
      lodash.camelcase: 4.3.0
      long: 5.3.1
      protobufjs: 7.4.0
      yargs: 17.7.2

  '@humanfs/core@0.19.1': {}

  '@humanfs/node@0.16.6':
    dependencies:
      '@humanfs/core': 0.19.1
      '@humanwhocodes/retry': 0.3.1

  '@humanwhocodes/module-importer@1.0.1': {}

  '@humanwhocodes/retry@0.3.1': {}

  '@humanwhocodes/retry@0.4.1': {}

  '@i-am-bee/acp-sdk@0.0.1':
    dependencies:
      '@opentelemetry/api': 1.9.0
      content-type: 1.0.5
      eventsource: 3.0.5
      raw-body: 3.0.0
      zod: 3.24.2
      zod-to-json-schema: 3.24.1(zod@3.24.2)

  '@i-am-bee/beeai-sdk@0.0.2':
    dependencies:
      '@i-am-bee/acp-sdk': 0.0.1
      '@opentelemetry/api': 1.9.0
      '@opentelemetry/sdk-node': 0.57.2(@opentelemetry/api@1.9.0)
      '@opentelemetry/semantic-conventions': 1.30.0
      express: 4.21.2
      zod: 3.24.2
    transitivePeerDependencies:
      - supports-color

  '@ibm/plex-mono@0.0.3-alpha.0': {}

  '@ibm/plex-sans-arabic@0.0.3-alpha.0': {}

  '@ibm/plex-sans-devanagari@0.0.3-alpha.0': {}

  '@ibm/plex-sans-hebrew@0.0.3-alpha.0': {}

  '@ibm/plex-sans-thai-looped@0.0.3-alpha.0': {}

  '@ibm/plex-sans-thai@0.0.3-alpha.0': {}

  '@ibm/plex-sans@0.0.3-alpha.0': {}

  '@ibm/plex-serif@0.0.3-alpha.0': {}

  '@ibm/plex@6.0.0-next.6': {}

  '@ibm/telemetry-js@1.9.1': {}

  '@img/sharp-darwin-arm64@0.33.5':
    optionalDependencies:
      '@img/sharp-libvips-darwin-arm64': 1.0.4
    optional: true

  '@img/sharp-darwin-x64@0.33.5':
    optionalDependencies:
      '@img/sharp-libvips-darwin-x64': 1.0.4
    optional: true

  '@img/sharp-libvips-darwin-arm64@1.0.4':
    optional: true

  '@img/sharp-libvips-darwin-x64@1.0.4':
    optional: true

  '@img/sharp-libvips-linux-arm64@1.0.4':
    optional: true

  '@img/sharp-libvips-linux-arm@1.0.5':
    optional: true

  '@img/sharp-libvips-linux-s390x@1.0.4':
    optional: true

  '@img/sharp-libvips-linux-x64@1.0.4':
    optional: true

  '@img/sharp-libvips-linuxmusl-arm64@1.0.4':
    optional: true

  '@img/sharp-libvips-linuxmusl-x64@1.0.4':
    optional: true

  '@img/sharp-linux-arm64@0.33.5':
    optionalDependencies:
      '@img/sharp-libvips-linux-arm64': 1.0.4
    optional: true

  '@img/sharp-linux-arm@0.33.5':
    optionalDependencies:
      '@img/sharp-libvips-linux-arm': 1.0.5
    optional: true

  '@img/sharp-linux-s390x@0.33.5':
    optionalDependencies:
      '@img/sharp-libvips-linux-s390x': 1.0.4
    optional: true

  '@img/sharp-linux-x64@0.33.5':
    optionalDependencies:
      '@img/sharp-libvips-linux-x64': 1.0.4
    optional: true

  '@img/sharp-linuxmusl-arm64@0.33.5':
    optionalDependencies:
      '@img/sharp-libvips-linuxmusl-arm64': 1.0.4
    optional: true

  '@img/sharp-linuxmusl-x64@0.33.5':
    optionalDependencies:
      '@img/sharp-libvips-linuxmusl-x64': 1.0.4
    optional: true

  '@img/sharp-wasm32@0.33.5':
    dependencies:
      '@emnapi/runtime': 1.3.1
    optional: true

  '@img/sharp-win32-ia32@0.33.5':
    optional: true

  '@img/sharp-win32-x64@0.33.5':
    optional: true

  '@inquirer/checkbox@4.1.2(@types/node@22.13.4)':
    dependencies:
      '@inquirer/core': 10.1.7(@types/node@22.13.4)
      '@inquirer/figures': 1.0.10
      '@inquirer/type': 3.0.4(@types/node@22.13.4)
      ansi-escapes: 4.3.2
      yoctocolors-cjs: 2.1.2
    optionalDependencies:
      '@types/node': 22.13.4

  '@inquirer/confirm@5.1.6(@types/node@22.13.4)':
    dependencies:
      '@inquirer/core': 10.1.7(@types/node@22.13.4)
      '@inquirer/type': 3.0.4(@types/node@22.13.4)
    optionalDependencies:
      '@types/node': 22.13.4

  '@inquirer/core@10.1.7(@types/node@22.13.4)':
    dependencies:
      '@inquirer/figures': 1.0.10
      '@inquirer/type': 3.0.4(@types/node@22.13.4)
      ansi-escapes: 4.3.2
      cli-width: 4.1.0
      mute-stream: 2.0.0
      signal-exit: 4.1.0
      wrap-ansi: 6.2.0
      yoctocolors-cjs: 2.1.2
    optionalDependencies:
      '@types/node': 22.13.4

  '@inquirer/editor@4.2.7(@types/node@22.13.4)':
    dependencies:
      '@inquirer/core': 10.1.7(@types/node@22.13.4)
      '@inquirer/type': 3.0.4(@types/node@22.13.4)
      external-editor: 3.1.0
    optionalDependencies:
      '@types/node': 22.13.4

  '@inquirer/expand@4.0.9(@types/node@22.13.4)':
    dependencies:
      '@inquirer/core': 10.1.7(@types/node@22.13.4)
      '@inquirer/type': 3.0.4(@types/node@22.13.4)
      yoctocolors-cjs: 2.1.2
    optionalDependencies:
      '@types/node': 22.13.4

  '@inquirer/figures@1.0.10': {}

  '@inquirer/input@4.1.6(@types/node@22.13.4)':
    dependencies:
      '@inquirer/core': 10.1.7(@types/node@22.13.4)
      '@inquirer/type': 3.0.4(@types/node@22.13.4)
    optionalDependencies:
      '@types/node': 22.13.4

  '@inquirer/number@3.0.9(@types/node@22.13.4)':
    dependencies:
      '@inquirer/core': 10.1.7(@types/node@22.13.4)
      '@inquirer/type': 3.0.4(@types/node@22.13.4)
    optionalDependencies:
      '@types/node': 22.13.4

  '@inquirer/password@4.0.9(@types/node@22.13.4)':
    dependencies:
      '@inquirer/core': 10.1.7(@types/node@22.13.4)
      '@inquirer/type': 3.0.4(@types/node@22.13.4)
      ansi-escapes: 4.3.2
    optionalDependencies:
      '@types/node': 22.13.4

  '@inquirer/prompts@7.3.2(@types/node@22.13.4)':
    dependencies:
      '@inquirer/checkbox': 4.1.2(@types/node@22.13.4)
      '@inquirer/confirm': 5.1.6(@types/node@22.13.4)
      '@inquirer/editor': 4.2.7(@types/node@22.13.4)
      '@inquirer/expand': 4.0.9(@types/node@22.13.4)
      '@inquirer/input': 4.1.6(@types/node@22.13.4)
      '@inquirer/number': 3.0.9(@types/node@22.13.4)
      '@inquirer/password': 4.0.9(@types/node@22.13.4)
      '@inquirer/rawlist': 4.0.9(@types/node@22.13.4)
      '@inquirer/search': 3.0.9(@types/node@22.13.4)
      '@inquirer/select': 4.0.9(@types/node@22.13.4)
    optionalDependencies:
      '@types/node': 22.13.4

  '@inquirer/rawlist@4.0.9(@types/node@22.13.4)':
    dependencies:
      '@inquirer/core': 10.1.7(@types/node@22.13.4)
      '@inquirer/type': 3.0.4(@types/node@22.13.4)
      yoctocolors-cjs: 2.1.2
    optionalDependencies:
      '@types/node': 22.13.4

  '@inquirer/search@3.0.9(@types/node@22.13.4)':
    dependencies:
      '@inquirer/core': 10.1.7(@types/node@22.13.4)
      '@inquirer/figures': 1.0.10
      '@inquirer/type': 3.0.4(@types/node@22.13.4)
      yoctocolors-cjs: 2.1.2
    optionalDependencies:
      '@types/node': 22.13.4

  '@inquirer/select@4.0.9(@types/node@22.13.4)':
    dependencies:
      '@inquirer/core': 10.1.7(@types/node@22.13.4)
      '@inquirer/figures': 1.0.10
      '@inquirer/type': 3.0.4(@types/node@22.13.4)
      ansi-escapes: 4.3.2
      yoctocolors-cjs: 2.1.2
    optionalDependencies:
      '@types/node': 22.13.4

  '@inquirer/type@3.0.4(@types/node@22.13.4)':
    optionalDependencies:
      '@types/node': 22.13.4

  '@isaacs/cliui@8.0.2':
    dependencies:
      string-width: 5.1.2
      string-width-cjs: string-width@4.2.3
      strip-ansi: 7.1.0
      strip-ansi-cjs: strip-ansi@6.0.1
      wrap-ansi: 8.1.0
      wrap-ansi-cjs: wrap-ansi@7.0.0

  '@istanbuljs/load-nyc-config@1.1.0':
    dependencies:
      camelcase: 5.3.1
      find-up: 4.1.0
      get-package-type: 0.1.0
      js-yaml: 3.14.1
      resolve-from: 5.0.0

  '@istanbuljs/schema@0.1.3': {}

  '@jest/console@29.7.0':
    dependencies:
      '@jest/types': 29.6.3
      '@types/node': 22.13.4
      chalk: 4.1.2
      jest-message-util: 29.7.0
      jest-util: 29.7.0
      slash: 3.0.0

  '@jest/core@29.7.0':
    dependencies:
      '@jest/console': 29.7.0
      '@jest/reporters': 29.7.0
      '@jest/test-result': 29.7.0
      '@jest/transform': 29.7.0
      '@jest/types': 29.6.3
      '@types/node': 22.13.4
      ansi-escapes: 4.3.2
      chalk: 4.1.2
      ci-info: 3.9.0
      exit: 0.1.2
      graceful-fs: 4.2.11
      jest-changed-files: 29.7.0
      jest-config: 29.7.0(@types/node@22.13.4)
      jest-haste-map: 29.7.0
      jest-message-util: 29.7.0
      jest-regex-util: 29.6.3
      jest-resolve: 29.7.0
      jest-resolve-dependencies: 29.7.0
      jest-runner: 29.7.0
      jest-runtime: 29.7.0
      jest-snapshot: 29.7.0
      jest-util: 29.7.0
      jest-validate: 29.7.0
      jest-watcher: 29.7.0
      micromatch: 4.0.8
      pretty-format: 29.7.0
      slash: 3.0.0
      strip-ansi: 6.0.1
    transitivePeerDependencies:
      - babel-plugin-macros
      - supports-color
      - ts-node

  '@jest/environment@29.7.0':
    dependencies:
      '@jest/fake-timers': 29.7.0
      '@jest/types': 29.6.3
      '@types/node': 22.13.4
      jest-mock: 29.7.0

  '@jest/expect-utils@29.7.0':
    dependencies:
      jest-get-type: 29.6.3

  '@jest/expect@29.7.0':
    dependencies:
      expect: 29.7.0
      jest-snapshot: 29.7.0
    transitivePeerDependencies:
      - supports-color

  '@jest/fake-timers@29.7.0':
    dependencies:
      '@jest/types': 29.6.3
      '@sinonjs/fake-timers': 10.3.0
      '@types/node': 22.13.4
      jest-message-util: 29.7.0
      jest-mock: 29.7.0
      jest-util: 29.7.0

  '@jest/globals@29.7.0':
    dependencies:
      '@jest/environment': 29.7.0
      '@jest/expect': 29.7.0
      '@jest/types': 29.6.3
      jest-mock: 29.7.0
    transitivePeerDependencies:
      - supports-color

  '@jest/reporters@29.7.0':
    dependencies:
      '@bcoe/v8-coverage': 0.2.3
      '@jest/console': 29.7.0
      '@jest/test-result': 29.7.0
      '@jest/transform': 29.7.0
      '@jest/types': 29.6.3
      '@jridgewell/trace-mapping': 0.3.25
      '@types/node': 22.13.4
      chalk: 4.1.2
      collect-v8-coverage: 1.0.2
      exit: 0.1.2
      glob: 7.2.3
      graceful-fs: 4.2.11
      istanbul-lib-coverage: 3.2.2
      istanbul-lib-instrument: 6.0.3
      istanbul-lib-report: 3.0.1
      istanbul-lib-source-maps: 4.0.1
      istanbul-reports: 3.1.7
      jest-message-util: 29.7.0
      jest-util: 29.7.0
      jest-worker: 29.7.0
      slash: 3.0.0
      string-length: 4.0.2
      strip-ansi: 6.0.1
      v8-to-istanbul: 9.3.0
    transitivePeerDependencies:
      - supports-color

  '@jest/schemas@29.6.3':
    dependencies:
      '@sinclair/typebox': 0.27.8

  '@jest/source-map@29.6.3':
    dependencies:
      '@jridgewell/trace-mapping': 0.3.25
      callsites: 3.1.0
      graceful-fs: 4.2.11

  '@jest/test-result@29.7.0':
    dependencies:
      '@jest/console': 29.7.0
      '@jest/types': 29.6.3
      '@types/istanbul-lib-coverage': 2.0.6
      collect-v8-coverage: 1.0.2

  '@jest/test-sequencer@29.7.0':
    dependencies:
      '@jest/test-result': 29.7.0
      graceful-fs: 4.2.11
      jest-haste-map: 29.7.0
      slash: 3.0.0

  '@jest/transform@29.7.0':
    dependencies:
      '@babel/core': 7.26.9
      '@jest/types': 29.6.3
      '@jridgewell/trace-mapping': 0.3.25
      babel-plugin-istanbul: 6.1.1
      chalk: 4.1.2
      convert-source-map: 2.0.0
      fast-json-stable-stringify: 2.1.0
      graceful-fs: 4.2.11
      jest-haste-map: 29.7.0
      jest-regex-util: 29.6.3
      jest-util: 29.7.0
      micromatch: 4.0.8
      pirates: 4.0.6
      slash: 3.0.0
      write-file-atomic: 4.0.2
    transitivePeerDependencies:
      - supports-color

  '@jest/types@29.6.3':
    dependencies:
      '@jest/schemas': 29.6.3
      '@types/istanbul-lib-coverage': 2.0.6
      '@types/istanbul-reports': 3.0.4
      '@types/node': 22.13.4
      '@types/yargs': 17.0.33
      chalk: 4.1.2

  '@jridgewell/gen-mapping@0.3.8':
    dependencies:
      '@jridgewell/set-array': 1.2.1
      '@jridgewell/sourcemap-codec': 1.5.0
      '@jridgewell/trace-mapping': 0.3.25

  '@jridgewell/resolve-uri@3.1.2': {}

  '@jridgewell/set-array@1.2.1': {}

  '@jridgewell/sourcemap-codec@1.5.0': {}

  '@jridgewell/trace-mapping@0.3.25':
    dependencies:
      '@jridgewell/resolve-uri': 3.1.2
      '@jridgewell/sourcemap-codec': 1.5.0

  '@js-sdsl/ordered-map@4.4.2': {}

  '@keyv/serialize@1.0.3':
    dependencies:
      buffer: 6.0.3

  '@leichtgewicht/ip-codec@2.0.5': {}

  '@mdx-js/mdx@3.1.0(acorn@8.14.0)':
    dependencies:
      '@types/estree': 1.0.6
      '@types/estree-jsx': 1.0.5
      '@types/hast': 3.0.4
      '@types/mdx': 2.0.13
      collapse-white-space: 2.1.0
      devlop: 1.1.0
      estree-util-is-identifier-name: 3.0.0
      estree-util-scope: 1.0.0
      estree-walker: 3.0.3
      hast-util-to-jsx-runtime: 2.3.2
      markdown-extensions: 2.0.0
      recma-build-jsx: 1.0.0
      recma-jsx: 1.0.0(acorn@8.14.0)
      recma-stringify: 1.0.0
      rehype-recma: 1.0.0
      remark-mdx: 3.1.0
      remark-parse: 11.0.0
      remark-rehype: 11.1.1
      source-map: 0.7.4
      unified: 11.0.5
      unist-util-position-from-estree: 2.0.0
      unist-util-stringify-position: 4.0.0
      unist-util-visit: 5.0.0
      vfile: 6.0.3
    transitivePeerDependencies:
      - acorn
      - supports-color

  '@mdx-js/react@3.1.0(@types/react@19.0.10)(react@19.0.0)':
    dependencies:
      '@types/mdx': 2.0.13
      '@types/react': 19.0.10
      react: 19.0.0

  '@mintlify/cli@4.0.393(@types/node@22.13.4)(@types/react@19.0.10)(react-dom@19.0.0(react@19.0.0))(react@19.0.0)(typescript@5.7.3)':
    dependencies:
      '@mintlify/common': 1.0.279(@types/react@19.0.10)(react-dom@19.0.0(react@19.0.0))(react@19.0.0)
      '@mintlify/link-rot': 3.0.376(@types/react@19.0.10)(react-dom@19.0.0(react@19.0.0))(react@19.0.0)(typescript@5.7.3)
      '@mintlify/models': 0.0.174
      '@mintlify/prebuild': 1.0.374(@types/react@19.0.10)(react-dom@19.0.0(react@19.0.0))(react@19.0.0)(typescript@5.7.3)
      '@mintlify/previewing': 4.0.386(@types/react@19.0.10)(react-dom@19.0.0(react@19.0.0))(react@19.0.0)(typescript@5.7.3)
      '@mintlify/validation': 0.1.299
      chalk: 5.4.1
      detect-port: 1.6.1
      fs-extra: 11.3.0
      inquirer: 12.4.2(@types/node@22.13.4)
      js-yaml: 4.1.0
      ora: 6.3.1
      yargs: 17.7.2
    transitivePeerDependencies:
      - '@types/node'
      - '@types/react'
      - bare-buffer
      - bufferutil
      - debug
      - encoding
      - react
      - react-dom
      - supports-color
      - typescript
      - utf-8-validate

  '@mintlify/common@1.0.279(@types/react@19.0.10)(react-dom@19.0.0(react@19.0.0))(react@19.0.0)':
    dependencies:
      '@mintlify/mdx': 1.0.1(@types/react@19.0.10)(acorn@8.14.0)(react-dom@19.0.0(react@19.0.0))(react@19.0.0)
      '@mintlify/models': 0.0.174
      '@mintlify/openapi-parser': 0.0.7
      '@mintlify/validation': 0.1.299
      '@sindresorhus/slugify': 2.2.1
      acorn: 8.14.0
      estree-util-to-js: 2.0.0
      estree-walker: 3.0.3
      gray-matter: 4.0.3
      hast-util-from-html: 2.0.3
      hast-util-to-html: 9.0.4
      hast-util-to-text: 4.0.2
      is-absolute-url: 4.0.1
      js-yaml: 4.1.0
      lodash: 4.17.21
      mdast-util-from-markdown: 2.0.2
      mdast-util-mdx: 3.0.0
      mdast-util-mdx-jsx: 3.2.0
      micromark-extension-mdx-jsx: 3.0.1
      openapi-types: 12.1.3
      remark: 15.0.1
      remark-frontmatter: 5.0.0
      remark-gfm: 4.0.1
      remark-math: 6.0.0
      remark-mdx: 3.1.0
      unified: 11.0.5
      unist-builder: 4.0.0
      unist-util-map: 4.0.0
      unist-util-remove: 4.0.0
      unist-util-remove-position: 5.0.0
      unist-util-visit: 5.0.0
      unist-util-visit-parents: 6.0.1
      vfile: 6.0.3
    transitivePeerDependencies:
      - '@types/react'
      - debug
      - react
      - react-dom
      - supports-color

  '@mintlify/link-rot@3.0.376(@types/react@19.0.10)(react-dom@19.0.0(react@19.0.0))(react@19.0.0)(typescript@5.7.3)':
    dependencies:
      '@mintlify/common': 1.0.279(@types/react@19.0.10)(react-dom@19.0.0(react@19.0.0))(react@19.0.0)
      '@mintlify/prebuild': 1.0.374(@types/react@19.0.10)(react-dom@19.0.0(react@19.0.0))(react@19.0.0)(typescript@5.7.3)
      fs-extra: 11.3.0
      is-absolute-url: 4.0.1
      unist-util-visit: 4.1.2
    transitivePeerDependencies:
      - '@types/react'
      - bare-buffer
      - bufferutil
      - debug
      - react
      - react-dom
      - supports-color
      - typescript
      - utf-8-validate

  '@mintlify/mdx@1.0.1(@types/react@19.0.10)(acorn@8.14.0)(react-dom@19.0.0(react@19.0.0))(react@19.0.0)':
    dependencies:
      '@types/hast': 3.0.4
      '@types/unist': 3.0.3
      hast-util-to-string: 3.0.1
      next-mdx-remote-client: 1.0.7(@types/react@19.0.10)(acorn@8.14.0)(react-dom@19.0.0(react@19.0.0))(react@19.0.0)
      react: 19.0.0
      react-dom: 19.0.0(react@19.0.0)
      refractor: 4.8.1
      rehype-katex: 7.0.1
      remark-gfm: 4.0.1
      remark-math: 6.0.0
      remark-smartypants: 3.0.2
      unified: 11.0.5
      unist-util-visit: 5.0.0
    transitivePeerDependencies:
      - '@types/react'
      - acorn
      - supports-color

  '@mintlify/models@0.0.174':
    dependencies:
      axios: 1.7.9
      openapi-types: 12.1.3
    transitivePeerDependencies:
      - debug

  '@mintlify/openapi-parser@0.0.7':
    dependencies:
      ajv: 8.17.1
      ajv-draft-04: 1.0.0(ajv@8.17.1)
      ajv-formats: 3.0.1(ajv@8.17.1)
      jsonpointer: 5.0.1
      leven: 4.0.0
      yaml: 2.7.0

  '@mintlify/prebuild@1.0.374(@types/react@19.0.10)(react-dom@19.0.0(react@19.0.0))(react@19.0.0)(typescript@5.7.3)':
    dependencies:
      '@mintlify/common': 1.0.279(@types/react@19.0.10)(react-dom@19.0.0(react@19.0.0))(react@19.0.0)
      '@mintlify/openapi-parser': 0.0.7
      '@mintlify/scraping': 4.0.125(@types/react@19.0.10)(react-dom@19.0.0(react@19.0.0))(react@19.0.0)(typescript@5.7.3)
      '@mintlify/validation': 0.1.299
      axios: 1.7.9
      chalk: 5.4.1
      favicons: 7.2.0
      fs-extra: 11.3.0
      gray-matter: 4.0.3
      is-absolute-url: 4.0.1
      js-yaml: 4.1.0
      openapi-types: 12.1.3
      unist-util-visit: 4.1.2
    transitivePeerDependencies:
      - '@types/react'
      - bare-buffer
      - bufferutil
      - debug
      - react
      - react-dom
      - supports-color
      - typescript
      - utf-8-validate

  '@mintlify/previewing@4.0.386(@types/react@19.0.10)(react-dom@19.0.0(react@19.0.0))(react@19.0.0)(typescript@5.7.3)':
    dependencies:
      '@mintlify/common': 1.0.279(@types/react@19.0.10)(react-dom@19.0.0(react@19.0.0))(react@19.0.0)
      '@mintlify/prebuild': 1.0.374(@types/react@19.0.10)(react-dom@19.0.0(react@19.0.0))(react@19.0.0)(typescript@5.7.3)
      '@mintlify/validation': 0.1.299
      '@octokit/rest': 19.0.13
      better-opn: 3.0.2
      chalk: 5.4.1
      chokidar: 3.6.0
      express: 4.21.2
      fs-extra: 11.3.0
      got: 13.0.0
      gray-matter: 4.0.3
      is-absolute-url: 4.0.1
      is-online: 10.0.0
      js-yaml: 4.1.0
      openapi-types: 12.1.3
      ora: 6.3.1
      socket.io: 4.8.1
      tar: 6.2.1
      unist-util-visit: 4.1.2
      yargs: 17.7.2
    transitivePeerDependencies:
      - '@types/react'
      - bare-buffer
      - bufferutil
      - debug
      - encoding
      - react
      - react-dom
      - supports-color
      - typescript
      - utf-8-validate

  '@mintlify/scraping@4.0.125(@types/react@19.0.10)(react-dom@19.0.0(react@19.0.0))(react@19.0.0)(typescript@5.7.3)':
    dependencies:
      '@mintlify/common': 1.0.279(@types/react@19.0.10)(react-dom@19.0.0(react@19.0.0))(react@19.0.0)
      '@mintlify/openapi-parser': 0.0.7
      fs-extra: 11.3.0
      hast-util-to-mdast: 10.1.2
      js-yaml: 4.1.0
      mdast-util-mdx-jsx: 3.2.0
      puppeteer: 22.15.0(typescript@5.7.3)
      rehype-parse: 9.0.1
      remark-gfm: 4.0.1
      remark-mdx: 3.1.0
      remark-parse: 11.0.0
      remark-stringify: 11.0.0
      traverse: 0.6.11
      unified: 11.0.5
      unist-util-visit: 5.0.0
      yargs: 17.7.2
      zod: 3.24.2
    transitivePeerDependencies:
      - '@types/react'
      - bare-buffer
      - bufferutil
      - debug
      - react
      - react-dom
      - supports-color
      - typescript
      - utf-8-validate

  '@mintlify/validation@0.1.299':
    dependencies:
      '@mintlify/models': 0.0.174
      is-absolute-url: 4.0.1
      lcm: 0.0.3
      lodash: 4.17.21
      openapi-types: 12.1.3
      zod: 3.24.2
      zod-to-json-schema: 3.24.1(zod@3.24.2)
    transitivePeerDependencies:
      - debug

  '@mixmark-io/domino@2.2.0': {}

  '@nodelib/fs.scandir@2.1.5':
    dependencies:
      '@nodelib/fs.stat': 2.0.5
      run-parallel: 1.2.0

  '@nodelib/fs.stat@2.0.5': {}

  '@nodelib/fs.walk@1.2.8':
    dependencies:
      '@nodelib/fs.scandir': 2.1.5
      fastq: 1.19.0

  '@octokit/auth-token@3.0.4': {}

  '@octokit/core@4.2.4':
    dependencies:
      '@octokit/auth-token': 3.0.4
      '@octokit/graphql': 5.0.6
      '@octokit/request': 6.2.8
      '@octokit/request-error': 3.0.3
      '@octokit/types': 9.3.2
      before-after-hook: 2.2.3
      universal-user-agent: 6.0.1
    transitivePeerDependencies:
      - encoding

  '@octokit/endpoint@7.0.6':
    dependencies:
      '@octokit/types': 9.3.2
      is-plain-object: 5.0.0
      universal-user-agent: 6.0.1

  '@octokit/graphql@5.0.6':
    dependencies:
      '@octokit/request': 6.2.8
      '@octokit/types': 9.3.2
      universal-user-agent: 6.0.1
    transitivePeerDependencies:
      - encoding

  '@octokit/openapi-types@18.1.1': {}

  '@octokit/plugin-paginate-rest@6.1.2(@octokit/core@4.2.4)':
    dependencies:
      '@octokit/core': 4.2.4
      '@octokit/tsconfig': 1.0.2
      '@octokit/types': 9.3.2

  '@octokit/plugin-request-log@1.0.4(@octokit/core@4.2.4)':
    dependencies:
      '@octokit/core': 4.2.4

  '@octokit/plugin-rest-endpoint-methods@7.2.3(@octokit/core@4.2.4)':
    dependencies:
      '@octokit/core': 4.2.4
      '@octokit/types': 10.0.0

  '@octokit/request-error@3.0.3':
    dependencies:
      '@octokit/types': 9.3.2
      deprecation: 2.3.1
      once: 1.4.0

  '@octokit/request@6.2.8':
    dependencies:
      '@octokit/endpoint': 7.0.6
      '@octokit/request-error': 3.0.3
      '@octokit/types': 9.3.2
      is-plain-object: 5.0.0
      node-fetch: 2.7.0
      universal-user-agent: 6.0.1
    transitivePeerDependencies:
      - encoding

  '@octokit/rest@19.0.13':
    dependencies:
      '@octokit/core': 4.2.4
      '@octokit/plugin-paginate-rest': 6.1.2(@octokit/core@4.2.4)
      '@octokit/plugin-request-log': 1.0.4(@octokit/core@4.2.4)
      '@octokit/plugin-rest-endpoint-methods': 7.2.3(@octokit/core@4.2.4)
    transitivePeerDependencies:
      - encoding

  '@octokit/tsconfig@1.0.2': {}

  '@octokit/types@10.0.0':
    dependencies:
      '@octokit/openapi-types': 18.1.1

  '@octokit/types@9.3.2':
    dependencies:
      '@octokit/openapi-types': 18.1.1

  '@opentelemetry/api-logs@0.57.2':
    dependencies:
      '@opentelemetry/api': 1.9.0

  '@opentelemetry/api@1.9.0': {}

  '@opentelemetry/context-async-hooks@1.30.1(@opentelemetry/api@1.9.0)':
    dependencies:
      '@opentelemetry/api': 1.9.0

  '@opentelemetry/core@1.30.1(@opentelemetry/api@1.9.0)':
    dependencies:
      '@opentelemetry/api': 1.9.0
      '@opentelemetry/semantic-conventions': 1.28.0

  '@opentelemetry/exporter-logs-otlp-grpc@0.57.2(@opentelemetry/api@1.9.0)':
    dependencies:
      '@grpc/grpc-js': 1.12.6
      '@opentelemetry/api': 1.9.0
      '@opentelemetry/core': 1.30.1(@opentelemetry/api@1.9.0)
      '@opentelemetry/otlp-exporter-base': 0.57.2(@opentelemetry/api@1.9.0)
      '@opentelemetry/otlp-grpc-exporter-base': 0.57.2(@opentelemetry/api@1.9.0)
      '@opentelemetry/otlp-transformer': 0.57.2(@opentelemetry/api@1.9.0)
      '@opentelemetry/sdk-logs': 0.57.2(@opentelemetry/api@1.9.0)

  '@opentelemetry/exporter-logs-otlp-http@0.57.2(@opentelemetry/api@1.9.0)':
    dependencies:
      '@opentelemetry/api': 1.9.0
      '@opentelemetry/api-logs': 0.57.2
      '@opentelemetry/core': 1.30.1(@opentelemetry/api@1.9.0)
      '@opentelemetry/otlp-exporter-base': 0.57.2(@opentelemetry/api@1.9.0)
      '@opentelemetry/otlp-transformer': 0.57.2(@opentelemetry/api@1.9.0)
      '@opentelemetry/sdk-logs': 0.57.2(@opentelemetry/api@1.9.0)

  '@opentelemetry/exporter-logs-otlp-proto@0.57.2(@opentelemetry/api@1.9.0)':
    dependencies:
      '@opentelemetry/api': 1.9.0
      '@opentelemetry/api-logs': 0.57.2
      '@opentelemetry/core': 1.30.1(@opentelemetry/api@1.9.0)
      '@opentelemetry/otlp-exporter-base': 0.57.2(@opentelemetry/api@1.9.0)
      '@opentelemetry/otlp-transformer': 0.57.2(@opentelemetry/api@1.9.0)
      '@opentelemetry/resources': 1.30.1(@opentelemetry/api@1.9.0)
      '@opentelemetry/sdk-logs': 0.57.2(@opentelemetry/api@1.9.0)
      '@opentelemetry/sdk-trace-base': 1.30.1(@opentelemetry/api@1.9.0)

  '@opentelemetry/exporter-metrics-otlp-grpc@0.57.2(@opentelemetry/api@1.9.0)':
    dependencies:
      '@grpc/grpc-js': 1.12.6
      '@opentelemetry/api': 1.9.0
      '@opentelemetry/core': 1.30.1(@opentelemetry/api@1.9.0)
      '@opentelemetry/exporter-metrics-otlp-http': 0.57.2(@opentelemetry/api@1.9.0)
      '@opentelemetry/otlp-exporter-base': 0.57.2(@opentelemetry/api@1.9.0)
      '@opentelemetry/otlp-grpc-exporter-base': 0.57.2(@opentelemetry/api@1.9.0)
      '@opentelemetry/otlp-transformer': 0.57.2(@opentelemetry/api@1.9.0)
      '@opentelemetry/resources': 1.30.1(@opentelemetry/api@1.9.0)
      '@opentelemetry/sdk-metrics': 1.30.1(@opentelemetry/api@1.9.0)

  '@opentelemetry/exporter-metrics-otlp-http@0.57.2(@opentelemetry/api@1.9.0)':
    dependencies:
      '@opentelemetry/api': 1.9.0
      '@opentelemetry/core': 1.30.1(@opentelemetry/api@1.9.0)
      '@opentelemetry/otlp-exporter-base': 0.57.2(@opentelemetry/api@1.9.0)
      '@opentelemetry/otlp-transformer': 0.57.2(@opentelemetry/api@1.9.0)
      '@opentelemetry/resources': 1.30.1(@opentelemetry/api@1.9.0)
      '@opentelemetry/sdk-metrics': 1.30.1(@opentelemetry/api@1.9.0)

  '@opentelemetry/exporter-metrics-otlp-proto@0.57.2(@opentelemetry/api@1.9.0)':
    dependencies:
      '@opentelemetry/api': 1.9.0
      '@opentelemetry/core': 1.30.1(@opentelemetry/api@1.9.0)
      '@opentelemetry/exporter-metrics-otlp-http': 0.57.2(@opentelemetry/api@1.9.0)
      '@opentelemetry/otlp-exporter-base': 0.57.2(@opentelemetry/api@1.9.0)
      '@opentelemetry/otlp-transformer': 0.57.2(@opentelemetry/api@1.9.0)
      '@opentelemetry/resources': 1.30.1(@opentelemetry/api@1.9.0)
      '@opentelemetry/sdk-metrics': 1.30.1(@opentelemetry/api@1.9.0)

  '@opentelemetry/exporter-prometheus@0.57.2(@opentelemetry/api@1.9.0)':
    dependencies:
      '@opentelemetry/api': 1.9.0
      '@opentelemetry/core': 1.30.1(@opentelemetry/api@1.9.0)
      '@opentelemetry/resources': 1.30.1(@opentelemetry/api@1.9.0)
      '@opentelemetry/sdk-metrics': 1.30.1(@opentelemetry/api@1.9.0)

  '@opentelemetry/exporter-trace-otlp-grpc@0.57.2(@opentelemetry/api@1.9.0)':
    dependencies:
      '@grpc/grpc-js': 1.12.6
      '@opentelemetry/api': 1.9.0
      '@opentelemetry/core': 1.30.1(@opentelemetry/api@1.9.0)
      '@opentelemetry/otlp-exporter-base': 0.57.2(@opentelemetry/api@1.9.0)
      '@opentelemetry/otlp-grpc-exporter-base': 0.57.2(@opentelemetry/api@1.9.0)
      '@opentelemetry/otlp-transformer': 0.57.2(@opentelemetry/api@1.9.0)
      '@opentelemetry/resources': 1.30.1(@opentelemetry/api@1.9.0)
      '@opentelemetry/sdk-trace-base': 1.30.1(@opentelemetry/api@1.9.0)

  '@opentelemetry/exporter-trace-otlp-http@0.57.2(@opentelemetry/api@1.9.0)':
    dependencies:
      '@opentelemetry/api': 1.9.0
      '@opentelemetry/core': 1.30.1(@opentelemetry/api@1.9.0)
      '@opentelemetry/otlp-exporter-base': 0.57.2(@opentelemetry/api@1.9.0)
      '@opentelemetry/otlp-transformer': 0.57.2(@opentelemetry/api@1.9.0)
      '@opentelemetry/resources': 1.30.1(@opentelemetry/api@1.9.0)
      '@opentelemetry/sdk-trace-base': 1.30.1(@opentelemetry/api@1.9.0)

  '@opentelemetry/exporter-trace-otlp-proto@0.57.2(@opentelemetry/api@1.9.0)':
    dependencies:
      '@opentelemetry/api': 1.9.0
      '@opentelemetry/core': 1.30.1(@opentelemetry/api@1.9.0)
      '@opentelemetry/otlp-exporter-base': 0.57.2(@opentelemetry/api@1.9.0)
      '@opentelemetry/otlp-transformer': 0.57.2(@opentelemetry/api@1.9.0)
      '@opentelemetry/resources': 1.30.1(@opentelemetry/api@1.9.0)
      '@opentelemetry/sdk-trace-base': 1.30.1(@opentelemetry/api@1.9.0)

  '@opentelemetry/exporter-zipkin@1.30.1(@opentelemetry/api@1.9.0)':
    dependencies:
      '@opentelemetry/api': 1.9.0
      '@opentelemetry/core': 1.30.1(@opentelemetry/api@1.9.0)
      '@opentelemetry/resources': 1.30.1(@opentelemetry/api@1.9.0)
      '@opentelemetry/sdk-trace-base': 1.30.1(@opentelemetry/api@1.9.0)
      '@opentelemetry/semantic-conventions': 1.28.0

  '@opentelemetry/instrumentation@0.57.2(@opentelemetry/api@1.9.0)':
    dependencies:
      '@opentelemetry/api': 1.9.0
      '@opentelemetry/api-logs': 0.57.2
      '@types/shimmer': 1.2.0
      import-in-the-middle: 1.13.0
      require-in-the-middle: 7.5.1
      semver: 7.7.1
      shimmer: 1.2.1
    transitivePeerDependencies:
      - supports-color

  '@opentelemetry/otlp-exporter-base@0.57.2(@opentelemetry/api@1.9.0)':
    dependencies:
      '@opentelemetry/api': 1.9.0
      '@opentelemetry/core': 1.30.1(@opentelemetry/api@1.9.0)
      '@opentelemetry/otlp-transformer': 0.57.2(@opentelemetry/api@1.9.0)

  '@opentelemetry/otlp-grpc-exporter-base@0.57.2(@opentelemetry/api@1.9.0)':
    dependencies:
      '@grpc/grpc-js': 1.12.6
      '@opentelemetry/api': 1.9.0
      '@opentelemetry/core': 1.30.1(@opentelemetry/api@1.9.0)
      '@opentelemetry/otlp-exporter-base': 0.57.2(@opentelemetry/api@1.9.0)
      '@opentelemetry/otlp-transformer': 0.57.2(@opentelemetry/api@1.9.0)

  '@opentelemetry/otlp-transformer@0.57.2(@opentelemetry/api@1.9.0)':
    dependencies:
      '@opentelemetry/api': 1.9.0
      '@opentelemetry/api-logs': 0.57.2
      '@opentelemetry/core': 1.30.1(@opentelemetry/api@1.9.0)
      '@opentelemetry/resources': 1.30.1(@opentelemetry/api@1.9.0)
      '@opentelemetry/sdk-logs': 0.57.2(@opentelemetry/api@1.9.0)
      '@opentelemetry/sdk-metrics': 1.30.1(@opentelemetry/api@1.9.0)
      '@opentelemetry/sdk-trace-base': 1.30.1(@opentelemetry/api@1.9.0)
      protobufjs: 7.4.0

  '@opentelemetry/propagator-b3@1.30.1(@opentelemetry/api@1.9.0)':
    dependencies:
      '@opentelemetry/api': 1.9.0
      '@opentelemetry/core': 1.30.1(@opentelemetry/api@1.9.0)

  '@opentelemetry/propagator-jaeger@1.30.1(@opentelemetry/api@1.9.0)':
    dependencies:
      '@opentelemetry/api': 1.9.0
      '@opentelemetry/core': 1.30.1(@opentelemetry/api@1.9.0)

  '@opentelemetry/resources@1.30.1(@opentelemetry/api@1.9.0)':
    dependencies:
      '@opentelemetry/api': 1.9.0
      '@opentelemetry/core': 1.30.1(@opentelemetry/api@1.9.0)
      '@opentelemetry/semantic-conventions': 1.28.0

  '@opentelemetry/sdk-logs@0.57.2(@opentelemetry/api@1.9.0)':
    dependencies:
      '@opentelemetry/api': 1.9.0
      '@opentelemetry/api-logs': 0.57.2
      '@opentelemetry/core': 1.30.1(@opentelemetry/api@1.9.0)
      '@opentelemetry/resources': 1.30.1(@opentelemetry/api@1.9.0)

  '@opentelemetry/sdk-metrics@1.30.1(@opentelemetry/api@1.9.0)':
    dependencies:
      '@opentelemetry/api': 1.9.0
      '@opentelemetry/core': 1.30.1(@opentelemetry/api@1.9.0)
      '@opentelemetry/resources': 1.30.1(@opentelemetry/api@1.9.0)

  '@opentelemetry/sdk-node@0.57.2(@opentelemetry/api@1.9.0)':
    dependencies:
      '@opentelemetry/api': 1.9.0
      '@opentelemetry/api-logs': 0.57.2
      '@opentelemetry/core': 1.30.1(@opentelemetry/api@1.9.0)
      '@opentelemetry/exporter-logs-otlp-grpc': 0.57.2(@opentelemetry/api@1.9.0)
      '@opentelemetry/exporter-logs-otlp-http': 0.57.2(@opentelemetry/api@1.9.0)
      '@opentelemetry/exporter-logs-otlp-proto': 0.57.2(@opentelemetry/api@1.9.0)
      '@opentelemetry/exporter-metrics-otlp-grpc': 0.57.2(@opentelemetry/api@1.9.0)
      '@opentelemetry/exporter-metrics-otlp-http': 0.57.2(@opentelemetry/api@1.9.0)
      '@opentelemetry/exporter-metrics-otlp-proto': 0.57.2(@opentelemetry/api@1.9.0)
      '@opentelemetry/exporter-prometheus': 0.57.2(@opentelemetry/api@1.9.0)
      '@opentelemetry/exporter-trace-otlp-grpc': 0.57.2(@opentelemetry/api@1.9.0)
      '@opentelemetry/exporter-trace-otlp-http': 0.57.2(@opentelemetry/api@1.9.0)
      '@opentelemetry/exporter-trace-otlp-proto': 0.57.2(@opentelemetry/api@1.9.0)
      '@opentelemetry/exporter-zipkin': 1.30.1(@opentelemetry/api@1.9.0)
      '@opentelemetry/instrumentation': 0.57.2(@opentelemetry/api@1.9.0)
      '@opentelemetry/resources': 1.30.1(@opentelemetry/api@1.9.0)
      '@opentelemetry/sdk-logs': 0.57.2(@opentelemetry/api@1.9.0)
      '@opentelemetry/sdk-metrics': 1.30.1(@opentelemetry/api@1.9.0)
      '@opentelemetry/sdk-trace-base': 1.30.1(@opentelemetry/api@1.9.0)
      '@opentelemetry/sdk-trace-node': 1.30.1(@opentelemetry/api@1.9.0)
      '@opentelemetry/semantic-conventions': 1.28.0
    transitivePeerDependencies:
      - supports-color

  '@opentelemetry/sdk-trace-base@1.30.1(@opentelemetry/api@1.9.0)':
    dependencies:
      '@opentelemetry/api': 1.9.0
      '@opentelemetry/core': 1.30.1(@opentelemetry/api@1.9.0)
      '@opentelemetry/resources': 1.30.1(@opentelemetry/api@1.9.0)
      '@opentelemetry/semantic-conventions': 1.28.0

  '@opentelemetry/sdk-trace-node@1.30.1(@opentelemetry/api@1.9.0)':
    dependencies:
      '@opentelemetry/api': 1.9.0
      '@opentelemetry/context-async-hooks': 1.30.1(@opentelemetry/api@1.9.0)
      '@opentelemetry/core': 1.30.1(@opentelemetry/api@1.9.0)
      '@opentelemetry/propagator-b3': 1.30.1(@opentelemetry/api@1.9.0)
      '@opentelemetry/propagator-jaeger': 1.30.1(@opentelemetry/api@1.9.0)
      '@opentelemetry/sdk-trace-base': 1.30.1(@opentelemetry/api@1.9.0)
      semver: 7.7.1

  '@opentelemetry/semantic-conventions@1.28.0': {}

  '@opentelemetry/semantic-conventions@1.30.0': {}

  '@parcel/watcher-android-arm64@2.5.1':
    optional: true

  '@parcel/watcher-darwin-arm64@2.5.1':
    optional: true

  '@parcel/watcher-darwin-x64@2.5.1':
    optional: true

  '@parcel/watcher-freebsd-x64@2.5.1':
    optional: true

  '@parcel/watcher-linux-arm-glibc@2.5.1':
    optional: true

  '@parcel/watcher-linux-arm-musl@2.5.1':
    optional: true

  '@parcel/watcher-linux-arm64-glibc@2.5.1':
    optional: true

  '@parcel/watcher-linux-arm64-musl@2.5.1':
    optional: true

  '@parcel/watcher-linux-x64-glibc@2.5.1':
    optional: true

  '@parcel/watcher-linux-x64-musl@2.5.1':
    optional: true

  '@parcel/watcher-win32-arm64@2.5.1':
    optional: true

  '@parcel/watcher-win32-ia32@2.5.1':
    optional: true

  '@parcel/watcher-win32-x64@2.5.1':
    optional: true

  '@parcel/watcher@2.5.1':
    dependencies:
      detect-libc: 1.0.3
      is-glob: 4.0.3
      micromatch: 4.0.8
      node-addon-api: 7.1.1
    optionalDependencies:
      '@parcel/watcher-android-arm64': 2.5.1
      '@parcel/watcher-darwin-arm64': 2.5.1
      '@parcel/watcher-darwin-x64': 2.5.1
      '@parcel/watcher-freebsd-x64': 2.5.1
      '@parcel/watcher-linux-arm-glibc': 2.5.1
      '@parcel/watcher-linux-arm-musl': 2.5.1
      '@parcel/watcher-linux-arm64-glibc': 2.5.1
      '@parcel/watcher-linux-arm64-musl': 2.5.1
      '@parcel/watcher-linux-x64-glibc': 2.5.1
      '@parcel/watcher-linux-x64-musl': 2.5.1
      '@parcel/watcher-win32-arm64': 2.5.1
      '@parcel/watcher-win32-ia32': 2.5.1
      '@parcel/watcher-win32-x64': 2.5.1
    optional: true

  '@pkgjs/parseargs@0.11.0':
    optional: true

  '@protobufjs/aspromise@1.1.2': {}

  '@protobufjs/base64@1.1.2': {}

  '@protobufjs/codegen@2.0.4': {}

  '@protobufjs/eventemitter@1.1.0': {}

  '@protobufjs/fetch@1.1.0':
    dependencies:
      '@protobufjs/aspromise': 1.1.2
      '@protobufjs/inquire': 1.1.0

  '@protobufjs/float@1.0.2': {}

  '@protobufjs/inquire@1.1.0': {}

  '@protobufjs/path@1.1.2': {}

  '@protobufjs/pool@1.1.0': {}

  '@protobufjs/utf8@1.1.0': {}

  '@puppeteer/browsers@2.3.0':
    dependencies:
      debug: 4.4.0
      extract-zip: 2.0.1
      progress: 2.0.3
      proxy-agent: 6.5.0
      semver: 7.7.1
      tar-fs: 3.0.8
      unbzip2-stream: 1.4.3
      yargs: 17.7.2
    transitivePeerDependencies:
      - bare-buffer
      - supports-color

  '@rollup/pluginutils@5.1.4(rollup@4.34.8)':
    dependencies:
      '@types/estree': 1.0.6
      estree-walker: 2.0.2
      picomatch: 4.0.2
    optionalDependencies:
      rollup: 4.34.8

  '@rollup/rollup-android-arm-eabi@4.34.8':
    optional: true

  '@rollup/rollup-android-arm64@4.34.8':
    optional: true

  '@rollup/rollup-darwin-arm64@4.34.8':
    optional: true

  '@rollup/rollup-darwin-x64@4.34.8':
    optional: true

  '@rollup/rollup-freebsd-arm64@4.34.8':
    optional: true

  '@rollup/rollup-freebsd-x64@4.34.8':
    optional: true

  '@rollup/rollup-linux-arm-gnueabihf@4.34.8':
    optional: true

  '@rollup/rollup-linux-arm-musleabihf@4.34.8':
    optional: true

  '@rollup/rollup-linux-arm64-gnu@4.34.8':
    optional: true

  '@rollup/rollup-linux-arm64-musl@4.34.8':
    optional: true

  '@rollup/rollup-linux-loongarch64-gnu@4.34.8':
    optional: true

  '@rollup/rollup-linux-powerpc64le-gnu@4.34.8':
    optional: true

  '@rollup/rollup-linux-riscv64-gnu@4.34.8':
    optional: true

  '@rollup/rollup-linux-s390x-gnu@4.34.8':
    optional: true

  '@rollup/rollup-linux-x64-gnu@4.34.8':
    optional: true

  '@rollup/rollup-linux-x64-musl@4.34.8':
    optional: true

  '@rollup/rollup-win32-arm64-msvc@4.34.8':
    optional: true

  '@rollup/rollup-win32-ia32-msvc@4.34.8':
    optional: true

  '@rollup/rollup-win32-x64-msvc@4.34.8':
    optional: true

  '@sinclair/typebox@0.27.8': {}

  '@sindresorhus/is@4.6.0': {}

  '@sindresorhus/is@5.6.0': {}

  '@sindresorhus/slugify@2.2.1':
    dependencies:
      '@sindresorhus/transliterate': 1.6.0
      escape-string-regexp: 5.0.0

  '@sindresorhus/transliterate@1.6.0':
    dependencies:
      escape-string-regexp: 5.0.0

  '@sinonjs/commons@3.0.1':
    dependencies:
      type-detect: 4.0.8

  '@sinonjs/fake-timers@10.3.0':
    dependencies:
      '@sinonjs/commons': 3.0.1

  '@smithy/abort-controller@4.0.1':
    dependencies:
      '@smithy/types': 4.1.0
      tslib: 2.8.1

  '@smithy/config-resolver@4.0.1':
    dependencies:
      '@smithy/node-config-provider': 4.0.1
      '@smithy/types': 4.1.0
      '@smithy/util-config-provider': 4.0.0
      '@smithy/util-middleware': 4.0.1
      tslib: 2.8.1

  '@smithy/core@3.1.4':
    dependencies:
      '@smithy/middleware-serde': 4.0.2
      '@smithy/protocol-http': 5.0.1
      '@smithy/types': 4.1.0
      '@smithy/util-body-length-browser': 4.0.0
      '@smithy/util-middleware': 4.0.1
      '@smithy/util-stream': 4.1.1
      '@smithy/util-utf8': 4.0.0
      tslib: 2.8.1

  '@smithy/credential-provider-imds@4.0.1':
    dependencies:
      '@smithy/node-config-provider': 4.0.1
      '@smithy/property-provider': 4.0.1
      '@smithy/types': 4.1.0
      '@smithy/url-parser': 4.0.1
      tslib: 2.8.1

  '@smithy/eventstream-codec@4.0.1':
    dependencies:
      '@aws-crypto/crc32': 5.2.0
      '@smithy/types': 4.1.0
      '@smithy/util-hex-encoding': 4.0.0
      tslib: 2.8.1

  '@smithy/eventstream-serde-browser@4.0.1':
    dependencies:
      '@smithy/eventstream-serde-universal': 4.0.1
      '@smithy/types': 4.1.0
      tslib: 2.8.1

  '@smithy/eventstream-serde-config-resolver@4.0.1':
    dependencies:
      '@smithy/types': 4.1.0
      tslib: 2.8.1

  '@smithy/eventstream-serde-node@4.0.1':
    dependencies:
      '@smithy/eventstream-serde-universal': 4.0.1
      '@smithy/types': 4.1.0
      tslib: 2.8.1

  '@smithy/eventstream-serde-universal@4.0.1':
    dependencies:
      '@smithy/eventstream-codec': 4.0.1
      '@smithy/types': 4.1.0
      tslib: 2.8.1

  '@smithy/fetch-http-handler@5.0.1':
    dependencies:
      '@smithy/protocol-http': 5.0.1
      '@smithy/querystring-builder': 4.0.1
      '@smithy/types': 4.1.0
      '@smithy/util-base64': 4.0.0
      tslib: 2.8.1

  '@smithy/hash-node@4.0.1':
    dependencies:
      '@smithy/types': 4.1.0
      '@smithy/util-buffer-from': 4.0.0
      '@smithy/util-utf8': 4.0.0
      tslib: 2.8.1

  '@smithy/invalid-dependency@4.0.1':
    dependencies:
      '@smithy/types': 4.1.0
      tslib: 2.8.1

  '@smithy/is-array-buffer@2.2.0':
    dependencies:
      tslib: 2.8.1

  '@smithy/is-array-buffer@4.0.0':
    dependencies:
      tslib: 2.8.1

  '@smithy/middleware-content-length@4.0.1':
    dependencies:
      '@smithy/protocol-http': 5.0.1
      '@smithy/types': 4.1.0
      tslib: 2.8.1

  '@smithy/middleware-endpoint@4.0.5':
    dependencies:
      '@smithy/core': 3.1.4
      '@smithy/middleware-serde': 4.0.2
      '@smithy/node-config-provider': 4.0.1
      '@smithy/shared-ini-file-loader': 4.0.1
      '@smithy/types': 4.1.0
      '@smithy/url-parser': 4.0.1
      '@smithy/util-middleware': 4.0.1
      tslib: 2.8.1

  '@smithy/middleware-retry@4.0.6':
    dependencies:
      '@smithy/node-config-provider': 4.0.1
      '@smithy/protocol-http': 5.0.1
      '@smithy/service-error-classification': 4.0.1
      '@smithy/smithy-client': 4.1.5
      '@smithy/types': 4.1.0
      '@smithy/util-middleware': 4.0.1
      '@smithy/util-retry': 4.0.1
      tslib: 2.8.1
      uuid: 9.0.1

  '@smithy/middleware-serde@4.0.2':
    dependencies:
      '@smithy/types': 4.1.0
      tslib: 2.8.1

  '@smithy/middleware-stack@4.0.1':
    dependencies:
      '@smithy/types': 4.1.0
      tslib: 2.8.1

  '@smithy/node-config-provider@4.0.1':
    dependencies:
      '@smithy/property-provider': 4.0.1
      '@smithy/shared-ini-file-loader': 4.0.1
      '@smithy/types': 4.1.0
      tslib: 2.8.1

  '@smithy/node-http-handler@4.0.2':
    dependencies:
      '@smithy/abort-controller': 4.0.1
      '@smithy/protocol-http': 5.0.1
      '@smithy/querystring-builder': 4.0.1
      '@smithy/types': 4.1.0
      tslib: 2.8.1

  '@smithy/property-provider@4.0.1':
    dependencies:
      '@smithy/types': 4.1.0
      tslib: 2.8.1

  '@smithy/protocol-http@5.0.1':
    dependencies:
      '@smithy/types': 4.1.0
      tslib: 2.8.1

  '@smithy/querystring-builder@4.0.1':
    dependencies:
      '@smithy/types': 4.1.0
      '@smithy/util-uri-escape': 4.0.0
      tslib: 2.8.1

  '@smithy/querystring-parser@4.0.1':
    dependencies:
      '@smithy/types': 4.1.0
      tslib: 2.8.1

  '@smithy/service-error-classification@4.0.1':
    dependencies:
      '@smithy/types': 4.1.0

  '@smithy/shared-ini-file-loader@4.0.1':
    dependencies:
      '@smithy/types': 4.1.0
      tslib: 2.8.1

  '@smithy/signature-v4@5.0.1':
    dependencies:
      '@smithy/is-array-buffer': 4.0.0
      '@smithy/protocol-http': 5.0.1
      '@smithy/types': 4.1.0
      '@smithy/util-hex-encoding': 4.0.0
      '@smithy/util-middleware': 4.0.1
      '@smithy/util-uri-escape': 4.0.0
      '@smithy/util-utf8': 4.0.0
      tslib: 2.8.1

  '@smithy/smithy-client@4.1.5':
    dependencies:
      '@smithy/core': 3.1.4
      '@smithy/middleware-endpoint': 4.0.5
      '@smithy/middleware-stack': 4.0.1
      '@smithy/protocol-http': 5.0.1
      '@smithy/types': 4.1.0
      '@smithy/util-stream': 4.1.1
      tslib: 2.8.1

  '@smithy/types@4.1.0':
    dependencies:
      tslib: 2.8.1

  '@smithy/url-parser@4.0.1':
    dependencies:
      '@smithy/querystring-parser': 4.0.1
      '@smithy/types': 4.1.0
      tslib: 2.8.1

  '@smithy/util-base64@4.0.0':
    dependencies:
      '@smithy/util-buffer-from': 4.0.0
      '@smithy/util-utf8': 4.0.0
      tslib: 2.8.1

  '@smithy/util-body-length-browser@4.0.0':
    dependencies:
      tslib: 2.8.1

  '@smithy/util-body-length-node@4.0.0':
    dependencies:
      tslib: 2.8.1

  '@smithy/util-buffer-from@2.2.0':
    dependencies:
      '@smithy/is-array-buffer': 2.2.0
      tslib: 2.8.1

  '@smithy/util-buffer-from@4.0.0':
    dependencies:
      '@smithy/is-array-buffer': 4.0.0
      tslib: 2.8.1

  '@smithy/util-config-provider@4.0.0':
    dependencies:
      tslib: 2.8.1

  '@smithy/util-defaults-mode-browser@4.0.6':
    dependencies:
      '@smithy/property-provider': 4.0.1
      '@smithy/smithy-client': 4.1.5
      '@smithy/types': 4.1.0
      bowser: 2.11.0
      tslib: 2.8.1

  '@smithy/util-defaults-mode-node@4.0.6':
    dependencies:
      '@smithy/config-resolver': 4.0.1
      '@smithy/credential-provider-imds': 4.0.1
      '@smithy/node-config-provider': 4.0.1
      '@smithy/property-provider': 4.0.1
      '@smithy/smithy-client': 4.1.5
      '@smithy/types': 4.1.0
      tslib: 2.8.1

  '@smithy/util-endpoints@3.0.1':
    dependencies:
      '@smithy/node-config-provider': 4.0.1
      '@smithy/types': 4.1.0
      tslib: 2.8.1

  '@smithy/util-hex-encoding@4.0.0':
    dependencies:
      tslib: 2.8.1

  '@smithy/util-middleware@4.0.1':
    dependencies:
      '@smithy/types': 4.1.0
      tslib: 2.8.1

  '@smithy/util-retry@4.0.1':
    dependencies:
      '@smithy/service-error-classification': 4.0.1
      '@smithy/types': 4.1.0
      tslib: 2.8.1

  '@smithy/util-stream@4.1.1':
    dependencies:
      '@smithy/fetch-http-handler': 5.0.1
      '@smithy/node-http-handler': 4.0.2
      '@smithy/types': 4.1.0
      '@smithy/util-base64': 4.0.0
      '@smithy/util-buffer-from': 4.0.0
      '@smithy/util-hex-encoding': 4.0.0
      '@smithy/util-utf8': 4.0.0
      tslib: 2.8.1

  '@smithy/util-uri-escape@4.0.0':
    dependencies:
      tslib: 2.8.1

  '@smithy/util-utf8@2.3.0':
    dependencies:
      '@smithy/util-buffer-from': 2.2.0
      tslib: 2.8.1

  '@smithy/util-utf8@4.0.0':
    dependencies:
      '@smithy/util-buffer-from': 4.0.0
      tslib: 2.8.1

  '@socket.io/component-emitter@3.1.2': {}

  '@streamparser/json@0.0.21': {}

  '@svgr/babel-plugin-add-jsx-attribute@8.0.0(@babel/core@7.26.9)':
    dependencies:
      '@babel/core': 7.26.9

  '@svgr/babel-plugin-remove-jsx-attribute@8.0.0(@babel/core@7.26.9)':
    dependencies:
      '@babel/core': 7.26.9

  '@svgr/babel-plugin-remove-jsx-empty-expression@8.0.0(@babel/core@7.26.9)':
    dependencies:
      '@babel/core': 7.26.9

  '@svgr/babel-plugin-replace-jsx-attribute-value@8.0.0(@babel/core@7.26.9)':
    dependencies:
      '@babel/core': 7.26.9

  '@svgr/babel-plugin-svg-dynamic-title@8.0.0(@babel/core@7.26.9)':
    dependencies:
      '@babel/core': 7.26.9

  '@svgr/babel-plugin-svg-em-dimensions@8.0.0(@babel/core@7.26.9)':
    dependencies:
      '@babel/core': 7.26.9

  '@svgr/babel-plugin-transform-react-native-svg@8.1.0(@babel/core@7.26.9)':
    dependencies:
      '@babel/core': 7.26.9

  '@svgr/babel-plugin-transform-svg-component@8.0.0(@babel/core@7.26.9)':
    dependencies:
      '@babel/core': 7.26.9

  '@svgr/babel-preset@8.1.0(@babel/core@7.26.9)':
    dependencies:
      '@babel/core': 7.26.9
      '@svgr/babel-plugin-add-jsx-attribute': 8.0.0(@babel/core@7.26.9)
      '@svgr/babel-plugin-remove-jsx-attribute': 8.0.0(@babel/core@7.26.9)
      '@svgr/babel-plugin-remove-jsx-empty-expression': 8.0.0(@babel/core@7.26.9)
      '@svgr/babel-plugin-replace-jsx-attribute-value': 8.0.0(@babel/core@7.26.9)
      '@svgr/babel-plugin-svg-dynamic-title': 8.0.0(@babel/core@7.26.9)
      '@svgr/babel-plugin-svg-em-dimensions': 8.0.0(@babel/core@7.26.9)
      '@svgr/babel-plugin-transform-react-native-svg': 8.1.0(@babel/core@7.26.9)
      '@svgr/babel-plugin-transform-svg-component': 8.0.0(@babel/core@7.26.9)

  '@svgr/core@8.1.0(typescript@5.7.3)':
    dependencies:
      '@babel/core': 7.26.9
      '@svgr/babel-preset': 8.1.0(@babel/core@7.26.9)
      camelcase: 6.3.0
      cosmiconfig: 8.3.6(typescript@5.7.3)
      snake-case: 3.0.4
    transitivePeerDependencies:
      - supports-color
      - typescript

  '@svgr/hast-util-to-babel-ast@8.0.0':
    dependencies:
      '@babel/types': 7.26.9
      entities: 4.5.0

  '@svgr/plugin-jsx@8.1.0(@svgr/core@8.1.0(typescript@5.7.3))':
    dependencies:
      '@babel/core': 7.26.9
      '@svgr/babel-preset': 8.1.0(@babel/core@7.26.9)
      '@svgr/core': 8.1.0(typescript@5.7.3)
      '@svgr/hast-util-to-babel-ast': 8.0.0
      svg-parser: 2.0.4
    transitivePeerDependencies:
      - supports-color

  '@swc/core-darwin-arm64@1.10.17':
    optional: true

  '@swc/core-darwin-x64@1.10.17':
    optional: true

  '@swc/core-linux-arm-gnueabihf@1.10.17':
    optional: true

  '@swc/core-linux-arm64-gnu@1.10.17':
    optional: true

  '@swc/core-linux-arm64-musl@1.10.17':
    optional: true

  '@swc/core-linux-x64-gnu@1.10.17':
    optional: true

  '@swc/core-linux-x64-musl@1.10.17':
    optional: true

  '@swc/core-win32-arm64-msvc@1.10.17':
    optional: true

  '@swc/core-win32-ia32-msvc@1.10.17':
    optional: true

  '@swc/core-win32-x64-msvc@1.10.17':
    optional: true

  '@swc/core@1.10.17':
    dependencies:
      '@swc/counter': 0.1.3
      '@swc/types': 0.1.17
    optionalDependencies:
      '@swc/core-darwin-arm64': 1.10.17
      '@swc/core-darwin-x64': 1.10.17
      '@swc/core-linux-arm-gnueabihf': 1.10.17
      '@swc/core-linux-arm64-gnu': 1.10.17
      '@swc/core-linux-arm64-musl': 1.10.17
      '@swc/core-linux-x64-gnu': 1.10.17
      '@swc/core-linux-x64-musl': 1.10.17
      '@swc/core-win32-arm64-msvc': 1.10.17
      '@swc/core-win32-ia32-msvc': 1.10.17
      '@swc/core-win32-x64-msvc': 1.10.17

  '@swc/counter@0.1.3': {}

  '@swc/types@0.1.17':
    dependencies:
      '@swc/counter': 0.1.3

  '@szmarczak/http-timer@5.0.1':
    dependencies:
      defer-to-connect: 2.0.1

  '@tanstack/query-core@5.66.4': {}

  '@tanstack/react-query@5.66.5(react@19.0.0)':
    dependencies:
      '@tanstack/query-core': 5.66.4
      react: 19.0.0

  '@tootallnate/quickjs-emscripten@0.23.0': {}

  '@types/acorn@4.0.6':
    dependencies:
      '@types/estree': 1.0.6

  '@types/babel__core@7.20.5':
    dependencies:
      '@babel/parser': 7.26.9
      '@babel/types': 7.26.9
      '@types/babel__generator': 7.6.8
      '@types/babel__template': 7.4.4
      '@types/babel__traverse': 7.20.6

  '@types/babel__generator@7.6.8':
    dependencies:
      '@babel/types': 7.26.9

  '@types/babel__template@7.4.4':
    dependencies:
      '@babel/parser': 7.26.9
      '@babel/types': 7.26.9

  '@types/babel__traverse@7.20.6':
    dependencies:
      '@babel/types': 7.26.9

  '@types/body-parser@1.19.5':
    dependencies:
      '@types/connect': 3.4.38
      '@types/node': 22.13.4

  '@types/connect@3.4.38':
    dependencies:
      '@types/node': 22.13.4

  '@types/content-type@1.1.8': {}

  '@types/cookie@0.6.0': {}

  '@types/cors@2.8.17':
    dependencies:
      '@types/node': 22.13.4

  '@types/debug@4.1.12':
    dependencies:
      '@types/ms': 2.1.0

  '@types/diff-match-patch@1.0.36': {}

  '@types/eslint@9.6.1':
    dependencies:
      '@types/estree': 1.0.6
      '@types/json-schema': 7.0.15

  '@types/eslint__js@8.42.3':
    dependencies:
      '@types/eslint': 9.6.1

  '@types/estree-jsx@1.0.5':
    dependencies:
      '@types/estree': 1.0.6

  '@types/estree@1.0.6': {}

  '@types/eventsource@1.1.15': {}

  '@types/express-serve-static-core@4.19.6':
    dependencies:
      '@types/node': 22.13.4
      '@types/qs': 6.9.18
      '@types/range-parser': 1.2.7
      '@types/send': 0.17.4

  '@types/express@4.17.21':
    dependencies:
      '@types/body-parser': 1.19.5
      '@types/express-serve-static-core': 4.19.6
      '@types/qs': 6.9.18
      '@types/serve-static': 1.15.7

  '@types/graceful-fs@4.1.9':
    dependencies:
      '@types/node': 22.13.4

  '@types/hast@2.3.10':
    dependencies:
      '@types/unist': 2.0.11

  '@types/hast@3.0.4':
    dependencies:
      '@types/unist': 3.0.3

  '@types/http-cache-semantics@4.0.4': {}

  '@types/http-errors@2.0.4': {}

  '@types/istanbul-lib-coverage@2.0.6': {}

  '@types/istanbul-lib-report@3.0.3':
    dependencies:
      '@types/istanbul-lib-coverage': 2.0.6

  '@types/istanbul-reports@3.0.4':
    dependencies:
      '@types/istanbul-lib-report': 3.0.3

  '@types/jest@29.5.14':
    dependencies:
      expect: 29.7.0
      pretty-format: 29.7.0

  '@types/json-schema@7.0.15': {}

  '@types/katex@0.16.7': {}

  '@types/lodash-es@4.17.12':
    dependencies:
      '@types/lodash': 4.17.15

  '@types/lodash@4.17.15': {}

  '@types/mdast@4.0.4':
    dependencies:
      '@types/unist': 3.0.3

  '@types/mdx@2.0.13': {}

  '@types/mime@1.3.5': {}

  '@types/ms@2.1.0': {}

  '@types/nlcst@2.0.3':
    dependencies:
      '@types/unist': 3.0.3

  '@types/node@22.13.4':
    dependencies:
      undici-types: 6.20.0

  '@types/prismjs@1.26.5': {}

  '@types/qs@6.9.18': {}

  '@types/range-parser@1.2.7': {}

  '@types/react-dom@19.0.4(@types/react@19.0.10)':
    dependencies:
      '@types/react': 19.0.10

  '@types/react-resizable@3.0.8':
    dependencies:
      '@types/react': 19.0.10

  '@types/react@19.0.10':
    dependencies:
      csstype: 3.1.3

  '@types/send@0.17.4':
    dependencies:
      '@types/mime': 1.3.5
      '@types/node': 22.13.4

  '@types/serve-static@1.15.7':
    dependencies:
      '@types/http-errors': 2.0.4
      '@types/node': 22.13.4
      '@types/send': 0.17.4

  '@types/shimmer@1.2.0': {}

  '@types/stack-utils@2.0.3': {}

  '@types/unist@2.0.11': {}

  '@types/unist@3.0.3': {}

  '@types/uuid@9.0.8': {}

  '@types/ws@8.5.14':
    dependencies:
      '@types/node': 22.13.4

  '@types/yargs-parser@21.0.3': {}

  '@types/yargs@17.0.33':
    dependencies:
      '@types/yargs-parser': 21.0.3

  '@types/yauzl@2.10.3':
    dependencies:
      '@types/node': 22.13.4
    optional: true

  '@typescript-eslint/eslint-plugin@8.24.1(@typescript-eslint/parser@8.24.1(eslint@9.20.1)(typescript@5.7.3))(eslint@9.20.1)(typescript@5.7.3)':
    dependencies:
      '@eslint-community/regexpp': 4.12.1
      '@typescript-eslint/parser': 8.24.1(eslint@9.20.1)(typescript@5.7.3)
      '@typescript-eslint/scope-manager': 8.24.1
      '@typescript-eslint/type-utils': 8.24.1(eslint@9.20.1)(typescript@5.7.3)
      '@typescript-eslint/utils': 8.24.1(eslint@9.20.1)(typescript@5.7.3)
      '@typescript-eslint/visitor-keys': 8.24.1
      eslint: 9.20.1
      graphemer: 1.4.0
      ignore: 5.3.2
      natural-compare: 1.4.0
      ts-api-utils: 2.0.1(typescript@5.7.3)
      typescript: 5.7.3
    transitivePeerDependencies:
      - supports-color

  '@typescript-eslint/parser@8.24.1(eslint@9.20.1)(typescript@5.7.3)':
    dependencies:
      '@typescript-eslint/scope-manager': 8.24.1
      '@typescript-eslint/types': 8.24.1
      '@typescript-eslint/typescript-estree': 8.24.1(typescript@5.7.3)
      '@typescript-eslint/visitor-keys': 8.24.1
      debug: 4.4.0
      eslint: 9.20.1
      typescript: 5.7.3
    transitivePeerDependencies:
      - supports-color

  '@typescript-eslint/scope-manager@8.24.1':
    dependencies:
      '@typescript-eslint/types': 8.24.1
      '@typescript-eslint/visitor-keys': 8.24.1

  '@typescript-eslint/type-utils@8.24.1(eslint@9.20.1)(typescript@5.7.3)':
    dependencies:
      '@typescript-eslint/typescript-estree': 8.24.1(typescript@5.7.3)
      '@typescript-eslint/utils': 8.24.1(eslint@9.20.1)(typescript@5.7.3)
      debug: 4.4.0
      eslint: 9.20.1
      ts-api-utils: 2.0.1(typescript@5.7.3)
      typescript: 5.7.3
    transitivePeerDependencies:
      - supports-color

  '@typescript-eslint/types@8.24.1': {}

  '@typescript-eslint/typescript-estree@8.24.1(typescript@5.7.3)':
    dependencies:
      '@typescript-eslint/types': 8.24.1
      '@typescript-eslint/visitor-keys': 8.24.1
      debug: 4.4.0
      fast-glob: 3.3.3
      is-glob: 4.0.3
      minimatch: 9.0.5
      semver: 7.7.1
      ts-api-utils: 2.0.1(typescript@5.7.3)
      typescript: 5.7.3
    transitivePeerDependencies:
      - supports-color

  '@typescript-eslint/utils@8.24.1(eslint@9.20.1)(typescript@5.7.3)':
    dependencies:
      '@eslint-community/eslint-utils': 4.4.1(eslint@9.20.1)
      '@typescript-eslint/scope-manager': 8.24.1
      '@typescript-eslint/types': 8.24.1
      '@typescript-eslint/typescript-estree': 8.24.1(typescript@5.7.3)
      eslint: 9.20.1
      typescript: 5.7.3
    transitivePeerDependencies:
      - supports-color

  '@typescript-eslint/visitor-keys@8.24.1':
    dependencies:
      '@typescript-eslint/types': 8.24.1
      eslint-visitor-keys: 4.2.0

  '@ungap/structured-clone@1.3.0': {}

  '@vitejs/plugin-react-swc@3.8.0(vite@6.1.0(@types/node@22.13.4)(sass-embedded@1.85.0)(sass@1.85.0)(tsx@4.19.2)(yaml@2.7.0))':
    dependencies:
      '@swc/core': 1.10.17
      vite: 6.1.0(@types/node@22.13.4)(sass-embedded@1.85.0)(sass@1.85.0)(tsx@4.19.2)(yaml@2.7.0)
    transitivePeerDependencies:
      - '@swc/helpers'

  accepts@1.3.8:
    dependencies:
      mime-types: 2.1.35
      negotiator: 0.6.3

  acorn-import-attributes@1.9.5(acorn@8.14.0):
    dependencies:
      acorn: 8.14.0

  acorn-jsx@5.3.2(acorn@8.14.0):
    dependencies:
      acorn: 8.14.0

  acorn@8.14.0: {}

  address@1.2.2: {}

  adm-zip@0.5.16: {}

  agent-base@7.1.3: {}

  aggregate-error@4.0.1:
    dependencies:
      clean-stack: 4.2.0
      indent-string: 5.0.0

  ai@4.1.41(react@19.0.0)(zod@3.24.2):
    dependencies:
      '@ai-sdk/provider': 1.0.7
      '@ai-sdk/provider-utils': 2.1.8(zod@3.24.2)
      '@ai-sdk/react': 1.1.16(react@19.0.0)(zod@3.24.2)
      '@ai-sdk/ui-utils': 1.1.14(zod@3.24.2)
      '@opentelemetry/api': 1.9.0
      jsondiffpatch: 0.6.0
    optionalDependencies:
      react: 19.0.0
      zod: 3.24.2

  ajv-draft-04@1.0.0(ajv@8.17.1):
    optionalDependencies:
      ajv: 8.17.1

  ajv-formats@3.0.1(ajv@8.17.1):
    optionalDependencies:
      ajv: 8.17.1

  ajv@6.12.6:
    dependencies:
      fast-deep-equal: 3.1.3
      fast-json-stable-stringify: 2.1.0
      json-schema-traverse: 0.4.1
      uri-js: 4.4.1

  ajv@8.17.1:
    dependencies:
      fast-deep-equal: 3.1.3
      fast-uri: 3.0.6
      json-schema-traverse: 1.0.0
      require-from-string: 2.0.2

  ansi-escapes@4.3.2:
    dependencies:
      type-fest: 0.21.3

  ansi-regex@5.0.1: {}

  ansi-regex@6.1.0: {}

  ansi-styles@4.3.0:
    dependencies:
      color-convert: 2.0.1

  ansi-styles@5.2.0: {}

  ansi-styles@6.2.1: {}

  any-promise@1.3.0: {}

  anymatch@3.1.3:
    dependencies:
      normalize-path: 3.0.0
      picomatch: 2.3.1

  argparse@1.0.10:
    dependencies:
      sprintf-js: 1.0.3

  argparse@2.0.1: {}

  array-buffer-byte-length@1.0.2:
    dependencies:
      call-bound: 1.0.3
      is-array-buffer: 3.0.5

  array-flatten@1.1.1: {}

  array-iterate@2.0.1: {}

  array-union@2.1.0: {}

  arraybuffer.prototype.slice@1.0.4:
    dependencies:
      array-buffer-byte-length: 1.0.2
      call-bind: 1.0.8
      define-properties: 1.2.1
      es-abstract: 1.23.9
      es-errors: 1.3.0
      get-intrinsic: 1.2.7
      is-array-buffer: 3.0.5

  ast-types@0.13.4:
    dependencies:
      tslib: 2.8.1

  astral-regex@2.0.0: {}

  astring@1.9.0: {}

  async-function@1.0.0: {}

  async@3.2.6: {}

  asynckit@0.4.0: {}

  atomic-sleep@1.0.0: {}

  available-typed-arrays@1.0.7:
    dependencies:
      possible-typed-array-names: 1.1.0

  axios@1.7.9:
    dependencies:
      follow-redirects: 1.15.9
      form-data: 4.0.2
      proxy-from-env: 1.1.0
    transitivePeerDependencies:
      - debug

  b4a@1.6.7: {}

  babel-jest@29.7.0(@babel/core@7.26.9):
    dependencies:
      '@babel/core': 7.26.9
      '@jest/transform': 29.7.0
      '@types/babel__core': 7.20.5
      babel-plugin-istanbul: 6.1.1
      babel-preset-jest: 29.6.3(@babel/core@7.26.9)
      chalk: 4.1.2
      graceful-fs: 4.2.11
      slash: 3.0.0
    transitivePeerDependencies:
      - supports-color

  babel-plugin-istanbul@6.1.1:
    dependencies:
      '@babel/helper-plugin-utils': 7.26.5
      '@istanbuljs/load-nyc-config': 1.1.0
      '@istanbuljs/schema': 0.1.3
      istanbul-lib-instrument: 5.2.1
      test-exclude: 6.0.0
    transitivePeerDependencies:
      - supports-color

  babel-plugin-jest-hoist@29.6.3:
    dependencies:
      '@babel/template': 7.26.9
      '@babel/types': 7.26.9
      '@types/babel__core': 7.20.5
      '@types/babel__traverse': 7.20.6

  babel-preset-current-node-syntax@1.1.0(@babel/core@7.26.9):
    dependencies:
      '@babel/core': 7.26.9
      '@babel/plugin-syntax-async-generators': 7.8.4(@babel/core@7.26.9)
      '@babel/plugin-syntax-bigint': 7.8.3(@babel/core@7.26.9)
      '@babel/plugin-syntax-class-properties': 7.12.13(@babel/core@7.26.9)
      '@babel/plugin-syntax-class-static-block': 7.14.5(@babel/core@7.26.9)
      '@babel/plugin-syntax-import-attributes': 7.26.0(@babel/core@7.26.9)
      '@babel/plugin-syntax-import-meta': 7.10.4(@babel/core@7.26.9)
      '@babel/plugin-syntax-json-strings': 7.8.3(@babel/core@7.26.9)
      '@babel/plugin-syntax-logical-assignment-operators': 7.10.4(@babel/core@7.26.9)
      '@babel/plugin-syntax-nullish-coalescing-operator': 7.8.3(@babel/core@7.26.9)
      '@babel/plugin-syntax-numeric-separator': 7.10.4(@babel/core@7.26.9)
      '@babel/plugin-syntax-object-rest-spread': 7.8.3(@babel/core@7.26.9)
      '@babel/plugin-syntax-optional-catch-binding': 7.8.3(@babel/core@7.26.9)
      '@babel/plugin-syntax-optional-chaining': 7.8.3(@babel/core@7.26.9)
      '@babel/plugin-syntax-private-property-in-object': 7.14.5(@babel/core@7.26.9)
      '@babel/plugin-syntax-top-level-await': 7.14.5(@babel/core@7.26.9)

  babel-preset-jest@29.6.3(@babel/core@7.26.9):
    dependencies:
      '@babel/core': 7.26.9
      babel-plugin-jest-hoist: 29.6.3
      babel-preset-current-node-syntax: 1.1.0(@babel/core@7.26.9)

  bail@2.0.2: {}

  balanced-match@1.0.2: {}

  balanced-match@2.0.0: {}

  bare-events@2.5.4:
    optional: true

  bare-fs@4.0.1:
    dependencies:
      bare-events: 2.5.4
      bare-path: 3.0.0
      bare-stream: 2.6.5(bare-events@2.5.4)
    transitivePeerDependencies:
      - bare-buffer
    optional: true

  bare-os@3.4.0:
    optional: true

  bare-path@3.0.0:
    dependencies:
      bare-os: 3.4.0
    optional: true

  bare-stream@2.6.5(bare-events@2.5.4):
    dependencies:
      streamx: 2.22.0
    optionalDependencies:
      bare-events: 2.5.4
    optional: true

  base64-js@1.5.1: {}

  base64id@2.0.0: {}

  basic-ftp@5.0.5: {}

  bee-agent-framework@0.1.2(@aws-sdk/client-bedrock-runtime@3.750.0)(ollama-ai-provider@1.2.0(zod@3.24.2))(react@19.0.0)(yaml@2.7.0):
    dependencies:
      '@ai-zen/node-fetch-event-source': 2.1.4
      '@aws-sdk/client-bedrock-runtime': 3.750.0
      '@opentelemetry/api': 1.9.0
      '@streamparser/json': 0.0.21
      ai: 4.1.41(react@19.0.0)(zod@3.24.2)
      ajv: 8.17.1
      ajv-formats: 3.0.1(ajv@8.17.1)
      duck-duck-scrape: 2.2.7
      fast-xml-parser: 4.5.2
      header-generator: 2.1.62
      joplin-turndown-plugin-gfm: 1.0.12
      jsonrepair: 3.12.0
      mathjs: 14.2.1
      mustache: 4.2.0
      object-hash: 3.0.0
      ollama-ai-provider: 1.2.0(zod@3.24.2)
      p-queue-compat: 1.0.229
      p-throttle: 7.0.0
      pino: 9.6.0
      promise-based-task: 3.1.1
      remeda: 2.20.2
      serialize-error: 11.0.3
      string-comparison: 1.3.0
      string-strip-html: 13.4.8
      turndown: 7.2.0
      wikipedia: 2.1.2
      zod: 3.24.2
      zod-to-json-schema: 3.24.1(zod@3.24.2)
    optionalDependencies:
      yaml: 2.7.0
    transitivePeerDependencies:
      - debug
      - encoding
      - react

  before-after-hook@2.2.3: {}

  better-opn@3.0.2:
    dependencies:
      open: 8.4.2

  binary-extensions@2.3.0: {}

  bl@5.1.0:
    dependencies:
      buffer: 6.0.3
      inherits: 2.0.4
      readable-stream: 3.6.2

  body-parser@1.20.3:
    dependencies:
      bytes: 3.1.2
      content-type: 1.0.5
      debug: 2.6.9
      depd: 2.0.0
      destroy: 1.2.0
      http-errors: 2.0.0
      iconv-lite: 0.4.24
      on-finished: 2.4.1
      qs: 6.13.0
      raw-body: 2.5.2
      type-is: 1.6.18
      unpipe: 1.0.0
    transitivePeerDependencies:
      - supports-color

  bowser@2.11.0: {}

  brace-expansion@1.1.11:
    dependencies:
      balanced-match: 1.0.2
      concat-map: 0.0.1

  brace-expansion@2.0.1:
    dependencies:
      balanced-match: 1.0.2

  braces@3.0.3:
    dependencies:
      fill-range: 7.1.1

  browserslist@4.24.4:
    dependencies:
      caniuse-lite: 1.0.30001700
      electron-to-chromium: 1.5.102
      node-releases: 2.0.19
      update-browserslist-db: 1.1.2(browserslist@4.24.4)

  bs-logger@0.2.6:
    dependencies:
      fast-json-stable-stringify: 2.1.0

  bser@2.1.1:
    dependencies:
      node-int64: 0.4.0

  buffer-builder@0.2.0: {}

  buffer-crc32@0.2.13: {}

  buffer-from@1.1.2: {}

  buffer@5.7.1:
    dependencies:
      base64-js: 1.5.1
      ieee754: 1.2.1

  buffer@6.0.3:
    dependencies:
      base64-js: 1.5.1
      ieee754: 1.2.1

  bundle-require@5.1.0(esbuild@0.24.2):
    dependencies:
      esbuild: 0.24.2
      load-tsconfig: 0.2.5

  bytes@3.1.2: {}

  cac@6.7.14: {}

  cacheable-lookup@7.0.0: {}

  cacheable-request@10.2.14:
    dependencies:
      '@types/http-cache-semantics': 4.0.4
      get-stream: 6.0.1
      http-cache-semantics: 4.1.1
      keyv: 4.5.4
      mimic-response: 4.0.0
      normalize-url: 8.0.1
      responselike: 3.0.0

  cacheable@1.8.8:
    dependencies:
      hookified: 1.7.1
      keyv: 5.2.3

  call-bind-apply-helpers@1.0.2:
    dependencies:
      es-errors: 1.3.0
      function-bind: 1.1.2

  call-bind@1.0.8:
    dependencies:
      call-bind-apply-helpers: 1.0.2
      es-define-property: 1.0.1
      get-intrinsic: 1.2.7
      set-function-length: 1.2.2

  call-bound@1.0.3:
    dependencies:
      call-bind-apply-helpers: 1.0.2
      get-intrinsic: 1.2.7

  callsites@3.1.0: {}

  camelcase@4.1.0: {}

  camelcase@5.3.1: {}

  camelcase@6.3.0: {}

  caniuse-lite@1.0.30001700: {}

  ccount@2.0.1: {}

  chalk@4.1.2:
    dependencies:
      ansi-styles: 4.3.0
      supports-color: 7.2.0

  chalk@5.4.1: {}

  char-regex@1.0.2: {}

  character-entities-html4@2.1.0: {}

  character-entities-legacy@3.0.0: {}

  character-entities@2.0.2: {}

  character-reference-invalid@2.0.1: {}

  chardet@0.7.0: {}

  chokidar@3.6.0:
    dependencies:
      anymatch: 3.1.3
      braces: 3.0.3
      glob-parent: 5.1.2
      is-binary-path: 2.1.0
      is-glob: 4.0.3
      normalize-path: 3.0.0
      readdirp: 3.6.0
    optionalDependencies:
      fsevents: 2.3.3

  chokidar@4.0.3:
    dependencies:
      readdirp: 4.1.2

  chownr@2.0.0: {}

  chromium-bidi@0.6.3(devtools-protocol@0.0.1312386):
    dependencies:
      devtools-protocol: 0.0.1312386
      mitt: 3.0.1
      urlpattern-polyfill: 10.0.0
      zod: 3.23.8

  ci-info@3.9.0: {}

  cjs-module-lexer@1.4.3: {}

  classnames@2.5.1: {}

  clean-stack@4.2.0:
    dependencies:
      escape-string-regexp: 5.0.0

  cli-cursor@4.0.0:
    dependencies:
      restore-cursor: 4.0.0

  cli-spinners@2.9.2: {}

  cli-width@4.1.0: {}

  cliui@8.0.1:
    dependencies:
      string-width: 4.2.3
      strip-ansi: 6.0.1
      wrap-ansi: 7.0.0

  clone@1.0.4: {}

  clsx@1.2.1: {}

  clsx@2.1.1: {}

  co@4.6.0: {}

  codsen-utils@1.6.4:
    dependencies:
      rfdc: 1.4.1

  collapse-white-space@2.1.0: {}

  collect-v8-coverage@1.0.2: {}

  color-convert@2.0.1:
    dependencies:
      color-name: 1.1.4

  color-name@1.1.4: {}

  color-string@1.9.1:
    dependencies:
      color-name: 1.1.4
      simple-swizzle: 0.2.2

  color@4.2.3:
    dependencies:
      color-convert: 2.0.1
      color-string: 1.9.1

  colord@2.9.3: {}

  colorjs.io@0.5.2: {}

  combined-stream@1.0.8:
    dependencies:
      delayed-stream: 1.0.0

  comma-separated-tokens@2.0.3: {}

  commander@4.1.1: {}

  commander@8.3.0: {}

  complex.js@2.4.2: {}

  compute-scroll-into-view@3.1.1: {}

  concat-map@0.0.1: {}

  consola@3.4.0: {}

  content-disposition@0.5.4:
    dependencies:
      safe-buffer: 5.2.1

  content-type@1.0.5: {}

  convert-source-map@2.0.0: {}

  cookie-signature@1.0.6: {}

  cookie@0.7.1: {}

  cookie@0.7.2: {}

  cookie@1.0.2: {}

  copy-to-clipboard@3.3.3:
    dependencies:
      toggle-selection: 1.0.6

  cors@2.8.5:
    dependencies:
      object-assign: 4.1.1
      vary: 1.1.2

  cosmiconfig@8.3.6(typescript@5.7.3):
    dependencies:
      import-fresh: 3.3.1
      js-yaml: 4.1.0
      parse-json: 5.2.0
      path-type: 4.0.0
    optionalDependencies:
      typescript: 5.7.3

  cosmiconfig@9.0.0(typescript@5.7.3):
    dependencies:
      env-paths: 2.2.1
      import-fresh: 3.3.1
      js-yaml: 4.1.0
      parse-json: 5.2.0
    optionalDependencies:
      typescript: 5.7.3

  create-jest@29.7.0(@types/node@22.13.4):
    dependencies:
      '@jest/types': 29.6.3
      chalk: 4.1.2
      exit: 0.1.2
      graceful-fs: 4.2.11
      jest-config: 29.7.0(@types/node@22.13.4)
      jest-util: 29.7.0
      prompts: 2.4.2
    transitivePeerDependencies:
      - '@types/node'
      - babel-plugin-macros
      - supports-color
      - ts-node

  cross-fetch@4.1.0:
    dependencies:
      node-fetch: 2.7.0
    transitivePeerDependencies:
      - encoding

  cross-spawn@7.0.6:
    dependencies:
      path-key: 3.1.1
      shebang-command: 2.0.0
      which: 2.0.2

  css-functions-list@3.2.3: {}

  css-tree@3.1.0:
    dependencies:
      mdn-data: 2.12.2
      source-map-js: 1.2.1

  cssesc@3.0.0: {}

  csstype@3.1.3: {}

  data-uri-to-buffer@6.0.2: {}

  data-view-buffer@1.0.2:
    dependencies:
      call-bound: 1.0.3
      es-errors: 1.3.0
      is-data-view: 1.0.2

  data-view-byte-length@1.0.2:
    dependencies:
      call-bound: 1.0.3
      es-errors: 1.3.0
      is-data-view: 1.0.2

  data-view-byte-offset@1.0.1:
    dependencies:
      call-bound: 1.0.3
      es-errors: 1.3.0
      is-data-view: 1.0.2

  debug@2.6.9:
    dependencies:
      ms: 2.0.0

  debug@4.3.7:
    dependencies:
      ms: 2.1.3

  debug@4.4.0:
    dependencies:
      ms: 2.1.3

  decimal.js@10.5.0: {}

  decode-named-character-reference@1.0.2:
    dependencies:
      character-entities: 2.0.2

  decompress-response@6.0.0:
    dependencies:
      mimic-response: 3.1.0

  dedent@1.5.3: {}

  deep-is@0.1.4: {}

  deepmerge@4.3.1: {}

  defaults@1.0.4:
    dependencies:
      clone: 1.0.4

  defer-to-connect@2.0.1: {}

  define-data-property@1.1.4:
    dependencies:
      es-define-property: 1.0.1
      es-errors: 1.3.0
      gopd: 1.2.0

  define-lazy-prop@2.0.0: {}

  define-properties@1.2.1:
    dependencies:
      define-data-property: 1.1.4
      has-property-descriptors: 1.0.2
      object-keys: 1.1.1

  degenerator@5.0.1:
    dependencies:
      ast-types: 0.13.4
      escodegen: 2.1.0
      esprima: 4.0.1

  delayed-stream@1.0.0: {}

  depd@2.0.0: {}

  deprecation@2.3.1: {}

  dequal@2.0.3: {}

  destroy@1.2.0: {}

  detect-libc@1.0.3:
    optional: true

  detect-libc@2.0.3: {}

  detect-newline@3.1.0: {}

  detect-port@1.6.1:
    dependencies:
      address: 1.2.2
      debug: 4.4.0
    transitivePeerDependencies:
      - supports-color

  devlop@1.1.0:
    dependencies:
      dequal: 2.0.3

  devtools-protocol@0.0.1312386: {}

  diff-match-patch@1.0.5: {}

  diff-sequences@29.6.3: {}

  dir-glob@3.0.1:
    dependencies:
      path-type: 4.0.0

  dns-packet@5.6.1:
    dependencies:
      '@leichtgewicht/ip-codec': 2.0.5

  dns-socket@4.2.2:
    dependencies:
      dns-packet: 5.6.1

  dot-case@3.0.4:
    dependencies:
      no-case: 3.0.4
      tslib: 2.8.1

  dot-prop@6.0.1:
    dependencies:
      is-obj: 2.0.0

  downshift@9.0.8(react@19.0.0):
    dependencies:
      '@babel/runtime': 7.26.9
      compute-scroll-into-view: 3.1.1
      prop-types: 15.8.1
      react: 19.0.0
      react-is: 18.2.0
      tslib: 2.8.1

  duck-duck-scrape@2.2.7:
    dependencies:
      html-entities: 2.5.2
      needle: 3.3.1

  dunder-proto@1.0.1:
    dependencies:
      call-bind-apply-helpers: 1.0.2
      es-errors: 1.3.0
      gopd: 1.2.0

  eastasianwidth@0.2.0: {}

  ee-first@1.1.1: {}

  ejs@3.1.10:
    dependencies:
      jake: 10.9.2

  electron-to-chromium@1.5.102: {}

  emittery@0.13.1: {}

  emoji-regex@8.0.0: {}

  emoji-regex@9.2.2: {}

  encodeurl@1.0.2: {}

  encodeurl@2.0.0: {}

  end-of-stream@1.4.4:
    dependencies:
      once: 1.4.0

  engine.io-parser@5.2.3: {}

  engine.io@6.6.4:
    dependencies:
      '@types/cors': 2.8.17
      '@types/node': 22.13.4
      accepts: 1.3.8
      base64id: 2.0.0
      cookie: 0.7.2
      cors: 2.8.5
      debug: 4.3.7
      engine.io-parser: 5.2.3
      ws: 8.17.1
    transitivePeerDependencies:
      - bufferutil
      - supports-color
      - utf-8-validate

  entities@4.5.0: {}

  env-paths@2.2.1: {}

  error-ex@1.3.2:
    dependencies:
      is-arrayish: 0.2.1

  es-abstract@1.23.9:
    dependencies:
      array-buffer-byte-length: 1.0.2
      arraybuffer.prototype.slice: 1.0.4
      available-typed-arrays: 1.0.7
      call-bind: 1.0.8
      call-bound: 1.0.3
      data-view-buffer: 1.0.2
      data-view-byte-length: 1.0.2
      data-view-byte-offset: 1.0.1
      es-define-property: 1.0.1
      es-errors: 1.3.0
      es-object-atoms: 1.1.1
      es-set-tostringtag: 2.1.0
      es-to-primitive: 1.3.0
      function.prototype.name: 1.1.8
      get-intrinsic: 1.2.7
      get-proto: 1.0.1
      get-symbol-description: 1.1.0
      globalthis: 1.0.4
      gopd: 1.2.0
      has-property-descriptors: 1.0.2
      has-proto: 1.2.0
      has-symbols: 1.1.0
      hasown: 2.0.2
      internal-slot: 1.1.0
      is-array-buffer: 3.0.5
      is-callable: 1.2.7
      is-data-view: 1.0.2
      is-regex: 1.2.1
      is-shared-array-buffer: 1.0.4
      is-string: 1.1.1
      is-typed-array: 1.1.15
      is-weakref: 1.1.1
      math-intrinsics: 1.1.0
      object-inspect: 1.13.4
      object-keys: 1.1.1
      object.assign: 4.1.7
      own-keys: 1.0.1
      regexp.prototype.flags: 1.5.4
      safe-array-concat: 1.1.3
      safe-push-apply: 1.0.0
      safe-regex-test: 1.1.0
      set-proto: 1.0.0
      string.prototype.trim: 1.2.10
      string.prototype.trimend: 1.0.9
      string.prototype.trimstart: 1.0.8
      typed-array-buffer: 1.0.3
      typed-array-byte-length: 1.0.3
      typed-array-byte-offset: 1.0.4
      typed-array-length: 1.0.7
      unbox-primitive: 1.1.0
      which-typed-array: 1.1.18

  es-define-property@1.0.1: {}

  es-errors@1.3.0: {}

  es-object-atoms@1.1.1:
    dependencies:
      es-errors: 1.3.0

  es-set-tostringtag@2.1.0:
    dependencies:
      es-errors: 1.3.0
      get-intrinsic: 1.2.7
      has-tostringtag: 1.0.2
      hasown: 2.0.2

  es-to-primitive@1.3.0:
    dependencies:
      is-callable: 1.2.7
      is-date-object: 1.1.0
      is-symbol: 1.1.1

  es-toolkit@1.32.0: {}

  esast-util-from-estree@2.0.0:
    dependencies:
      '@types/estree-jsx': 1.0.5
      devlop: 1.1.0
      estree-util-visit: 2.0.0
      unist-util-position-from-estree: 2.0.0

  esast-util-from-js@2.0.1:
    dependencies:
      '@types/estree-jsx': 1.0.5
      acorn: 8.14.0
      esast-util-from-estree: 2.0.0
      vfile-message: 4.0.2

  esbuild@0.23.1:
    optionalDependencies:
      '@esbuild/aix-ppc64': 0.23.1
      '@esbuild/android-arm': 0.23.1
      '@esbuild/android-arm64': 0.23.1
      '@esbuild/android-x64': 0.23.1
      '@esbuild/darwin-arm64': 0.23.1
      '@esbuild/darwin-x64': 0.23.1
      '@esbuild/freebsd-arm64': 0.23.1
      '@esbuild/freebsd-x64': 0.23.1
      '@esbuild/linux-arm': 0.23.1
      '@esbuild/linux-arm64': 0.23.1
      '@esbuild/linux-ia32': 0.23.1
      '@esbuild/linux-loong64': 0.23.1
      '@esbuild/linux-mips64el': 0.23.1
      '@esbuild/linux-ppc64': 0.23.1
      '@esbuild/linux-riscv64': 0.23.1
      '@esbuild/linux-s390x': 0.23.1
      '@esbuild/linux-x64': 0.23.1
      '@esbuild/netbsd-x64': 0.23.1
      '@esbuild/openbsd-arm64': 0.23.1
      '@esbuild/openbsd-x64': 0.23.1
      '@esbuild/sunos-x64': 0.23.1
      '@esbuild/win32-arm64': 0.23.1
      '@esbuild/win32-ia32': 0.23.1
      '@esbuild/win32-x64': 0.23.1

  esbuild@0.24.2:
    optionalDependencies:
      '@esbuild/aix-ppc64': 0.24.2
      '@esbuild/android-arm': 0.24.2
      '@esbuild/android-arm64': 0.24.2
      '@esbuild/android-x64': 0.24.2
      '@esbuild/darwin-arm64': 0.24.2
      '@esbuild/darwin-x64': 0.24.2
      '@esbuild/freebsd-arm64': 0.24.2
      '@esbuild/freebsd-x64': 0.24.2
      '@esbuild/linux-arm': 0.24.2
      '@esbuild/linux-arm64': 0.24.2
      '@esbuild/linux-ia32': 0.24.2
      '@esbuild/linux-loong64': 0.24.2
      '@esbuild/linux-mips64el': 0.24.2
      '@esbuild/linux-ppc64': 0.24.2
      '@esbuild/linux-riscv64': 0.24.2
      '@esbuild/linux-s390x': 0.24.2
      '@esbuild/linux-x64': 0.24.2
      '@esbuild/netbsd-arm64': 0.24.2
      '@esbuild/netbsd-x64': 0.24.2
      '@esbuild/openbsd-arm64': 0.24.2
      '@esbuild/openbsd-x64': 0.24.2
      '@esbuild/sunos-x64': 0.24.2
      '@esbuild/win32-arm64': 0.24.2
      '@esbuild/win32-ia32': 0.24.2
      '@esbuild/win32-x64': 0.24.2

  escalade@3.2.0: {}

  escape-html@1.0.3: {}

  escape-latex@1.2.0: {}

  escape-string-regexp@2.0.0: {}

  escape-string-regexp@4.0.0: {}

  escape-string-regexp@5.0.0: {}

  escodegen@2.1.0:
    dependencies:
      esprima: 4.0.1
      estraverse: 5.3.0
      esutils: 2.0.3
    optionalDependencies:
      source-map: 0.6.1

  eslint-plugin-react-hooks@5.1.0(eslint@9.20.1):
    dependencies:
      eslint: 9.20.1

  eslint-plugin-react-refresh@0.4.19(eslint@9.20.1):
    dependencies:
      eslint: 9.20.1

  eslint-scope@8.2.0:
    dependencies:
      esrecurse: 4.3.0
      estraverse: 5.3.0

  eslint-visitor-keys@3.4.3: {}

  eslint-visitor-keys@4.2.0: {}

  eslint@9.20.1:
    dependencies:
      '@eslint-community/eslint-utils': 4.4.1(eslint@9.20.1)
      '@eslint-community/regexpp': 4.12.1
      '@eslint/config-array': 0.19.2
      '@eslint/core': 0.11.0
      '@eslint/eslintrc': 3.2.0
      '@eslint/js': 9.20.0
      '@eslint/plugin-kit': 0.2.5
      '@humanfs/node': 0.16.6
      '@humanwhocodes/module-importer': 1.0.1
      '@humanwhocodes/retry': 0.4.1
      '@types/estree': 1.0.6
      '@types/json-schema': 7.0.15
      ajv: 6.12.6
      chalk: 4.1.2
      cross-spawn: 7.0.6
      debug: 4.4.0
      escape-string-regexp: 4.0.0
      eslint-scope: 8.2.0
      eslint-visitor-keys: 4.2.0
      espree: 10.3.0
      esquery: 1.6.0
      esutils: 2.0.3
      fast-deep-equal: 3.1.3
      file-entry-cache: 8.0.0
      find-up: 5.0.0
      glob-parent: 6.0.2
      ignore: 5.3.2
      imurmurhash: 0.1.4
      is-glob: 4.0.3
      json-stable-stringify-without-jsonify: 1.0.1
      lodash.merge: 4.6.2
      minimatch: 3.1.2
      natural-compare: 1.4.0
      optionator: 0.9.4
    transitivePeerDependencies:
      - supports-color

  espree@10.3.0:
    dependencies:
      acorn: 8.14.0
      acorn-jsx: 5.3.2(acorn@8.14.0)
      eslint-visitor-keys: 4.2.0

  esprima@4.0.1: {}

  esquery@1.6.0:
    dependencies:
      estraverse: 5.3.0

  esrecurse@4.3.0:
    dependencies:
      estraverse: 5.3.0

  estraverse@5.3.0: {}

  estree-util-attach-comments@3.0.0:
    dependencies:
      '@types/estree': 1.0.6

  estree-util-build-jsx@3.0.1:
    dependencies:
      '@types/estree-jsx': 1.0.5
      devlop: 1.1.0
      estree-util-is-identifier-name: 3.0.0
      estree-walker: 3.0.3

  estree-util-is-identifier-name@3.0.0: {}

  estree-util-scope@1.0.0:
    dependencies:
      '@types/estree': 1.0.6
      devlop: 1.1.0

  estree-util-to-js@2.0.0:
    dependencies:
      '@types/estree-jsx': 1.0.5
      astring: 1.9.0
      source-map: 0.7.4

  estree-util-visit@2.0.0:
    dependencies:
      '@types/estree-jsx': 1.0.5
      '@types/unist': 3.0.3

  estree-walker@2.0.2: {}

  estree-walker@3.0.3:
    dependencies:
      '@types/estree': 1.0.6

  esutils@2.0.3: {}

  etag@1.8.1: {}

  eventemitter3@5.0.1: {}

  eventsource-parser@3.0.0: {}

  eventsource@3.0.5:
    dependencies:
      eventsource-parser: 3.0.0

  execa@5.1.1:
    dependencies:
      cross-spawn: 7.0.6
      get-stream: 6.0.1
      human-signals: 2.1.0
      is-stream: 2.0.1
      merge-stream: 2.0.0
      npm-run-path: 4.0.1
      onetime: 5.1.2
      signal-exit: 3.0.7
      strip-final-newline: 2.0.0

  exit@0.1.2: {}

  expect@29.7.0:
    dependencies:
      '@jest/expect-utils': 29.7.0
      jest-get-type: 29.6.3
      jest-matcher-utils: 29.7.0
      jest-message-util: 29.7.0
      jest-util: 29.7.0

  express@4.21.2:
    dependencies:
      accepts: 1.3.8
      array-flatten: 1.1.1
      body-parser: 1.20.3
      content-disposition: 0.5.4
      content-type: 1.0.5
      cookie: 0.7.1
      cookie-signature: 1.0.6
      debug: 2.6.9
      depd: 2.0.0
      encodeurl: 2.0.0
      escape-html: 1.0.3
      etag: 1.8.1
      finalhandler: 1.3.1
      fresh: 0.5.2
      http-errors: 2.0.0
      merge-descriptors: 1.0.3
      methods: 1.1.2
      on-finished: 2.4.1
      parseurl: 1.3.3
      path-to-regexp: 0.1.12
      proxy-addr: 2.0.7
      qs: 6.13.0
      range-parser: 1.2.1
      safe-buffer: 5.2.1
      send: 0.19.0
      serve-static: 1.16.2
      setprototypeof: 1.2.0
      statuses: 2.0.1
      type-is: 1.6.18
      utils-merge: 1.0.1
      vary: 1.1.2
    transitivePeerDependencies:
      - supports-color

  extend-shallow@2.0.1:
    dependencies:
      is-extendable: 0.1.1

  extend@3.0.2: {}

  external-editor@3.1.0:
    dependencies:
      chardet: 0.7.0
      iconv-lite: 0.4.24
      tmp: 0.0.33

  extract-zip@2.0.1:
    dependencies:
      debug: 4.4.0
      get-stream: 5.2.0
      yauzl: 2.10.0
    optionalDependencies:
      '@types/yauzl': 2.10.3
    transitivePeerDependencies:
      - supports-color

  fast-deep-equal@3.1.3: {}

  fast-fifo@1.3.2: {}

  fast-glob@3.3.3:
    dependencies:
      '@nodelib/fs.stat': 2.0.5
      '@nodelib/fs.walk': 1.2.8
      glob-parent: 5.1.2
      merge2: 1.4.1
      micromatch: 4.0.8

  fast-json-stable-stringify@2.1.0: {}

  fast-levenshtein@2.0.6: {}

  fast-redact@3.5.0: {}

  fast-uri@3.0.6: {}

  fast-xml-parser@4.4.1:
    dependencies:
      strnum: 1.0.5

  fast-xml-parser@4.5.2:
    dependencies:
      strnum: 1.0.5

  fastest-levenshtein@1.0.16: {}

  fastq@1.19.0:
    dependencies:
      reusify: 1.0.4

  fault@2.0.1:
    dependencies:
      format: 0.2.2

  favicons@7.2.0:
    dependencies:
      escape-html: 1.0.3
      sharp: 0.33.5
      xml2js: 0.6.2

  fb-watchman@2.0.2:
    dependencies:
      bser: 2.1.1

  fd-slicer@1.1.0:
    dependencies:
      pend: 1.2.0

  fdir@6.4.3(picomatch@4.0.2):
    optionalDependencies:
      picomatch: 4.0.2

  file-entry-cache@10.0.6:
    dependencies:
      flat-cache: 6.1.6

  file-entry-cache@8.0.0:
    dependencies:
      flat-cache: 4.0.1

  filelist@1.0.4:
    dependencies:
      minimatch: 5.1.6

  fill-range@7.1.1:
    dependencies:
      to-regex-range: 5.0.1

  finalhandler@1.3.1:
    dependencies:
      debug: 2.6.9
      encodeurl: 2.0.0
      escape-html: 1.0.3
      on-finished: 2.4.1
      parseurl: 1.3.3
      statuses: 2.0.1
      unpipe: 1.0.0
    transitivePeerDependencies:
      - supports-color

  find-up@4.1.0:
    dependencies:
      locate-path: 5.0.0
      path-exists: 4.0.0

  find-up@5.0.0:
    dependencies:
      locate-path: 6.0.0
      path-exists: 4.0.0

  flat-cache@4.0.1:
    dependencies:
      flatted: 3.3.2
      keyv: 4.5.4

  flat-cache@6.1.6:
    dependencies:
      cacheable: 1.8.8
      flatted: 3.3.2
      hookified: 1.7.1

  flatpickr@4.6.13: {}

  flatted@3.3.2: {}

  follow-redirects@1.15.9: {}

  for-each@0.3.5:
    dependencies:
      is-callable: 1.2.7

  foreground-child@3.3.0:
    dependencies:
      cross-spawn: 7.0.6
      signal-exit: 4.1.0

  form-data-encoder@2.1.4: {}

  form-data@4.0.2:
    dependencies:
      asynckit: 0.4.0
      combined-stream: 1.0.8
      es-set-tostringtag: 2.1.0
      mime-types: 2.1.35

  format@0.2.2: {}

  forwarded@0.2.0: {}

  fraction.js@5.2.1: {}

  framer-motion@12.4.3(react-dom@19.0.0(react@19.0.0))(react@19.0.0):
    dependencies:
      motion-dom: 12.0.0
      motion-utils: 12.0.0
      tslib: 2.8.1
    optionalDependencies:
      react: 19.0.0
      react-dom: 19.0.0(react@19.0.0)

  fresh@0.5.2: {}

  fs-extra@11.3.0:
    dependencies:
      graceful-fs: 4.2.11
      jsonfile: 6.1.0
      universalify: 2.0.1

  fs-minipass@2.1.0:
    dependencies:
      minipass: 3.3.6

  fs.realpath@1.0.0: {}

  fsevents@2.3.3:
    optional: true

  function-bind@1.1.2: {}

  function.prototype.name@1.1.8:
    dependencies:
      call-bind: 1.0.8
      call-bound: 1.0.3
      define-properties: 1.2.1
      functions-have-names: 1.2.3
      hasown: 2.0.2
      is-callable: 1.2.7

  functions-have-names@1.2.3: {}

  gcd@0.0.1: {}

  generative-bayesian-network@2.1.62:
    dependencies:
      adm-zip: 0.5.16
      tslib: 2.8.1

  gensync@1.0.0-beta.2: {}

  get-caller-file@2.0.5: {}

  get-intrinsic@1.2.7:
    dependencies:
      call-bind-apply-helpers: 1.0.2
      es-define-property: 1.0.1
      es-errors: 1.3.0
      es-object-atoms: 1.1.1
      function-bind: 1.1.2
      get-proto: 1.0.1
      gopd: 1.2.0
      has-symbols: 1.1.0
      hasown: 2.0.2
      math-intrinsics: 1.1.0

  get-package-type@0.1.0: {}

  get-proto@1.0.1:
    dependencies:
      dunder-proto: 1.0.1
      es-object-atoms: 1.1.1

  get-stream@5.2.0:
    dependencies:
      pump: 3.0.2

  get-stream@6.0.1: {}

  get-symbol-description@1.1.0:
    dependencies:
      call-bound: 1.0.3
      es-errors: 1.3.0
      get-intrinsic: 1.2.7

  get-tsconfig@4.10.0:
    dependencies:
      resolve-pkg-maps: 1.0.0

  get-uri@6.0.4:
    dependencies:
      basic-ftp: 5.0.5
      data-uri-to-buffer: 6.0.2
      debug: 4.4.0
    transitivePeerDependencies:
      - supports-color

  glob-parent@5.1.2:
    dependencies:
      is-glob: 4.0.3

  glob-parent@6.0.2:
    dependencies:
      is-glob: 4.0.3

  glob@10.4.5:
    dependencies:
      foreground-child: 3.3.0
      jackspeak: 3.4.3
      minimatch: 9.0.5
      minipass: 7.1.2
      package-json-from-dist: 1.0.1
      path-scurry: 1.11.1

  glob@11.0.1:
    dependencies:
      foreground-child: 3.3.0
      jackspeak: 4.0.3
      minimatch: 10.0.1
      minipass: 7.1.2
      package-json-from-dist: 1.0.1
      path-scurry: 2.0.0

  glob@7.2.3:
    dependencies:
      fs.realpath: 1.0.0
      inflight: 1.0.6
      inherits: 2.0.4
      minimatch: 3.1.2
      once: 1.4.0
      path-is-absolute: 1.0.1

  global-modules@2.0.0:
    dependencies:
      global-prefix: 3.0.0

  global-prefix@3.0.0:
    dependencies:
      ini: 1.3.8
      kind-of: 6.0.3
      which: 1.3.1

  globals@11.12.0: {}

  globals@14.0.0: {}

  globals@15.15.0: {}

  globalthis@1.0.4:
    dependencies:
      define-properties: 1.2.1
      gopd: 1.2.0

  globby@11.1.0:
    dependencies:
      array-union: 2.1.0
      dir-glob: 3.0.1
      fast-glob: 3.3.3
      ignore: 5.3.2
      merge2: 1.4.1
      slash: 3.0.0

  globjoin@0.1.4: {}

  globrex@0.1.2: {}

  gopd@1.2.0: {}

  got@12.6.1:
    dependencies:
      '@sindresorhus/is': 5.6.0
      '@szmarczak/http-timer': 5.0.1
      cacheable-lookup: 7.0.0
      cacheable-request: 10.2.14
      decompress-response: 6.0.0
      form-data-encoder: 2.1.4
      get-stream: 6.0.1
      http2-wrapper: 2.2.1
      lowercase-keys: 3.0.0
      p-cancelable: 3.0.0
      responselike: 3.0.0

  got@13.0.0:
    dependencies:
      '@sindresorhus/is': 5.6.0
      '@szmarczak/http-timer': 5.0.1
      cacheable-lookup: 7.0.0
      cacheable-request: 10.2.14
      decompress-response: 6.0.0
      form-data-encoder: 2.1.4
      get-stream: 6.0.1
      http2-wrapper: 2.2.1
      lowercase-keys: 3.0.0
      p-cancelable: 3.0.0
      responselike: 3.0.0

  graceful-fs@4.2.11: {}

  graphemer@1.4.0: {}

  gray-matter@4.0.3:
    dependencies:
      js-yaml: 3.14.1
      kind-of: 6.0.3
      section-matter: 1.0.0
      strip-bom-string: 1.0.0

  has-bigints@1.1.0: {}

  has-flag@4.0.0: {}

  has-property-descriptors@1.0.2:
    dependencies:
      es-define-property: 1.0.1

  has-proto@1.2.0:
    dependencies:
      dunder-proto: 1.0.1

  has-symbols@1.1.0: {}

  has-tostringtag@1.0.2:
    dependencies:
      has-symbols: 1.1.0

  hasown@2.0.2:
    dependencies:
      function-bind: 1.1.2

  hast-util-embedded@3.0.0:
    dependencies:
      '@types/hast': 3.0.4
      hast-util-is-element: 3.0.0

  hast-util-from-dom@5.0.1:
    dependencies:
      '@types/hast': 3.0.4
      hastscript: 9.0.0
      web-namespaces: 2.0.1

  hast-util-from-html-isomorphic@2.0.0:
    dependencies:
      '@types/hast': 3.0.4
      hast-util-from-dom: 5.0.1
      hast-util-from-html: 2.0.3
      unist-util-remove-position: 5.0.0

  hast-util-from-html@2.0.3:
    dependencies:
      '@types/hast': 3.0.4
      devlop: 1.1.0
      hast-util-from-parse5: 8.0.2
      parse5: 7.2.1
      vfile: 6.0.3
      vfile-message: 4.0.2

  hast-util-from-parse5@8.0.2:
    dependencies:
      '@types/hast': 3.0.4
      '@types/unist': 3.0.3
      devlop: 1.1.0
      hastscript: 9.0.0
      property-information: 6.5.0
      vfile: 6.0.3
      vfile-location: 5.0.3
      web-namespaces: 2.0.1

  hast-util-has-property@3.0.0:
    dependencies:
      '@types/hast': 3.0.4

  hast-util-is-body-ok-link@3.0.1:
    dependencies:
      '@types/hast': 3.0.4

  hast-util-is-element@3.0.0:
    dependencies:
      '@types/hast': 3.0.4

  hast-util-minify-whitespace@1.0.1:
    dependencies:
      '@types/hast': 3.0.4
      hast-util-embedded: 3.0.0
      hast-util-is-element: 3.0.0
      hast-util-whitespace: 3.0.0
      unist-util-is: 6.0.0

  hast-util-parse-selector@3.1.1:
    dependencies:
      '@types/hast': 2.3.10

  hast-util-parse-selector@4.0.0:
    dependencies:
      '@types/hast': 3.0.4

  hast-util-phrasing@3.0.1:
    dependencies:
      '@types/hast': 3.0.4
      hast-util-embedded: 3.0.0
      hast-util-has-property: 3.0.0
      hast-util-is-body-ok-link: 3.0.1
      hast-util-is-element: 3.0.0

  hast-util-to-estree@3.1.1:
    dependencies:
      '@types/estree': 1.0.6
      '@types/estree-jsx': 1.0.5
      '@types/hast': 3.0.4
      comma-separated-tokens: 2.0.3
      devlop: 1.1.0
      estree-util-attach-comments: 3.0.0
      estree-util-is-identifier-name: 3.0.0
      hast-util-whitespace: 3.0.0
      mdast-util-mdx-expression: 2.0.1
      mdast-util-mdx-jsx: 3.2.0
      mdast-util-mdxjs-esm: 2.0.1
      property-information: 6.5.0
      space-separated-tokens: 2.0.2
      style-to-object: 1.0.8
      unist-util-position: 5.0.0
      zwitch: 2.0.4
    transitivePeerDependencies:
      - supports-color

  hast-util-to-html@9.0.4:
    dependencies:
      '@types/hast': 3.0.4
      '@types/unist': 3.0.3
      ccount: 2.0.1
      comma-separated-tokens: 2.0.3
      hast-util-whitespace: 3.0.0
      html-void-elements: 3.0.0
      mdast-util-to-hast: 13.2.0
      property-information: 6.5.0
      space-separated-tokens: 2.0.2
      stringify-entities: 4.0.4
      zwitch: 2.0.4

  hast-util-to-jsx-runtime@2.3.2:
    dependencies:
      '@types/estree': 1.0.6
      '@types/hast': 3.0.4
      '@types/unist': 3.0.3
      comma-separated-tokens: 2.0.3
      devlop: 1.1.0
      estree-util-is-identifier-name: 3.0.0
      hast-util-whitespace: 3.0.0
      mdast-util-mdx-expression: 2.0.1
      mdast-util-mdx-jsx: 3.2.0
      mdast-util-mdxjs-esm: 2.0.1
      property-information: 6.5.0
      space-separated-tokens: 2.0.2
      style-to-object: 1.0.8
      unist-util-position: 5.0.0
      vfile-message: 4.0.2
    transitivePeerDependencies:
      - supports-color

  hast-util-to-mdast@10.1.2:
    dependencies:
      '@types/hast': 3.0.4
      '@types/mdast': 4.0.4
      '@ungap/structured-clone': 1.3.0
      hast-util-phrasing: 3.0.1
      hast-util-to-html: 9.0.4
      hast-util-to-text: 4.0.2
      hast-util-whitespace: 3.0.0
      mdast-util-phrasing: 4.1.0
      mdast-util-to-hast: 13.2.0
      mdast-util-to-string: 4.0.0
      rehype-minify-whitespace: 6.0.2
      trim-trailing-lines: 2.1.0
      unist-util-position: 5.0.0
      unist-util-visit: 5.0.0

  hast-util-to-string@3.0.1:
    dependencies:
      '@types/hast': 3.0.4

  hast-util-to-text@4.0.2:
    dependencies:
      '@types/hast': 3.0.4
      '@types/unist': 3.0.3
      hast-util-is-element: 3.0.0
      unist-util-find-after: 5.0.0

  hast-util-whitespace@3.0.0:
    dependencies:
      '@types/hast': 3.0.4

  hastscript@7.2.0:
    dependencies:
      '@types/hast': 2.3.10
      comma-separated-tokens: 2.0.3
      hast-util-parse-selector: 3.1.1
      property-information: 6.5.0
      space-separated-tokens: 2.0.2

  hastscript@9.0.0:
    dependencies:
      '@types/hast': 3.0.4
      comma-separated-tokens: 2.0.3
      hast-util-parse-selector: 4.0.0
      property-information: 6.5.0
      space-separated-tokens: 2.0.2

  header-generator@2.1.62:
    dependencies:
      browserslist: 4.24.4
      generative-bayesian-network: 2.1.62
      ow: 0.28.2
      tslib: 2.8.1

  hookified@1.7.1: {}

  html-entities@2.5.2: {}

  html-escaper@2.0.2: {}

  html-tags@3.3.1: {}

  html-url-attributes@3.0.1: {}

  html-void-elements@3.0.0: {}

  http-cache-semantics@4.1.1: {}

  http-errors@2.0.0:
    dependencies:
      depd: 2.0.0
      inherits: 2.0.4
      setprototypeof: 1.2.0
      statuses: 2.0.1
      toidentifier: 1.0.1

  http-proxy-agent@7.0.2:
    dependencies:
      agent-base: 7.1.3
      debug: 4.4.0
    transitivePeerDependencies:
      - supports-color

  http2-wrapper@2.2.1:
    dependencies:
      quick-lru: 5.1.1
      resolve-alpn: 1.2.1

  https-proxy-agent@7.0.6:
    dependencies:
      agent-base: 7.1.3
      debug: 4.4.0
    transitivePeerDependencies:
      - supports-color

  human-signals@2.1.0: {}

  iconv-lite@0.4.24:
    dependencies:
      safer-buffer: 2.1.2

  iconv-lite@0.6.3:
    dependencies:
      safer-buffer: 2.1.2

  ieee754@1.2.1: {}

  ignore@5.3.2: {}

  ignore@7.0.3: {}

  immer@10.1.1: {}

  immutable@5.0.3: {}

  import-fresh@3.3.1:
    dependencies:
      parent-module: 1.0.1
      resolve-from: 4.0.0

  import-in-the-middle@1.13.0:
    dependencies:
      acorn: 8.14.0
      acorn-import-attributes: 1.9.5(acorn@8.14.0)
      cjs-module-lexer: 1.4.3
      module-details-from-path: 1.0.3

  import-local@3.2.0:
    dependencies:
      pkg-dir: 4.2.0
      resolve-cwd: 3.0.0

  imurmurhash@0.1.4: {}

  indent-string@5.0.0: {}

  inflight@1.0.6:
    dependencies:
      once: 1.4.0
      wrappy: 1.0.2

  infobox-parser@3.6.4:
    dependencies:
      camelcase: 4.1.0

  inherits@2.0.4: {}

  ini@1.3.8: {}

  inline-style-parser@0.2.4: {}

  inquirer@12.4.2(@types/node@22.13.4):
    dependencies:
      '@inquirer/core': 10.1.7(@types/node@22.13.4)
      '@inquirer/prompts': 7.3.2(@types/node@22.13.4)
      '@inquirer/type': 3.0.4(@types/node@22.13.4)
      ansi-escapes: 4.3.2
      mute-stream: 2.0.0
      run-async: 3.0.0
      rxjs: 7.8.1
    optionalDependencies:
      '@types/node': 22.13.4

  internal-slot@1.1.0:
    dependencies:
      es-errors: 1.3.0
      hasown: 2.0.2
      side-channel: 1.1.0

  invariant@2.2.4:
    dependencies:
      loose-envify: 1.4.0

  ip-address@9.0.5:
    dependencies:
      jsbn: 1.1.0
      sprintf-js: 1.1.3

  ip-regex@4.3.0: {}

  ipaddr.js@1.9.1: {}

  is-absolute-url@4.0.1: {}

  is-alphabetical@2.0.1: {}

  is-alphanumerical@2.0.1:
    dependencies:
      is-alphabetical: 2.0.1
      is-decimal: 2.0.1

  is-array-buffer@3.0.5:
    dependencies:
      call-bind: 1.0.8
      call-bound: 1.0.3
      get-intrinsic: 1.2.7

  is-arrayish@0.2.1: {}

  is-arrayish@0.3.2: {}

  is-async-function@2.1.1:
    dependencies:
      async-function: 1.0.0
      call-bound: 1.0.3
      get-proto: 1.0.1
      has-tostringtag: 1.0.2
      safe-regex-test: 1.1.0

  is-bigint@1.1.0:
    dependencies:
      has-bigints: 1.1.0

  is-binary-path@2.1.0:
    dependencies:
      binary-extensions: 2.3.0

  is-boolean-object@1.2.2:
    dependencies:
      call-bound: 1.0.3
      has-tostringtag: 1.0.2

  is-callable@1.2.7: {}

  is-core-module@2.16.1:
    dependencies:
      hasown: 2.0.2

  is-data-view@1.0.2:
    dependencies:
      call-bound: 1.0.3
      get-intrinsic: 1.2.7
      is-typed-array: 1.1.15

  is-date-object@1.1.0:
    dependencies:
      call-bound: 1.0.3
      has-tostringtag: 1.0.2

  is-decimal@2.0.1: {}

  is-docker@2.2.1: {}

  is-extendable@0.1.1: {}

  is-extglob@2.1.1: {}

  is-finalizationregistry@1.1.1:
    dependencies:
      call-bound: 1.0.3

  is-fullwidth-code-point@3.0.0: {}

  is-generator-fn@2.1.0: {}

  is-generator-function@1.1.0:
    dependencies:
      call-bound: 1.0.3
      get-proto: 1.0.1
      has-tostringtag: 1.0.2
      safe-regex-test: 1.1.0

  is-glob@4.0.3:
    dependencies:
      is-extglob: 2.1.1

  is-hexadecimal@2.0.1: {}

  is-interactive@2.0.0: {}

  is-ip@3.1.0:
    dependencies:
      ip-regex: 4.3.0

  is-map@2.0.3: {}

  is-number-object@1.1.1:
    dependencies:
      call-bound: 1.0.3
      has-tostringtag: 1.0.2

  is-number@7.0.0: {}

  is-obj@2.0.0: {}

  is-online@10.0.0:
    dependencies:
      got: 12.6.1
      p-any: 4.0.0
      p-timeout: 5.1.0
      public-ip: 5.0.0

  is-plain-obj@4.1.0: {}

  is-plain-object@5.0.0: {}

  is-regex@1.2.1:
    dependencies:
      call-bound: 1.0.3
      gopd: 1.2.0
      has-tostringtag: 1.0.2
      hasown: 2.0.2

  is-set@2.0.3: {}

  is-shared-array-buffer@1.0.4:
    dependencies:
      call-bound: 1.0.3

  is-stream@2.0.1: {}

  is-string@1.1.1:
    dependencies:
      call-bound: 1.0.3
      has-tostringtag: 1.0.2

  is-symbol@1.1.1:
    dependencies:
      call-bound: 1.0.3
      has-symbols: 1.1.0
      safe-regex-test: 1.1.0

  is-typed-array@1.1.15:
    dependencies:
      which-typed-array: 1.1.18

  is-unicode-supported@1.3.0: {}

  is-weakmap@2.0.2: {}

  is-weakref@1.1.1:
    dependencies:
      call-bound: 1.0.3

  is-weakset@2.0.4:
    dependencies:
      call-bound: 1.0.3
      get-intrinsic: 1.2.7

  is-wsl@2.2.0:
    dependencies:
      is-docker: 2.2.1

  isarray@2.0.5: {}

  isexe@2.0.0: {}

  istanbul-lib-coverage@3.2.2: {}

  istanbul-lib-instrument@5.2.1:
    dependencies:
      '@babel/core': 7.26.9
      '@babel/parser': 7.26.9
      '@istanbuljs/schema': 0.1.3
      istanbul-lib-coverage: 3.2.2
      semver: 6.3.1
    transitivePeerDependencies:
      - supports-color

  istanbul-lib-instrument@6.0.3:
    dependencies:
      '@babel/core': 7.26.9
      '@babel/parser': 7.26.9
      '@istanbuljs/schema': 0.1.3
      istanbul-lib-coverage: 3.2.2
      semver: 7.7.1
    transitivePeerDependencies:
      - supports-color

  istanbul-lib-report@3.0.1:
    dependencies:
      istanbul-lib-coverage: 3.2.2
      make-dir: 4.0.0
      supports-color: 7.2.0

  istanbul-lib-source-maps@4.0.1:
    dependencies:
      debug: 4.4.0
      istanbul-lib-coverage: 3.2.2
      source-map: 0.6.1
    transitivePeerDependencies:
      - supports-color

  istanbul-reports@3.1.7:
    dependencies:
      html-escaper: 2.0.2
      istanbul-lib-report: 3.0.1

  jackspeak@3.4.3:
    dependencies:
      '@isaacs/cliui': 8.0.2
    optionalDependencies:
      '@pkgjs/parseargs': 0.11.0

  jackspeak@4.0.3:
    dependencies:
      '@isaacs/cliui': 8.0.2

  jake@10.9.2:
    dependencies:
      async: 3.2.6
      chalk: 4.1.2
      filelist: 1.0.4
      minimatch: 3.1.2

  javascript-natural-sort@0.7.1: {}

  jest-changed-files@29.7.0:
    dependencies:
      execa: 5.1.1
      jest-util: 29.7.0
      p-limit: 3.1.0

  jest-circus@29.7.0:
    dependencies:
      '@jest/environment': 29.7.0
      '@jest/expect': 29.7.0
      '@jest/test-result': 29.7.0
      '@jest/types': 29.6.3
      '@types/node': 22.13.4
      chalk: 4.1.2
      co: 4.6.0
      dedent: 1.5.3
      is-generator-fn: 2.1.0
      jest-each: 29.7.0
      jest-matcher-utils: 29.7.0
      jest-message-util: 29.7.0
      jest-runtime: 29.7.0
      jest-snapshot: 29.7.0
      jest-util: 29.7.0
      p-limit: 3.1.0
      pretty-format: 29.7.0
      pure-rand: 6.1.0
      slash: 3.0.0
      stack-utils: 2.0.6
    transitivePeerDependencies:
      - babel-plugin-macros
      - supports-color

  jest-cli@29.7.0(@types/node@22.13.4):
    dependencies:
      '@jest/core': 29.7.0
      '@jest/test-result': 29.7.0
      '@jest/types': 29.6.3
      chalk: 4.1.2
      create-jest: 29.7.0(@types/node@22.13.4)
      exit: 0.1.2
      import-local: 3.2.0
      jest-config: 29.7.0(@types/node@22.13.4)
      jest-util: 29.7.0
      jest-validate: 29.7.0
      yargs: 17.7.2
    transitivePeerDependencies:
      - '@types/node'
      - babel-plugin-macros
      - supports-color
      - ts-node

  jest-config@29.7.0(@types/node@22.13.4):
    dependencies:
      '@babel/core': 7.26.9
      '@jest/test-sequencer': 29.7.0
      '@jest/types': 29.6.3
      babel-jest: 29.7.0(@babel/core@7.26.9)
      chalk: 4.1.2
      ci-info: 3.9.0
      deepmerge: 4.3.1
      glob: 7.2.3
      graceful-fs: 4.2.11
      jest-circus: 29.7.0
      jest-environment-node: 29.7.0
      jest-get-type: 29.6.3
      jest-regex-util: 29.6.3
      jest-resolve: 29.7.0
      jest-runner: 29.7.0
      jest-util: 29.7.0
      jest-validate: 29.7.0
      micromatch: 4.0.8
      parse-json: 5.2.0
      pretty-format: 29.7.0
      slash: 3.0.0
      strip-json-comments: 3.1.1
    optionalDependencies:
      '@types/node': 22.13.4
    transitivePeerDependencies:
      - babel-plugin-macros
      - supports-color

  jest-diff@29.7.0:
    dependencies:
      chalk: 4.1.2
      diff-sequences: 29.6.3
      jest-get-type: 29.6.3
      pretty-format: 29.7.0

  jest-docblock@29.7.0:
    dependencies:
      detect-newline: 3.1.0

  jest-each@29.7.0:
    dependencies:
      '@jest/types': 29.6.3
      chalk: 4.1.2
      jest-get-type: 29.6.3
      jest-util: 29.7.0
      pretty-format: 29.7.0

  jest-environment-node@29.7.0:
    dependencies:
      '@jest/environment': 29.7.0
      '@jest/fake-timers': 29.7.0
      '@jest/types': 29.6.3
      '@types/node': 22.13.4
      jest-mock: 29.7.0
      jest-util: 29.7.0

  jest-get-type@29.6.3: {}

  jest-haste-map@29.7.0:
    dependencies:
      '@jest/types': 29.6.3
      '@types/graceful-fs': 4.1.9
      '@types/node': 22.13.4
      anymatch: 3.1.3
      fb-watchman: 2.0.2
      graceful-fs: 4.2.11
      jest-regex-util: 29.6.3
      jest-util: 29.7.0
      jest-worker: 29.7.0
      micromatch: 4.0.8
      walker: 1.0.8
    optionalDependencies:
      fsevents: 2.3.3

  jest-leak-detector@29.7.0:
    dependencies:
      jest-get-type: 29.6.3
      pretty-format: 29.7.0

  jest-matcher-utils@29.7.0:
    dependencies:
      chalk: 4.1.2
      jest-diff: 29.7.0
      jest-get-type: 29.6.3
      pretty-format: 29.7.0

  jest-message-util@29.7.0:
    dependencies:
      '@babel/code-frame': 7.26.2
      '@jest/types': 29.6.3
      '@types/stack-utils': 2.0.3
      chalk: 4.1.2
      graceful-fs: 4.2.11
      micromatch: 4.0.8
      pretty-format: 29.7.0
      slash: 3.0.0
      stack-utils: 2.0.6

  jest-mock@29.7.0:
    dependencies:
      '@jest/types': 29.6.3
      '@types/node': 22.13.4
      jest-util: 29.7.0

  jest-pnp-resolver@1.2.3(jest-resolve@29.7.0):
    optionalDependencies:
      jest-resolve: 29.7.0

  jest-regex-util@29.6.3: {}

  jest-resolve-dependencies@29.7.0:
    dependencies:
      jest-regex-util: 29.6.3
      jest-snapshot: 29.7.0
    transitivePeerDependencies:
      - supports-color

  jest-resolve@29.7.0:
    dependencies:
      chalk: 4.1.2
      graceful-fs: 4.2.11
      jest-haste-map: 29.7.0
      jest-pnp-resolver: 1.2.3(jest-resolve@29.7.0)
      jest-util: 29.7.0
      jest-validate: 29.7.0
      resolve: 1.22.10
      resolve.exports: 2.0.3
      slash: 3.0.0

  jest-runner@29.7.0:
    dependencies:
      '@jest/console': 29.7.0
      '@jest/environment': 29.7.0
      '@jest/test-result': 29.7.0
      '@jest/transform': 29.7.0
      '@jest/types': 29.6.3
      '@types/node': 22.13.4
      chalk: 4.1.2
      emittery: 0.13.1
      graceful-fs: 4.2.11
      jest-docblock: 29.7.0
      jest-environment-node: 29.7.0
      jest-haste-map: 29.7.0
      jest-leak-detector: 29.7.0
      jest-message-util: 29.7.0
      jest-resolve: 29.7.0
      jest-runtime: 29.7.0
      jest-util: 29.7.0
      jest-watcher: 29.7.0
      jest-worker: 29.7.0
      p-limit: 3.1.0
      source-map-support: 0.5.13
    transitivePeerDependencies:
      - supports-color

  jest-runtime@29.7.0:
    dependencies:
      '@jest/environment': 29.7.0
      '@jest/fake-timers': 29.7.0
      '@jest/globals': 29.7.0
      '@jest/source-map': 29.6.3
      '@jest/test-result': 29.7.0
      '@jest/transform': 29.7.0
      '@jest/types': 29.6.3
      '@types/node': 22.13.4
      chalk: 4.1.2
      cjs-module-lexer: 1.4.3
      collect-v8-coverage: 1.0.2
      glob: 7.2.3
      graceful-fs: 4.2.11
      jest-haste-map: 29.7.0
      jest-message-util: 29.7.0
      jest-mock: 29.7.0
      jest-regex-util: 29.6.3
      jest-resolve: 29.7.0
      jest-snapshot: 29.7.0
      jest-util: 29.7.0
      slash: 3.0.0
      strip-bom: 4.0.0
    transitivePeerDependencies:
      - supports-color

  jest-snapshot@29.7.0:
    dependencies:
      '@babel/core': 7.26.9
      '@babel/generator': 7.26.9
      '@babel/plugin-syntax-jsx': 7.25.9(@babel/core@7.26.9)
      '@babel/plugin-syntax-typescript': 7.25.9(@babel/core@7.26.9)
      '@babel/types': 7.26.9
      '@jest/expect-utils': 29.7.0
      '@jest/transform': 29.7.0
      '@jest/types': 29.6.3
      babel-preset-current-node-syntax: 1.1.0(@babel/core@7.26.9)
      chalk: 4.1.2
      expect: 29.7.0
      graceful-fs: 4.2.11
      jest-diff: 29.7.0
      jest-get-type: 29.6.3
      jest-matcher-utils: 29.7.0
      jest-message-util: 29.7.0
      jest-util: 29.7.0
      natural-compare: 1.4.0
      pretty-format: 29.7.0
      semver: 7.7.1
    transitivePeerDependencies:
      - supports-color

  jest-util@29.7.0:
    dependencies:
      '@jest/types': 29.6.3
      '@types/node': 22.13.4
      chalk: 4.1.2
      ci-info: 3.9.0
      graceful-fs: 4.2.11
      picomatch: 2.3.1

  jest-validate@29.7.0:
    dependencies:
      '@jest/types': 29.6.3
      camelcase: 6.3.0
      chalk: 4.1.2
      jest-get-type: 29.6.3
      leven: 3.1.0
      pretty-format: 29.7.0

  jest-watcher@29.7.0:
    dependencies:
      '@jest/test-result': 29.7.0
      '@jest/types': 29.6.3
      '@types/node': 22.13.4
      ansi-escapes: 4.3.2
      chalk: 4.1.2
      emittery: 0.13.1
      jest-util: 29.7.0
      string-length: 4.0.2

  jest-worker@29.7.0:
    dependencies:
      '@types/node': 22.13.4
      jest-util: 29.7.0
      merge-stream: 2.0.0
      supports-color: 8.1.1

  jest@29.7.0(@types/node@22.13.4):
    dependencies:
      '@jest/core': 29.7.0
      '@jest/types': 29.6.3
      import-local: 3.2.0
      jest-cli: 29.7.0(@types/node@22.13.4)
    transitivePeerDependencies:
      - '@types/node'
      - babel-plugin-macros
      - supports-color
      - ts-node

  joplin-turndown-plugin-gfm@1.0.12: {}

  joycon@3.1.1: {}

  js-tokens@4.0.0: {}

  js-yaml@3.14.1:
    dependencies:
      argparse: 1.0.10
      esprima: 4.0.1

  js-yaml@4.1.0:
    dependencies:
      argparse: 2.0.1

  jsbn@1.1.0: {}

  jsesc@3.1.0: {}

  json-buffer@3.0.1: {}

  json-parse-even-better-errors@2.3.1: {}

  json-schema-traverse@0.4.1: {}

  json-schema-traverse@1.0.0: {}

  json-schema@0.4.0: {}

  json-stable-stringify-without-jsonify@1.0.1: {}

  json5@2.2.3: {}

  jsondiffpatch@0.6.0:
    dependencies:
      '@types/diff-match-patch': 1.0.36
      chalk: 5.4.1
      diff-match-patch: 1.0.5

  jsonfile@6.1.0:
    dependencies:
      universalify: 2.0.1
    optionalDependencies:
      graceful-fs: 4.2.11

  jsonpointer@5.0.1: {}

  jsonrepair@3.12.0: {}

  katex@0.16.21:
    dependencies:
      commander: 8.3.0

  keycode-js@3.1.0: {}

  keyv@4.5.4:
    dependencies:
      json-buffer: 3.0.1

  keyv@5.2.3:
    dependencies:
      '@keyv/serialize': 1.0.3

  kind-of@6.0.3: {}

  kleur@3.0.3: {}

  known-css-properties@0.35.0: {}

  ky@1.7.5: {}

  lcm@0.0.3:
    dependencies:
      gcd: 0.0.1

  leven@3.1.0: {}

  leven@4.0.0: {}

  levn@0.4.1:
    dependencies:
      prelude-ls: 1.2.1
      type-check: 0.4.0

  lilconfig@3.1.3: {}

  lines-and-columns@1.2.4: {}

  load-tsconfig@0.2.5: {}

  locate-path@5.0.0:
    dependencies:
      p-locate: 4.1.0

  locate-path@6.0.0:
    dependencies:
      p-locate: 5.0.0

  lodash-es@4.17.21: {}

  lodash.camelcase@4.3.0: {}

  lodash.isequal@4.5.0: {}

  lodash.memoize@4.1.2: {}

  lodash.merge@4.6.2: {}

  lodash.sortby@4.7.0: {}

  lodash.truncate@4.4.2: {}

  lodash@4.17.21: {}

  log-symbols@5.1.0:
    dependencies:
      chalk: 5.4.1
      is-unicode-supported: 1.3.0

  long@5.3.1: {}

  longest-streak@3.1.0: {}

  loose-envify@1.4.0:
    dependencies:
      js-tokens: 4.0.0

  lottie-react@2.4.1(react-dom@19.0.0(react@19.0.0))(react@19.0.0):
    dependencies:
      lottie-web: 5.12.2
      react: 19.0.0
      react-dom: 19.0.0(react@19.0.0)

  lottie-web@5.12.2: {}

  lower-case@2.0.2:
    dependencies:
      tslib: 2.8.1

  lowercase-keys@3.0.0: {}

  lru-cache@10.4.3: {}

  lru-cache@11.0.2: {}

  lru-cache@5.1.1:
    dependencies:
      yallist: 3.1.1

  lru-cache@7.18.3: {}

  make-dir@4.0.0:
    dependencies:
      semver: 7.7.1

  make-error@1.3.6: {}

  makeerror@1.0.12:
    dependencies:
      tmpl: 1.0.5

  markdown-extensions@2.0.0: {}

  markdown-table@3.0.4: {}

  math-intrinsics@1.1.0: {}

  mathjs@14.2.1:
    dependencies:
      '@babel/runtime': 7.26.9
      complex.js: 2.4.2
      decimal.js: 10.5.0
      escape-latex: 1.2.0
      fraction.js: 5.2.1
      javascript-natural-sort: 0.7.1
      seedrandom: 3.0.5
      tiny-emitter: 2.1.0
      typed-function: 4.2.1

  mathml-tag-names@2.1.3: {}

  mdast-util-find-and-replace@3.0.2:
    dependencies:
      '@types/mdast': 4.0.4
      escape-string-regexp: 5.0.0
      unist-util-is: 6.0.0
      unist-util-visit-parents: 6.0.1

  mdast-util-from-markdown@2.0.2:
    dependencies:
      '@types/mdast': 4.0.4
      '@types/unist': 3.0.3
      decode-named-character-reference: 1.0.2
      devlop: 1.1.0
      mdast-util-to-string: 4.0.0
      micromark: 4.0.1
      micromark-util-decode-numeric-character-reference: 2.0.2
      micromark-util-decode-string: 2.0.1
      micromark-util-normalize-identifier: 2.0.1
      micromark-util-symbol: 2.0.1
      micromark-util-types: 2.0.1
      unist-util-stringify-position: 4.0.0
    transitivePeerDependencies:
      - supports-color

  mdast-util-frontmatter@2.0.1:
    dependencies:
      '@types/mdast': 4.0.4
      devlop: 1.1.0
      escape-string-regexp: 5.0.0
      mdast-util-from-markdown: 2.0.2
      mdast-util-to-markdown: 2.1.2
      micromark-extension-frontmatter: 2.0.0
    transitivePeerDependencies:
      - supports-color

  mdast-util-gfm-autolink-literal@2.0.1:
    dependencies:
      '@types/mdast': 4.0.4
      ccount: 2.0.1
      devlop: 1.1.0
      mdast-util-find-and-replace: 3.0.2
      micromark-util-character: 2.1.1

  mdast-util-gfm-footnote@2.1.0:
    dependencies:
      '@types/mdast': 4.0.4
      devlop: 1.1.0
      mdast-util-from-markdown: 2.0.2
      mdast-util-to-markdown: 2.1.2
      micromark-util-normalize-identifier: 2.0.1
    transitivePeerDependencies:
      - supports-color

  mdast-util-gfm-strikethrough@2.0.0:
    dependencies:
      '@types/mdast': 4.0.4
      mdast-util-from-markdown: 2.0.2
      mdast-util-to-markdown: 2.1.2
    transitivePeerDependencies:
      - supports-color

  mdast-util-gfm-table@2.0.0:
    dependencies:
      '@types/mdast': 4.0.4
      devlop: 1.1.0
      markdown-table: 3.0.4
      mdast-util-from-markdown: 2.0.2
      mdast-util-to-markdown: 2.1.2
    transitivePeerDependencies:
      - supports-color

  mdast-util-gfm-task-list-item@2.0.0:
    dependencies:
      '@types/mdast': 4.0.4
      devlop: 1.1.0
      mdast-util-from-markdown: 2.0.2
      mdast-util-to-markdown: 2.1.2
    transitivePeerDependencies:
      - supports-color

  mdast-util-gfm@3.1.0:
    dependencies:
      mdast-util-from-markdown: 2.0.2
      mdast-util-gfm-autolink-literal: 2.0.1
      mdast-util-gfm-footnote: 2.1.0
      mdast-util-gfm-strikethrough: 2.0.0
      mdast-util-gfm-table: 2.0.0
      mdast-util-gfm-task-list-item: 2.0.0
      mdast-util-to-markdown: 2.1.2
    transitivePeerDependencies:
      - supports-color

  mdast-util-math@3.0.0:
    dependencies:
      '@types/hast': 3.0.4
      '@types/mdast': 4.0.4
      devlop: 1.1.0
      longest-streak: 3.1.0
      mdast-util-from-markdown: 2.0.2
      mdast-util-to-markdown: 2.1.2
      unist-util-remove-position: 5.0.0
    transitivePeerDependencies:
      - supports-color

  mdast-util-mdx-expression@2.0.1:
    dependencies:
      '@types/estree-jsx': 1.0.5
      '@types/hast': 3.0.4
      '@types/mdast': 4.0.4
      devlop: 1.1.0
      mdast-util-from-markdown: 2.0.2
      mdast-util-to-markdown: 2.1.2
    transitivePeerDependencies:
      - supports-color

  mdast-util-mdx-jsx@3.2.0:
    dependencies:
      '@types/estree-jsx': 1.0.5
      '@types/hast': 3.0.4
      '@types/mdast': 4.0.4
      '@types/unist': 3.0.3
      ccount: 2.0.1
      devlop: 1.1.0
      mdast-util-from-markdown: 2.0.2
      mdast-util-to-markdown: 2.1.2
      parse-entities: 4.0.2
      stringify-entities: 4.0.4
      unist-util-stringify-position: 4.0.0
      vfile-message: 4.0.2
    transitivePeerDependencies:
      - supports-color

  mdast-util-mdx@3.0.0:
    dependencies:
      mdast-util-from-markdown: 2.0.2
      mdast-util-mdx-expression: 2.0.1
      mdast-util-mdx-jsx: 3.2.0
      mdast-util-mdxjs-esm: 2.0.1
      mdast-util-to-markdown: 2.1.2
    transitivePeerDependencies:
      - supports-color

  mdast-util-mdxjs-esm@2.0.1:
    dependencies:
      '@types/estree-jsx': 1.0.5
      '@types/hast': 3.0.4
      '@types/mdast': 4.0.4
      devlop: 1.1.0
      mdast-util-from-markdown: 2.0.2
      mdast-util-to-markdown: 2.1.2
    transitivePeerDependencies:
      - supports-color

  mdast-util-phrasing@4.1.0:
    dependencies:
      '@types/mdast': 4.0.4
      unist-util-is: 6.0.0

  mdast-util-to-hast@13.2.0:
    dependencies:
      '@types/hast': 3.0.4
      '@types/mdast': 4.0.4
      '@ungap/structured-clone': 1.3.0
      devlop: 1.1.0
      micromark-util-sanitize-uri: 2.0.1
      trim-lines: 3.0.1
      unist-util-position: 5.0.0
      unist-util-visit: 5.0.0
      vfile: 6.0.3

  mdast-util-to-markdown@2.1.2:
    dependencies:
      '@types/mdast': 4.0.4
      '@types/unist': 3.0.3
      longest-streak: 3.1.0
      mdast-util-phrasing: 4.1.0
      mdast-util-to-string: 4.0.0
      micromark-util-classify-character: 2.0.1
      micromark-util-decode-string: 2.0.1
      unist-util-visit: 5.0.0
      zwitch: 2.0.4

  mdast-util-to-string@4.0.0:
    dependencies:
      '@types/mdast': 4.0.4

  mdn-data@2.12.2: {}

  mdn-data@2.15.0: {}

  media-typer@0.3.0: {}

  meow@13.2.0: {}

  merge-descriptors@1.0.3: {}

  merge-stream@2.0.0: {}

  merge2@1.4.1: {}

  methods@1.1.2: {}

  micromark-core-commonmark@2.0.2:
    dependencies:
      decode-named-character-reference: 1.0.2
      devlop: 1.1.0
      micromark-factory-destination: 2.0.1
      micromark-factory-label: 2.0.1
      micromark-factory-space: 2.0.1
      micromark-factory-title: 2.0.1
      micromark-factory-whitespace: 2.0.1
      micromark-util-character: 2.1.1
      micromark-util-chunked: 2.0.1
      micromark-util-classify-character: 2.0.1
      micromark-util-html-tag-name: 2.0.1
      micromark-util-normalize-identifier: 2.0.1
      micromark-util-resolve-all: 2.0.1
      micromark-util-subtokenize: 2.0.4
      micromark-util-symbol: 2.0.1
      micromark-util-types: 2.0.1

  micromark-extension-frontmatter@2.0.0:
    dependencies:
      fault: 2.0.1
      micromark-util-character: 2.1.1
      micromark-util-symbol: 2.0.1
      micromark-util-types: 2.0.1

  micromark-extension-gfm-autolink-literal@2.1.0:
    dependencies:
      micromark-util-character: 2.1.1
      micromark-util-sanitize-uri: 2.0.1
      micromark-util-symbol: 2.0.1
      micromark-util-types: 2.0.1

  micromark-extension-gfm-footnote@2.1.0:
    dependencies:
      devlop: 1.1.0
      micromark-core-commonmark: 2.0.2
      micromark-factory-space: 2.0.1
      micromark-util-character: 2.1.1
      micromark-util-normalize-identifier: 2.0.1
      micromark-util-sanitize-uri: 2.0.1
      micromark-util-symbol: 2.0.1
      micromark-util-types: 2.0.1

  micromark-extension-gfm-strikethrough@2.1.0:
    dependencies:
      devlop: 1.1.0
      micromark-util-chunked: 2.0.1
      micromark-util-classify-character: 2.0.1
      micromark-util-resolve-all: 2.0.1
      micromark-util-symbol: 2.0.1
      micromark-util-types: 2.0.1

  micromark-extension-gfm-table@2.1.1:
    dependencies:
      devlop: 1.1.0
      micromark-factory-space: 2.0.1
      micromark-util-character: 2.1.1
      micromark-util-symbol: 2.0.1
      micromark-util-types: 2.0.1

  micromark-extension-gfm-tagfilter@2.0.0:
    dependencies:
      micromark-util-types: 2.0.1

  micromark-extension-gfm-task-list-item@2.1.0:
    dependencies:
      devlop: 1.1.0
      micromark-factory-space: 2.0.1
      micromark-util-character: 2.1.1
      micromark-util-symbol: 2.0.1
      micromark-util-types: 2.0.1

  micromark-extension-gfm@3.0.0:
    dependencies:
      micromark-extension-gfm-autolink-literal: 2.1.0
      micromark-extension-gfm-footnote: 2.1.0
      micromark-extension-gfm-strikethrough: 2.1.0
      micromark-extension-gfm-table: 2.1.1
      micromark-extension-gfm-tagfilter: 2.0.0
      micromark-extension-gfm-task-list-item: 2.1.0
      micromark-util-combine-extensions: 2.0.1
      micromark-util-types: 2.0.1

  micromark-extension-math@3.1.0:
    dependencies:
      '@types/katex': 0.16.7
      devlop: 1.1.0
      katex: 0.16.21
      micromark-factory-space: 2.0.1
      micromark-util-character: 2.1.1
      micromark-util-symbol: 2.0.1
      micromark-util-types: 2.0.1

  micromark-extension-mdx-expression@3.0.0:
    dependencies:
      '@types/estree': 1.0.6
      devlop: 1.1.0
      micromark-factory-mdx-expression: 2.0.2
      micromark-factory-space: 2.0.1
      micromark-util-character: 2.1.1
      micromark-util-events-to-acorn: 2.0.2
      micromark-util-symbol: 2.0.1
      micromark-util-types: 2.0.1

  micromark-extension-mdx-jsx@3.0.1:
    dependencies:
      '@types/acorn': 4.0.6
      '@types/estree': 1.0.6
      devlop: 1.1.0
      estree-util-is-identifier-name: 3.0.0
      micromark-factory-mdx-expression: 2.0.2
      micromark-factory-space: 2.0.1
      micromark-util-character: 2.1.1
      micromark-util-events-to-acorn: 2.0.2
      micromark-util-symbol: 2.0.1
      micromark-util-types: 2.0.1
      vfile-message: 4.0.2

  micromark-extension-mdx-md@2.0.0:
    dependencies:
      micromark-util-types: 2.0.1

  micromark-extension-mdxjs-esm@3.0.0:
    dependencies:
      '@types/estree': 1.0.6
      devlop: 1.1.0
      micromark-core-commonmark: 2.0.2
      micromark-util-character: 2.1.1
      micromark-util-events-to-acorn: 2.0.2
      micromark-util-symbol: 2.0.1
      micromark-util-types: 2.0.1
      unist-util-position-from-estree: 2.0.0
      vfile-message: 4.0.2

  micromark-extension-mdxjs@3.0.0:
    dependencies:
      acorn: 8.14.0
      acorn-jsx: 5.3.2(acorn@8.14.0)
      micromark-extension-mdx-expression: 3.0.0
      micromark-extension-mdx-jsx: 3.0.1
      micromark-extension-mdx-md: 2.0.0
      micromark-extension-mdxjs-esm: 3.0.0
      micromark-util-combine-extensions: 2.0.1
      micromark-util-types: 2.0.1

  micromark-factory-destination@2.0.1:
    dependencies:
      micromark-util-character: 2.1.1
      micromark-util-symbol: 2.0.1
      micromark-util-types: 2.0.1

  micromark-factory-label@2.0.1:
    dependencies:
      devlop: 1.1.0
      micromark-util-character: 2.1.1
      micromark-util-symbol: 2.0.1
      micromark-util-types: 2.0.1

  micromark-factory-mdx-expression@2.0.2:
    dependencies:
      '@types/estree': 1.0.6
      devlop: 1.1.0
      micromark-factory-space: 2.0.1
      micromark-util-character: 2.1.1
      micromark-util-events-to-acorn: 2.0.2
      micromark-util-symbol: 2.0.1
      micromark-util-types: 2.0.1
      unist-util-position-from-estree: 2.0.0
      vfile-message: 4.0.2

  micromark-factory-space@2.0.1:
    dependencies:
      micromark-util-character: 2.1.1
      micromark-util-types: 2.0.1

  micromark-factory-title@2.0.1:
    dependencies:
      micromark-factory-space: 2.0.1
      micromark-util-character: 2.1.1
      micromark-util-symbol: 2.0.1
      micromark-util-types: 2.0.1

  micromark-factory-whitespace@2.0.1:
    dependencies:
      micromark-factory-space: 2.0.1
      micromark-util-character: 2.1.1
      micromark-util-symbol: 2.0.1
      micromark-util-types: 2.0.1

  micromark-util-character@2.1.1:
    dependencies:
      micromark-util-symbol: 2.0.1
      micromark-util-types: 2.0.1

  micromark-util-chunked@2.0.1:
    dependencies:
      micromark-util-symbol: 2.0.1

  micromark-util-classify-character@2.0.1:
    dependencies:
      micromark-util-character: 2.1.1
      micromark-util-symbol: 2.0.1
      micromark-util-types: 2.0.1

  micromark-util-combine-extensions@2.0.1:
    dependencies:
      micromark-util-chunked: 2.0.1
      micromark-util-types: 2.0.1

  micromark-util-decode-numeric-character-reference@2.0.2:
    dependencies:
      micromark-util-symbol: 2.0.1

  micromark-util-decode-string@2.0.1:
    dependencies:
      decode-named-character-reference: 1.0.2
      micromark-util-character: 2.1.1
      micromark-util-decode-numeric-character-reference: 2.0.2
      micromark-util-symbol: 2.0.1

  micromark-util-encode@2.0.1: {}

  micromark-util-events-to-acorn@2.0.2:
    dependencies:
      '@types/acorn': 4.0.6
      '@types/estree': 1.0.6
      '@types/unist': 3.0.3
      devlop: 1.1.0
      estree-util-visit: 2.0.0
      micromark-util-symbol: 2.0.1
      micromark-util-types: 2.0.1
      vfile-message: 4.0.2

  micromark-util-html-tag-name@2.0.1: {}

  micromark-util-normalize-identifier@2.0.1:
    dependencies:
      micromark-util-symbol: 2.0.1

  micromark-util-resolve-all@2.0.1:
    dependencies:
      micromark-util-types: 2.0.1

  micromark-util-sanitize-uri@2.0.1:
    dependencies:
      micromark-util-character: 2.1.1
      micromark-util-encode: 2.0.1
      micromark-util-symbol: 2.0.1

  micromark-util-subtokenize@2.0.4:
    dependencies:
      devlop: 1.1.0
      micromark-util-chunked: 2.0.1
      micromark-util-symbol: 2.0.1
      micromark-util-types: 2.0.1

  micromark-util-symbol@2.0.1: {}

  micromark-util-types@2.0.1: {}

  micromark@4.0.1:
    dependencies:
      '@types/debug': 4.1.12
      debug: 4.4.0
      decode-named-character-reference: 1.0.2
      devlop: 1.1.0
      micromark-core-commonmark: 2.0.2
      micromark-factory-space: 2.0.1
      micromark-util-character: 2.1.1
      micromark-util-chunked: 2.0.1
      micromark-util-combine-extensions: 2.0.1
      micromark-util-decode-numeric-character-reference: 2.0.2
      micromark-util-encode: 2.0.1
      micromark-util-normalize-identifier: 2.0.1
      micromark-util-resolve-all: 2.0.1
      micromark-util-sanitize-uri: 2.0.1
      micromark-util-subtokenize: 2.0.4
      micromark-util-symbol: 2.0.1
      micromark-util-types: 2.0.1
    transitivePeerDependencies:
      - supports-color

  micromatch@4.0.8:
    dependencies:
      braces: 3.0.3
      picomatch: 2.3.1

  millify@6.1.0:
    dependencies:
      yargs: 17.7.2

  mime-db@1.52.0: {}

  mime-types@2.1.35:
    dependencies:
      mime-db: 1.52.0

  mime@1.6.0: {}

  mimic-fn@2.1.0: {}

  mimic-response@3.1.0: {}

  mimic-response@4.0.0: {}

  minimatch@10.0.1:
    dependencies:
      brace-expansion: 2.0.1

  minimatch@3.1.2:
    dependencies:
      brace-expansion: 1.1.11

  minimatch@5.1.6:
    dependencies:
      brace-expansion: 2.0.1

  minimatch@9.0.5:
    dependencies:
      brace-expansion: 2.0.1

  minipass@3.3.6:
    dependencies:
      yallist: 4.0.0

  minipass@5.0.0: {}

  minipass@7.1.2: {}

  minizlib@2.1.2:
    dependencies:
      minipass: 3.3.6
      yallist: 4.0.0

  mintlify@4.0.393(@types/node@22.13.4)(@types/react@19.0.10)(react-dom@19.0.0(react@19.0.0))(react@19.0.0)(typescript@5.7.3):
    dependencies:
      '@mintlify/cli': 4.0.393(@types/node@22.13.4)(@types/react@19.0.10)(react-dom@19.0.0(react@19.0.0))(react@19.0.0)(typescript@5.7.3)
    transitivePeerDependencies:
      - '@types/node'
      - '@types/react'
      - bare-buffer
      - bufferutil
      - debug
      - encoding
      - react
      - react-dom
      - supports-color
      - typescript
      - utf-8-validate

  mitt@3.0.1: {}

  mkdirp@1.0.4: {}

  module-details-from-path@1.0.3: {}

  motion-dom@12.0.0:
    dependencies:
      motion-utils: 12.0.0

  motion-utils@12.0.0: {}

  ms@2.0.0: {}

  ms@2.1.3: {}

  mustache@4.2.0: {}

  mute-stream@2.0.0: {}

  mz@2.7.0:
    dependencies:
      any-promise: 1.3.0
      object-assign: 4.1.1
      thenify-all: 1.6.0

  nanoid@3.3.8: {}

  natural-compare@1.4.0: {}

  needle@3.3.1:
    dependencies:
      iconv-lite: 0.6.3
      sax: 1.4.1

  negotiator@0.6.3: {}

  netmask@2.0.2: {}

  next-mdx-remote-client@1.0.7(@types/react@19.0.10)(acorn@8.14.0)(react-dom@19.0.0(react@19.0.0))(react@19.0.0):
    dependencies:
      '@babel/code-frame': 7.26.2
      '@mdx-js/mdx': 3.1.0(acorn@8.14.0)
      '@mdx-js/react': 3.1.0(@types/react@19.0.10)(react@19.0.0)
      react: 19.0.0
      react-dom: 19.0.0(react@19.0.0)
      remark-mdx-remove-esm: 1.1.0
      serialize-error: 12.0.0
      vfile: 6.0.3
      vfile-matter: 5.0.0
    transitivePeerDependencies:
      - '@types/react'
      - acorn
      - supports-color

  nlcst-to-string@4.0.0:
    dependencies:
      '@types/nlcst': 2.0.3

  no-case@3.0.4:
    dependencies:
      lower-case: 2.0.2
      tslib: 2.8.1

  node-addon-api@7.1.1:
    optional: true

  node-fetch@2.7.0:
    dependencies:
      whatwg-url: 5.0.0

  node-int64@0.4.0: {}

  node-releases@2.0.19: {}

  normalize-path@3.0.0: {}

  normalize-url@8.0.1: {}

  npm-run-path@4.0.1:
    dependencies:
      path-key: 3.1.1

  object-assign@4.1.1: {}

  object-hash@3.0.0: {}

  object-inspect@1.13.4: {}

  object-keys@1.1.1: {}

  object.assign@4.1.7:
    dependencies:
      call-bind: 1.0.8
      call-bound: 1.0.3
      define-properties: 1.2.1
      es-object-atoms: 1.1.1
      has-symbols: 1.1.0
      object-keys: 1.1.1

  ollama-ai-provider@1.2.0(zod@3.24.2):
    dependencies:
      '@ai-sdk/provider': 1.0.7
      '@ai-sdk/provider-utils': 2.1.8(zod@3.24.2)
      partial-json: 0.1.7
    optionalDependencies:
      zod: 3.24.2

  ollama@0.5.13:
    dependencies:
      whatwg-fetch: 3.6.20

  on-exit-leak-free@2.1.2: {}

  on-finished@2.4.1:
    dependencies:
      ee-first: 1.1.1

  once@1.4.0:
    dependencies:
      wrappy: 1.0.2

  onetime@5.1.2:
    dependencies:
      mimic-fn: 2.1.0

  open@8.4.2:
    dependencies:
      define-lazy-prop: 2.0.0
      is-docker: 2.2.1
      is-wsl: 2.2.0

  openapi-types@12.1.3: {}

  optionator@0.9.4:
    dependencies:
      deep-is: 0.1.4
      fast-levenshtein: 2.0.6
      levn: 0.4.1
      prelude-ls: 1.2.1
      type-check: 0.4.0
      word-wrap: 1.2.5

  ora@6.3.1:
    dependencies:
      chalk: 5.4.1
      cli-cursor: 4.0.0
      cli-spinners: 2.9.2
      is-interactive: 2.0.0
      is-unicode-supported: 1.3.0
      log-symbols: 5.1.0
      stdin-discarder: 0.1.0
      strip-ansi: 7.1.0
      wcwidth: 1.0.1

  os-tmpdir@1.0.2: {}

  ow@0.28.2:
    dependencies:
      '@sindresorhus/is': 4.6.0
      callsites: 3.1.0
      dot-prop: 6.0.1
      lodash.isequal: 4.5.0
      vali-date: 1.0.0

  own-keys@1.0.1:
    dependencies:
      get-intrinsic: 1.2.7
      object-keys: 1.1.1
      safe-push-apply: 1.0.0

  p-any@4.0.0:
    dependencies:
      p-cancelable: 3.0.0
      p-some: 6.0.0

  p-cancelable@3.0.0: {}

  p-limit@2.3.0:
    dependencies:
      p-try: 2.2.0

  p-limit@3.1.0:
    dependencies:
      yocto-queue: 0.1.0

  p-locate@4.1.0:
    dependencies:
      p-limit: 2.3.0

  p-locate@5.0.0:
    dependencies:
      p-limit: 3.1.0

  p-queue-compat@1.0.229:
    dependencies:
      eventemitter3: 5.0.1
      p-timeout-compat: 1.0.6

  p-some@6.0.0:
    dependencies:
      aggregate-error: 4.0.1
      p-cancelable: 3.0.0

  p-throttle@7.0.0: {}

  p-timeout-compat@1.0.6: {}

  p-timeout@5.1.0: {}

  p-try@2.2.0: {}

  pac-proxy-agent@7.1.0:
    dependencies:
      '@tootallnate/quickjs-emscripten': 0.23.0
      agent-base: 7.1.3
      debug: 4.4.0
      get-uri: 6.0.4
      http-proxy-agent: 7.0.2
      https-proxy-agent: 7.0.6
      pac-resolver: 7.0.1
      socks-proxy-agent: 8.0.5
    transitivePeerDependencies:
      - supports-color

  pac-resolver@7.0.1:
    dependencies:
      degenerator: 5.0.1
      netmask: 2.0.2

  package-json-from-dist@1.0.1: {}

  parent-module@1.0.1:
    dependencies:
      callsites: 3.1.0

  parse-entities@4.0.2:
    dependencies:
      '@types/unist': 2.0.11
      character-entities-legacy: 3.0.0
      character-reference-invalid: 2.0.1
      decode-named-character-reference: 1.0.2
      is-alphanumerical: 2.0.1
      is-decimal: 2.0.1
      is-hexadecimal: 2.0.1

  parse-json@5.2.0:
    dependencies:
      '@babel/code-frame': 7.26.2
      error-ex: 1.3.2
      json-parse-even-better-errors: 2.3.1
      lines-and-columns: 1.2.4

  parse-latin@7.0.0:
    dependencies:
      '@types/nlcst': 2.0.3
      '@types/unist': 3.0.3
      nlcst-to-string: 4.0.0
      unist-util-modify-children: 4.0.0
      unist-util-visit-children: 3.0.0
      vfile: 6.0.3

  parse5@7.2.1:
    dependencies:
      entities: 4.5.0

  parseurl@1.3.3: {}

  partial-json@0.1.7: {}

  path-exists@4.0.0: {}

  path-is-absolute@1.0.1: {}

  path-key@3.1.1: {}

  path-parse@1.0.7: {}

  path-scurry@1.11.1:
    dependencies:
      lru-cache: 10.4.3
      minipass: 7.1.2

  path-scurry@2.0.0:
    dependencies:
      lru-cache: 11.0.2
      minipass: 7.1.2

  path-to-regexp@0.1.12: {}

  path-type@4.0.0: {}

  pend@1.2.0: {}

  picocolors@1.1.1: {}

  picomatch@2.3.1: {}

  picomatch@4.0.2: {}

  pino-abstract-transport@2.0.0:
    dependencies:
      split2: 4.2.0

  pino-std-serializers@7.0.0: {}

  pino@9.6.0:
    dependencies:
      atomic-sleep: 1.0.0
      fast-redact: 3.5.0
      on-exit-leak-free: 2.1.2
      pino-abstract-transport: 2.0.0
      pino-std-serializers: 7.0.0
      process-warning: 4.0.1
      quick-format-unescaped: 4.0.4
      real-require: 0.2.0
      safe-stable-stringify: 2.5.0
      sonic-boom: 4.2.0
      thread-stream: 3.1.0

  pirates@4.0.6: {}

  pkg-dir@4.2.0:
    dependencies:
      find-up: 4.1.0

  possible-typed-array-names@1.1.0: {}

  postcss-load-config@6.0.1(postcss@8.5.2)(tsx@4.19.2)(yaml@2.7.0):
    dependencies:
      lilconfig: 3.1.3
    optionalDependencies:
      postcss: 8.5.2
      tsx: 4.19.2
      yaml: 2.7.0

  postcss-media-query-parser@0.2.3: {}

  postcss-resolve-nested-selector@0.1.6: {}

  postcss-safe-parser@7.0.1(postcss@8.5.2):
    dependencies:
      postcss: 8.5.2

  postcss-scss@4.0.9(postcss@8.5.2):
    dependencies:
      postcss: 8.5.2

  postcss-selector-parser@7.1.0:
    dependencies:
      cssesc: 3.0.0
      util-deprecate: 1.0.2

  postcss-value-parser@4.2.0: {}

  postcss@8.5.2:
    dependencies:
      nanoid: 3.3.8
      picocolors: 1.1.1
      source-map-js: 1.2.1

  prelude-ls@1.2.1: {}

  prettier@3.5.1: {}

  pretty-format@29.7.0:
    dependencies:
      '@jest/schemas': 29.6.3
      ansi-styles: 5.2.0
      react-is: 18.3.1

  process-warning@4.0.1: {}

  progress@2.0.3: {}

  promise-based-task@3.1.1: {}

  prompts@2.4.2:
    dependencies:
      kleur: 3.0.3
      sisteransi: 1.0.5

  prop-types@15.8.1:
    dependencies:
      loose-envify: 1.4.0
      object-assign: 4.1.1
      react-is: 16.13.1

  property-information@6.5.0: {}

  protobufjs@7.4.0:
    dependencies:
      '@protobufjs/aspromise': 1.1.2
      '@protobufjs/base64': 1.1.2
      '@protobufjs/codegen': 2.0.4
      '@protobufjs/eventemitter': 1.1.0
      '@protobufjs/fetch': 1.1.0
      '@protobufjs/float': 1.0.2
      '@protobufjs/inquire': 1.1.0
      '@protobufjs/path': 1.1.2
      '@protobufjs/pool': 1.1.0
      '@protobufjs/utf8': 1.1.0
      '@types/node': 22.13.4
      long: 5.3.1

  proxy-addr@2.0.7:
    dependencies:
      forwarded: 0.2.0
      ipaddr.js: 1.9.1

  proxy-agent@6.5.0:
    dependencies:
      agent-base: 7.1.3
      debug: 4.4.0
      http-proxy-agent: 7.0.2
      https-proxy-agent: 7.0.6
      lru-cache: 7.18.3
      pac-proxy-agent: 7.1.0
      proxy-from-env: 1.1.0
      socks-proxy-agent: 8.0.5
    transitivePeerDependencies:
      - supports-color

  proxy-from-env@1.1.0: {}

  public-ip@5.0.0:
    dependencies:
      dns-socket: 4.2.2
      got: 12.6.1
      is-ip: 3.1.0

  pump@3.0.2:
    dependencies:
      end-of-stream: 1.4.4
      once: 1.4.0

  punycode@2.3.1: {}

  puppeteer-core@22.15.0:
    dependencies:
      '@puppeteer/browsers': 2.3.0
      chromium-bidi: 0.6.3(devtools-protocol@0.0.1312386)
      debug: 4.4.0
      devtools-protocol: 0.0.1312386
      ws: 8.18.0
    transitivePeerDependencies:
      - bare-buffer
      - bufferutil
      - supports-color
      - utf-8-validate

  puppeteer@22.15.0(typescript@5.7.3):
    dependencies:
      '@puppeteer/browsers': 2.3.0
      cosmiconfig: 9.0.0(typescript@5.7.3)
      devtools-protocol: 0.0.1312386
      puppeteer-core: 22.15.0
    transitivePeerDependencies:
      - bare-buffer
      - bufferutil
      - supports-color
      - typescript
      - utf-8-validate

  pure-rand@6.1.0: {}

  qs@6.13.0:
    dependencies:
      side-channel: 1.1.0

  queue-microtask@1.2.3: {}

  quick-format-unescaped@4.0.4: {}

  quick-lru@5.1.1: {}

  range-parser@1.2.1: {}

  ranges-apply@7.0.16:
    dependencies:
      ranges-merge: 9.0.15
      tiny-invariant: 1.3.3

  ranges-merge@9.0.15:
    dependencies:
      ranges-push: 7.0.15
      ranges-sort: 6.0.11

  ranges-push@7.0.15:
    dependencies:
      codsen-utils: 1.6.4
      ranges-sort: 6.0.11
      string-collapse-leading-whitespace: 7.0.7
      string-trim-spaces-only: 5.0.10

  ranges-sort@6.0.11: {}

  raw-body@2.5.2:
    dependencies:
      bytes: 3.1.2
      http-errors: 2.0.0
      iconv-lite: 0.4.24
      unpipe: 1.0.0

  raw-body@3.0.0:
    dependencies:
      bytes: 3.1.2
      http-errors: 2.0.0
      iconv-lite: 0.6.3
      unpipe: 1.0.0

  react-dom@19.0.0(react@19.0.0):
    dependencies:
      react: 19.0.0
      scheduler: 0.25.0

  react-draggable@4.4.6(react-dom@19.0.0(react@19.0.0))(react@19.0.0):
    dependencies:
      clsx: 1.2.1
      prop-types: 15.8.1
      react: 19.0.0
      react-dom: 19.0.0(react@19.0.0)

  react-error-boundary@5.0.0(react@19.0.0):
    dependencies:
      '@babel/runtime': 7.26.9
      react: 19.0.0

  react-fast-compare@3.2.2: {}

  react-hook-form@7.54.2(react@19.0.0):
    dependencies:
      react: 19.0.0

  react-is@16.13.1: {}

  react-is@18.2.0: {}

  react-is@18.3.1: {}

  react-markdown@9.0.3(@types/react@19.0.10)(react@19.0.0):
    dependencies:
      '@types/hast': 3.0.4
      '@types/react': 19.0.10
      devlop: 1.1.0
      hast-util-to-jsx-runtime: 2.3.2
      html-url-attributes: 3.0.1
      mdast-util-to-hast: 13.2.0
      react: 19.0.0
      remark-parse: 11.0.0
      remark-rehype: 11.1.1
      unified: 11.0.5
      unist-util-visit: 5.0.0
      vfile: 6.0.3
    transitivePeerDependencies:
      - supports-color

  react-merge-refs@2.1.1: {}

  react-resizable@3.0.5(react-dom@19.0.0(react@19.0.0))(react@19.0.0):
    dependencies:
      prop-types: 15.8.1
      react: 19.0.0
      react-draggable: 4.4.6(react-dom@19.0.0(react@19.0.0))(react@19.0.0)
    transitivePeerDependencies:
      - react-dom

  react-router@7.1.5(react-dom@19.0.0(react@19.0.0))(react@19.0.0):
    dependencies:
      '@types/cookie': 0.6.0
      cookie: 1.0.2
      react: 19.0.0
      set-cookie-parser: 2.7.1
      turbo-stream: 2.4.0
    optionalDependencies:
      react-dom: 19.0.0(react@19.0.0)

  react@19.0.0: {}

  readable-stream@3.6.2:
    dependencies:
      inherits: 2.0.4
      string_decoder: 1.3.0
      util-deprecate: 1.0.2

  readdirp@3.6.0:
    dependencies:
      picomatch: 2.3.1

  readdirp@4.1.2: {}

  real-require@0.2.0: {}

  recma-build-jsx@1.0.0:
    dependencies:
      '@types/estree': 1.0.6
      estree-util-build-jsx: 3.0.1
      vfile: 6.0.3

  recma-jsx@1.0.0(acorn@8.14.0):
    dependencies:
      acorn-jsx: 5.3.2(acorn@8.14.0)
      estree-util-to-js: 2.0.0
      recma-parse: 1.0.0
      recma-stringify: 1.0.0
      unified: 11.0.5
    transitivePeerDependencies:
      - acorn

  recma-parse@1.0.0:
    dependencies:
      '@types/estree': 1.0.6
      esast-util-from-js: 2.0.1
      unified: 11.0.5
      vfile: 6.0.3

  recma-stringify@1.0.0:
    dependencies:
      '@types/estree': 1.0.6
      estree-util-to-js: 2.0.0
      unified: 11.0.5
      vfile: 6.0.3

  reflect.getprototypeof@1.0.10:
    dependencies:
      call-bind: 1.0.8
      define-properties: 1.2.1
      es-abstract: 1.23.9
      es-errors: 1.3.0
      es-object-atoms: 1.1.1
      get-intrinsic: 1.2.7
      get-proto: 1.0.1
      which-builtin-type: 1.2.1

  refractor@4.8.1:
    dependencies:
      '@types/hast': 2.3.10
      '@types/prismjs': 1.26.5
      hastscript: 7.2.0
      parse-entities: 4.0.2

  regenerator-runtime@0.14.1: {}

  regexp.prototype.flags@1.5.4:
    dependencies:
      call-bind: 1.0.8
      define-properties: 1.2.1
      es-errors: 1.3.0
      get-proto: 1.0.1
      gopd: 1.2.0
      set-function-name: 2.0.2

  rehype-katex@7.0.1:
    dependencies:
      '@types/hast': 3.0.4
      '@types/katex': 0.16.7
      hast-util-from-html-isomorphic: 2.0.0
      hast-util-to-text: 4.0.2
      katex: 0.16.21
      unist-util-visit-parents: 6.0.1
      vfile: 6.0.3

  rehype-minify-whitespace@6.0.2:
    dependencies:
      '@types/hast': 3.0.4
      hast-util-minify-whitespace: 1.0.1

  rehype-parse@9.0.1:
    dependencies:
      '@types/hast': 3.0.4
      hast-util-from-html: 2.0.3
      unified: 11.0.5

  rehype-recma@1.0.0:
    dependencies:
      '@types/estree': 1.0.6
      '@types/hast': 3.0.4
      hast-util-to-estree: 3.1.1
    transitivePeerDependencies:
      - supports-color

  remark-frontmatter@5.0.0:
    dependencies:
      '@types/mdast': 4.0.4
      mdast-util-frontmatter: 2.0.1
      micromark-extension-frontmatter: 2.0.0
      unified: 11.0.5
    transitivePeerDependencies:
      - supports-color

  remark-gfm@4.0.1:
    dependencies:
      '@types/mdast': 4.0.4
      mdast-util-gfm: 3.1.0
      micromark-extension-gfm: 3.0.0
      remark-parse: 11.0.0
      remark-stringify: 11.0.0
      unified: 11.0.5
    transitivePeerDependencies:
      - supports-color

  remark-math@6.0.0:
    dependencies:
      '@types/mdast': 4.0.4
      mdast-util-math: 3.0.0
      micromark-extension-math: 3.1.0
      unified: 11.0.5
    transitivePeerDependencies:
      - supports-color

  remark-mdx-remove-esm@1.1.0:
    dependencies:
      '@types/mdast': 4.0.4
      mdast-util-mdxjs-esm: 2.0.1
      unist-util-remove: 4.0.0
    transitivePeerDependencies:
      - supports-color

  remark-mdx@3.1.0:
    dependencies:
      mdast-util-mdx: 3.0.0
      micromark-extension-mdxjs: 3.0.0
    transitivePeerDependencies:
      - supports-color

  remark-parse@11.0.0:
    dependencies:
      '@types/mdast': 4.0.4
      mdast-util-from-markdown: 2.0.2
      micromark-util-types: 2.0.1
      unified: 11.0.5
    transitivePeerDependencies:
      - supports-color

  remark-rehype@11.1.1:
    dependencies:
      '@types/hast': 3.0.4
      '@types/mdast': 4.0.4
      mdast-util-to-hast: 13.2.0
      unified: 11.0.5
      vfile: 6.0.3

  remark-smartypants@3.0.2:
    dependencies:
      retext: 9.0.0
      retext-smartypants: 6.2.0
      unified: 11.0.5
      unist-util-visit: 5.0.0

  remark-stringify@11.0.0:
    dependencies:
      '@types/mdast': 4.0.4
      mdast-util-to-markdown: 2.1.2
      unified: 11.0.5

  remark@15.0.1:
    dependencies:
      '@types/mdast': 4.0.4
      remark-parse: 11.0.0
      remark-stringify: 11.0.0
      unified: 11.0.5
    transitivePeerDependencies:
      - supports-color

  remeda@2.20.2:
    dependencies:
      type-fest: 4.35.0

  require-directory@2.1.1: {}

  require-from-string@2.0.2: {}

  require-in-the-middle@7.5.1:
    dependencies:
      debug: 4.4.0
      module-details-from-path: 1.0.3
      resolve: 1.22.10
    transitivePeerDependencies:
      - supports-color

  resize-observer-polyfill@1.5.1: {}

  resolve-alpn@1.2.1: {}

  resolve-cwd@3.0.0:
    dependencies:
      resolve-from: 5.0.0

  resolve-from@4.0.0: {}

  resolve-from@5.0.0: {}

  resolve-pkg-maps@1.0.0: {}

  resolve.exports@2.0.3: {}

  resolve@1.22.10:
    dependencies:
      is-core-module: 2.16.1
      path-parse: 1.0.7
      supports-preserve-symlinks-flag: 1.0.0

  responselike@3.0.0:
    dependencies:
      lowercase-keys: 3.0.0

  restore-cursor@4.0.0:
    dependencies:
      onetime: 5.1.2
      signal-exit: 3.0.7

  retext-latin@4.0.0:
    dependencies:
      '@types/nlcst': 2.0.3
      parse-latin: 7.0.0
      unified: 11.0.5

  retext-smartypants@6.2.0:
    dependencies:
      '@types/nlcst': 2.0.3
      nlcst-to-string: 4.0.0
      unist-util-visit: 5.0.0

  retext-stringify@4.0.0:
    dependencies:
      '@types/nlcst': 2.0.3
      nlcst-to-string: 4.0.0
      unified: 11.0.5

  retext@9.0.0:
    dependencies:
      '@types/nlcst': 2.0.3
      retext-latin: 4.0.0
      retext-stringify: 4.0.0
      unified: 11.0.5

  reusify@1.0.4: {}

  rfdc@1.4.1: {}

  rimraf@6.0.1:
    dependencies:
      glob: 11.0.1
      package-json-from-dist: 1.0.1

  rollup@4.34.8:
    dependencies:
      '@types/estree': 1.0.6
    optionalDependencies:
      '@rollup/rollup-android-arm-eabi': 4.34.8
      '@rollup/rollup-android-arm64': 4.34.8
      '@rollup/rollup-darwin-arm64': 4.34.8
      '@rollup/rollup-darwin-x64': 4.34.8
      '@rollup/rollup-freebsd-arm64': 4.34.8
      '@rollup/rollup-freebsd-x64': 4.34.8
      '@rollup/rollup-linux-arm-gnueabihf': 4.34.8
      '@rollup/rollup-linux-arm-musleabihf': 4.34.8
      '@rollup/rollup-linux-arm64-gnu': 4.34.8
      '@rollup/rollup-linux-arm64-musl': 4.34.8
      '@rollup/rollup-linux-loongarch64-gnu': 4.34.8
      '@rollup/rollup-linux-powerpc64le-gnu': 4.34.8
      '@rollup/rollup-linux-riscv64-gnu': 4.34.8
      '@rollup/rollup-linux-s390x-gnu': 4.34.8
      '@rollup/rollup-linux-x64-gnu': 4.34.8
      '@rollup/rollup-linux-x64-musl': 4.34.8
      '@rollup/rollup-win32-arm64-msvc': 4.34.8
      '@rollup/rollup-win32-ia32-msvc': 4.34.8
      '@rollup/rollup-win32-x64-msvc': 4.34.8
      fsevents: 2.3.3

  run-async@3.0.0: {}

  run-parallel@1.2.0:
    dependencies:
      queue-microtask: 1.2.3

  rxjs@7.8.1:
    dependencies:
      tslib: 2.8.1

  safe-array-concat@1.1.3:
    dependencies:
      call-bind: 1.0.8
      call-bound: 1.0.3
      get-intrinsic: 1.2.7
      has-symbols: 1.1.0
      isarray: 2.0.5

  safe-buffer@5.2.1: {}

  safe-push-apply@1.0.0:
    dependencies:
      es-errors: 1.3.0
      isarray: 2.0.5

  safe-regex-test@1.1.0:
    dependencies:
      call-bound: 1.0.3
      es-errors: 1.3.0
      is-regex: 1.2.1

  safe-stable-stringify@2.5.0: {}

  safer-buffer@2.1.2: {}

  sass-embedded-android-arm64@1.85.0:
    optional: true

  sass-embedded-android-arm@1.85.0:
    optional: true

  sass-embedded-android-ia32@1.85.0:
    optional: true

  sass-embedded-android-riscv64@1.85.0:
    optional: true

  sass-embedded-android-x64@1.85.0:
    optional: true

  sass-embedded-darwin-arm64@1.85.0:
    optional: true

  sass-embedded-darwin-x64@1.85.0:
    optional: true

  sass-embedded-linux-arm64@1.85.0:
    optional: true

  sass-embedded-linux-arm@1.85.0:
    optional: true

  sass-embedded-linux-ia32@1.85.0:
    optional: true

  sass-embedded-linux-musl-arm64@1.85.0:
    optional: true

  sass-embedded-linux-musl-arm@1.85.0:
    optional: true

  sass-embedded-linux-musl-ia32@1.85.0:
    optional: true

  sass-embedded-linux-musl-riscv64@1.85.0:
    optional: true

  sass-embedded-linux-musl-x64@1.85.0:
    optional: true

  sass-embedded-linux-riscv64@1.85.0:
    optional: true

  sass-embedded-linux-x64@1.85.0:
    optional: true

  sass-embedded-win32-arm64@1.85.0:
    optional: true

  sass-embedded-win32-ia32@1.85.0:
    optional: true

  sass-embedded-win32-x64@1.85.0:
    optional: true

  sass-embedded@1.85.0:
    dependencies:
      '@bufbuild/protobuf': 2.2.3
      buffer-builder: 0.2.0
      colorjs.io: 0.5.2
      immutable: 5.0.3
      rxjs: 7.8.1
      supports-color: 8.1.1
      sync-child-process: 1.0.2
      varint: 6.0.0
    optionalDependencies:
      sass-embedded-android-arm: 1.85.0
      sass-embedded-android-arm64: 1.85.0
      sass-embedded-android-ia32: 1.85.0
      sass-embedded-android-riscv64: 1.85.0
      sass-embedded-android-x64: 1.85.0
      sass-embedded-darwin-arm64: 1.85.0
      sass-embedded-darwin-x64: 1.85.0
      sass-embedded-linux-arm: 1.85.0
      sass-embedded-linux-arm64: 1.85.0
      sass-embedded-linux-ia32: 1.85.0
      sass-embedded-linux-musl-arm: 1.85.0
      sass-embedded-linux-musl-arm64: 1.85.0
      sass-embedded-linux-musl-ia32: 1.85.0
      sass-embedded-linux-musl-riscv64: 1.85.0
      sass-embedded-linux-musl-x64: 1.85.0
      sass-embedded-linux-riscv64: 1.85.0
      sass-embedded-linux-x64: 1.85.0
      sass-embedded-win32-arm64: 1.85.0
      sass-embedded-win32-ia32: 1.85.0
      sass-embedded-win32-x64: 1.85.0

  sass@1.85.0:
    dependencies:
      chokidar: 4.0.3
      immutable: 5.0.3
      source-map-js: 1.2.1
    optionalDependencies:
      '@parcel/watcher': 2.5.1

  sax@1.4.1: {}

  scheduler@0.25.0: {}

  section-matter@1.0.0:
    dependencies:
      extend-shallow: 2.0.1
      kind-of: 6.0.3

  secure-json-parse@2.7.0: {}

  seedrandom@3.0.5: {}

  semver@6.3.1: {}

  semver@7.7.1: {}

  send@0.19.0:
    dependencies:
      debug: 2.6.9
      depd: 2.0.0
      destroy: 1.2.0
      encodeurl: 1.0.2
      escape-html: 1.0.3
      etag: 1.8.1
      fresh: 0.5.2
      http-errors: 2.0.0
      mime: 1.6.0
      ms: 2.1.3
      on-finished: 2.4.1
      range-parser: 1.2.1
      statuses: 2.0.1
    transitivePeerDependencies:
      - supports-color

  serialize-error@11.0.3:
    dependencies:
      type-fest: 2.19.0

  serialize-error@12.0.0:
    dependencies:
      type-fest: 4.35.0

  serve-static@1.16.2:
    dependencies:
      encodeurl: 2.0.0
      escape-html: 1.0.3
      parseurl: 1.3.3
      send: 0.19.0
    transitivePeerDependencies:
      - supports-color

  set-cookie-parser@2.7.1: {}

  set-function-length@1.2.2:
    dependencies:
      define-data-property: 1.1.4
      es-errors: 1.3.0
      function-bind: 1.1.2
      get-intrinsic: 1.2.7
      gopd: 1.2.0
      has-property-descriptors: 1.0.2

  set-function-name@2.0.2:
    dependencies:
      define-data-property: 1.1.4
      es-errors: 1.3.0
      functions-have-names: 1.2.3
      has-property-descriptors: 1.0.2

  set-proto@1.0.0:
    dependencies:
      dunder-proto: 1.0.1
      es-errors: 1.3.0
      es-object-atoms: 1.1.1

  setprototypeof@1.2.0: {}

  sharp@0.33.5:
    dependencies:
      color: 4.2.3
      detect-libc: 2.0.3
      semver: 7.7.1
    optionalDependencies:
      '@img/sharp-darwin-arm64': 0.33.5
      '@img/sharp-darwin-x64': 0.33.5
      '@img/sharp-libvips-darwin-arm64': 1.0.4
      '@img/sharp-libvips-darwin-x64': 1.0.4
      '@img/sharp-libvips-linux-arm': 1.0.5
      '@img/sharp-libvips-linux-arm64': 1.0.4
      '@img/sharp-libvips-linux-s390x': 1.0.4
      '@img/sharp-libvips-linux-x64': 1.0.4
      '@img/sharp-libvips-linuxmusl-arm64': 1.0.4
      '@img/sharp-libvips-linuxmusl-x64': 1.0.4
      '@img/sharp-linux-arm': 0.33.5
      '@img/sharp-linux-arm64': 0.33.5
      '@img/sharp-linux-s390x': 0.33.5
      '@img/sharp-linux-x64': 0.33.5
      '@img/sharp-linuxmusl-arm64': 0.33.5
      '@img/sharp-linuxmusl-x64': 0.33.5
      '@img/sharp-wasm32': 0.33.5
      '@img/sharp-win32-ia32': 0.33.5
      '@img/sharp-win32-x64': 0.33.5

  shebang-command@2.0.0:
    dependencies:
      shebang-regex: 3.0.0

  shebang-regex@3.0.0: {}

  shimmer@1.2.1: {}

  side-channel-list@1.0.0:
    dependencies:
      es-errors: 1.3.0
      object-inspect: 1.13.4

  side-channel-map@1.0.1:
    dependencies:
      call-bound: 1.0.3
      es-errors: 1.3.0
      get-intrinsic: 1.2.7
      object-inspect: 1.13.4

  side-channel-weakmap@1.0.2:
    dependencies:
      call-bound: 1.0.3
      es-errors: 1.3.0
      get-intrinsic: 1.2.7
      object-inspect: 1.13.4
      side-channel-map: 1.0.1

  side-channel@1.1.0:
    dependencies:
      es-errors: 1.3.0
      object-inspect: 1.13.4
      side-channel-list: 1.0.0
      side-channel-map: 1.0.1
      side-channel-weakmap: 1.0.2

  signal-exit@3.0.7: {}

  signal-exit@4.1.0: {}

  simple-swizzle@0.2.2:
    dependencies:
      is-arrayish: 0.3.2

  sisteransi@1.0.5: {}

  slash@3.0.0: {}

  slice-ansi@4.0.0:
    dependencies:
      ansi-styles: 4.3.0
      astral-regex: 2.0.0
      is-fullwidth-code-point: 3.0.0

  smart-buffer@4.2.0: {}

  snake-case@3.0.4:
    dependencies:
      dot-case: 3.0.4
      tslib: 2.8.1

  socket.io-adapter@2.5.5:
    dependencies:
      debug: 4.3.7
      ws: 8.17.1
    transitivePeerDependencies:
      - bufferutil
      - supports-color
      - utf-8-validate

  socket.io-parser@4.2.4:
    dependencies:
      '@socket.io/component-emitter': 3.1.2
      debug: 4.3.7
    transitivePeerDependencies:
      - supports-color

  socket.io@4.8.1:
    dependencies:
      accepts: 1.3.8
      base64id: 2.0.0
      cors: 2.8.5
      debug: 4.3.7
      engine.io: 6.6.4
      socket.io-adapter: 2.5.5
      socket.io-parser: 4.2.4
    transitivePeerDependencies:
      - bufferutil
      - supports-color
      - utf-8-validate

  socks-proxy-agent@8.0.5:
    dependencies:
      agent-base: 7.1.3
      debug: 4.4.0
      socks: 2.8.4
    transitivePeerDependencies:
      - supports-color

  socks@2.8.4:
    dependencies:
      ip-address: 9.0.5
      smart-buffer: 4.2.0

  sonic-boom@4.2.0:
    dependencies:
      atomic-sleep: 1.0.0

  source-map-js@1.2.1: {}

  source-map-support@0.5.13:
    dependencies:
      buffer-from: 1.1.2
      source-map: 0.6.1

  source-map@0.6.1: {}

  source-map@0.7.4: {}

  source-map@0.8.0-beta.0:
    dependencies:
      whatwg-url: 7.1.0

  space-separated-tokens@2.0.2: {}

  split2@4.2.0: {}

  sprintf-js@1.0.3: {}

  sprintf-js@1.1.3: {}

  stack-utils@2.0.6:
    dependencies:
      escape-string-regexp: 2.0.0

  statuses@2.0.1: {}

  stdin-discarder@0.1.0:
    dependencies:
      bl: 5.1.0

  streamx@2.22.0:
    dependencies:
      fast-fifo: 1.3.2
      text-decoder: 1.2.3
    optionalDependencies:
      bare-events: 2.5.4

  string-collapse-leading-whitespace@7.0.7: {}

  string-comparison@1.3.0: {}

  string-left-right@6.0.17:
    dependencies:
      codsen-utils: 1.6.4
      rfdc: 1.4.1

  string-length@4.0.2:
    dependencies:
      char-regex: 1.0.2
      strip-ansi: 6.0.1

  string-strip-html@13.4.8:
    dependencies:
      '@types/lodash-es': 4.17.12
      codsen-utils: 1.6.4
      html-entities: 2.5.2
      lodash-es: 4.17.21
      ranges-apply: 7.0.16
      ranges-push: 7.0.15
      string-left-right: 6.0.17

  string-trim-spaces-only@5.0.10: {}

  string-width@4.2.3:
    dependencies:
      emoji-regex: 8.0.0
      is-fullwidth-code-point: 3.0.0
      strip-ansi: 6.0.1

  string-width@5.1.2:
    dependencies:
      eastasianwidth: 0.2.0
      emoji-regex: 9.2.2
      strip-ansi: 7.1.0

  string.prototype.trim@1.2.10:
    dependencies:
      call-bind: 1.0.8
      call-bound: 1.0.3
      define-data-property: 1.1.4
      define-properties: 1.2.1
      es-abstract: 1.23.9
      es-object-atoms: 1.1.1
      has-property-descriptors: 1.0.2

  string.prototype.trimend@1.0.9:
    dependencies:
      call-bind: 1.0.8
      call-bound: 1.0.3
      define-properties: 1.2.1
      es-object-atoms: 1.1.1

  string.prototype.trimstart@1.0.8:
    dependencies:
      call-bind: 1.0.8
      define-properties: 1.2.1
      es-object-atoms: 1.1.1

  string_decoder@1.3.0:
    dependencies:
      safe-buffer: 5.2.1

  stringify-entities@4.0.4:
    dependencies:
      character-entities-html4: 2.1.0
      character-entities-legacy: 3.0.0

  strip-ansi@6.0.1:
    dependencies:
      ansi-regex: 5.0.1

  strip-ansi@7.1.0:
    dependencies:
      ansi-regex: 6.1.0

  strip-bom-string@1.0.0: {}

  strip-bom@4.0.0: {}

  strip-final-newline@2.0.0: {}

  strip-json-comments@3.1.1: {}

  strnum@1.0.5: {}

  style-to-object@1.0.8:
    dependencies:
      inline-style-parser: 0.2.4

  stylelint-config-css-modules@4.4.0(stylelint@16.14.1(typescript@5.7.3)):
    dependencies:
      stylelint: 16.14.1(typescript@5.7.3)
    optionalDependencies:
      stylelint-scss: 6.11.0(stylelint@16.14.1(typescript@5.7.3))

  stylelint-config-recommended-scss@14.1.0(postcss@8.5.2)(stylelint@16.14.1(typescript@5.7.3)):
    dependencies:
      postcss-scss: 4.0.9(postcss@8.5.2)
      stylelint: 16.14.1(typescript@5.7.3)
      stylelint-config-recommended: 14.0.1(stylelint@16.14.1(typescript@5.7.3))
      stylelint-scss: 6.11.0(stylelint@16.14.1(typescript@5.7.3))
    optionalDependencies:
      postcss: 8.5.2

  stylelint-config-recommended@14.0.1(stylelint@16.14.1(typescript@5.7.3)):
    dependencies:
      stylelint: 16.14.1(typescript@5.7.3)

  stylelint-plugin-logical-css@1.2.1(stylelint@16.14.1(typescript@5.7.3)):
    dependencies:
      stylelint: 16.14.1(typescript@5.7.3)

  stylelint-scss@6.11.0(stylelint@16.14.1(typescript@5.7.3)):
    dependencies:
      css-tree: 3.1.0
      is-plain-object: 5.0.0
      known-css-properties: 0.35.0
      mdn-data: 2.15.0
      postcss-media-query-parser: 0.2.3
      postcss-resolve-nested-selector: 0.1.6
      postcss-selector-parser: 7.1.0
      postcss-value-parser: 4.2.0
      stylelint: 16.14.1(typescript@5.7.3)

  stylelint@16.14.1(typescript@5.7.3):
    dependencies:
      '@csstools/css-parser-algorithms': 3.0.4(@csstools/css-tokenizer@3.0.3)
      '@csstools/css-tokenizer': 3.0.3
      '@csstools/media-query-list-parser': 4.0.2(@csstools/css-parser-algorithms@3.0.4(@csstools/css-tokenizer@3.0.3))(@csstools/css-tokenizer@3.0.3)
      '@csstools/selector-specificity': 5.0.0(postcss-selector-parser@7.1.0)
      '@dual-bundle/import-meta-resolve': 4.1.0
      balanced-match: 2.0.0
      colord: 2.9.3
      cosmiconfig: 9.0.0(typescript@5.7.3)
      css-functions-list: 3.2.3
      css-tree: 3.1.0
      debug: 4.4.0
      fast-glob: 3.3.3
      fastest-levenshtein: 1.0.16
      file-entry-cache: 10.0.6
      global-modules: 2.0.0
      globby: 11.1.0
      globjoin: 0.1.4
      html-tags: 3.3.1
      ignore: 7.0.3
      imurmurhash: 0.1.4
      is-plain-object: 5.0.0
      known-css-properties: 0.35.0
      mathml-tag-names: 2.1.3
      meow: 13.2.0
      micromatch: 4.0.8
      normalize-path: 3.0.0
      picocolors: 1.1.1
      postcss: 8.5.2
      postcss-resolve-nested-selector: 0.1.6
      postcss-safe-parser: 7.0.1(postcss@8.5.2)
      postcss-selector-parser: 7.1.0
      postcss-value-parser: 4.2.0
      resolve-from: 5.0.0
      string-width: 4.2.3
      supports-hyperlinks: 3.2.0
      svg-tags: 1.0.0
      table: 6.9.0
      write-file-atomic: 5.0.1
    transitivePeerDependencies:
      - supports-color
      - typescript

  sucrase@3.35.0:
    dependencies:
      '@jridgewell/gen-mapping': 0.3.8
      commander: 4.1.1
      glob: 10.4.5
      lines-and-columns: 1.2.4
      mz: 2.7.0
      pirates: 4.0.6
      ts-interface-checker: 0.1.13

  supports-color@7.2.0:
    dependencies:
      has-flag: 4.0.0

  supports-color@8.1.1:
    dependencies:
      has-flag: 4.0.0

  supports-hyperlinks@3.2.0:
    dependencies:
      has-flag: 4.0.0
      supports-color: 7.2.0

  supports-preserve-symlinks-flag@1.0.0: {}

  svg-parser@2.0.4: {}

  svg-tags@1.0.0: {}

  swr@2.3.2(react@19.0.0):
    dependencies:
      dequal: 2.0.3
      react: 19.0.0
      use-sync-external-store: 1.4.0(react@19.0.0)

  sync-child-process@1.0.2:
    dependencies:
      sync-message-port: 1.1.3

  sync-message-port@1.1.3: {}

  tabbable@6.2.0: {}

  table@6.9.0:
    dependencies:
      ajv: 8.17.1
      lodash.truncate: 4.4.2
      slice-ansi: 4.0.0
      string-width: 4.2.3
      strip-ansi: 6.0.1

  tar-fs@3.0.8:
    dependencies:
      pump: 3.0.2
      tar-stream: 3.1.7
    optionalDependencies:
      bare-fs: 4.0.1
      bare-path: 3.0.0
    transitivePeerDependencies:
      - bare-buffer

  tar-stream@3.1.7:
    dependencies:
      b4a: 1.6.7
      fast-fifo: 1.3.2
      streamx: 2.22.0

  tar@6.2.1:
    dependencies:
      chownr: 2.0.0
      fs-minipass: 2.1.0
      minipass: 5.0.0
      minizlib: 2.1.2
      mkdirp: 1.0.4
      yallist: 4.0.0

  test-exclude@6.0.0:
    dependencies:
      '@istanbuljs/schema': 0.1.3
      glob: 7.2.3
      minimatch: 3.1.2

  text-decoder@1.2.3:
    dependencies:
      b4a: 1.6.7

  thenify-all@1.6.0:
    dependencies:
      thenify: 3.3.1

  thenify@3.3.1:
    dependencies:
      any-promise: 1.3.0

  thread-stream@3.1.0:
    dependencies:
      real-require: 0.2.0

  throttleit@2.1.0: {}

  through@2.3.8: {}

  tiny-emitter@2.1.0: {}

  tiny-invariant@1.3.3: {}

  tinyexec@0.3.2: {}

  tinyglobby@0.2.11:
    dependencies:
      fdir: 6.4.3(picomatch@4.0.2)
      picomatch: 4.0.2

  tmp@0.0.33:
    dependencies:
      os-tmpdir: 1.0.2

  tmpl@1.0.5: {}

  to-regex-range@5.0.1:
    dependencies:
      is-number: 7.0.0

  toggle-selection@1.0.6: {}

  toidentifier@1.0.1: {}

  tr46@0.0.3: {}

  tr46@1.0.1:
    dependencies:
      punycode: 2.3.1

  traverse@0.6.11:
    dependencies:
      gopd: 1.2.0
      typedarray.prototype.slice: 1.0.5
      which-typed-array: 1.1.18

  tree-kill@1.2.2: {}

  trim-lines@3.0.1: {}

  trim-trailing-lines@2.1.0: {}

  trough@2.2.0: {}

  ts-api-utils@2.0.1(typescript@5.7.3):
    dependencies:
      typescript: 5.7.3

  ts-interface-checker@0.1.13: {}

  ts-jest@29.2.5(@babel/core@7.26.9)(@jest/transform@29.7.0)(@jest/types@29.6.3)(babel-jest@29.7.0(@babel/core@7.26.9))(jest@29.7.0(@types/node@22.13.4))(typescript@5.7.3):
    dependencies:
      bs-logger: 0.2.6
      ejs: 3.1.10
      fast-json-stable-stringify: 2.1.0
      jest: 29.7.0(@types/node@22.13.4)
      jest-util: 29.7.0
      json5: 2.2.3
      lodash.memoize: 4.1.2
      make-error: 1.3.6
      semver: 7.7.1
      typescript: 5.7.3
      yargs-parser: 21.1.1
    optionalDependencies:
      '@babel/core': 7.26.9
      '@jest/transform': 29.7.0
      '@jest/types': 29.6.3
      babel-jest: 29.7.0(@babel/core@7.26.9)

  tsconfck@3.1.5(typescript@5.7.3):
    optionalDependencies:
      typescript: 5.7.3

  tslib@2.8.1: {}

  tsup@8.3.6(@swc/core@1.10.17)(postcss@8.5.2)(tsx@4.19.2)(typescript@5.7.3)(yaml@2.7.0):
    dependencies:
      bundle-require: 5.1.0(esbuild@0.24.2)
      cac: 6.7.14
      chokidar: 4.0.3
      consola: 3.4.0
      debug: 4.4.0
      esbuild: 0.24.2
      joycon: 3.1.1
      picocolors: 1.1.1
      postcss-load-config: 6.0.1(postcss@8.5.2)(tsx@4.19.2)(yaml@2.7.0)
      resolve-from: 5.0.0
      rollup: 4.34.8
      source-map: 0.8.0-beta.0
      sucrase: 3.35.0
      tinyexec: 0.3.2
      tinyglobby: 0.2.11
      tree-kill: 1.2.2
    optionalDependencies:
      '@swc/core': 1.10.17
      postcss: 8.5.2
      typescript: 5.7.3
    transitivePeerDependencies:
      - jiti
      - supports-color
      - tsx
      - yaml

  tsx@4.19.2:
    dependencies:
      esbuild: 0.23.1
      get-tsconfig: 4.10.0
    optionalDependencies:
      fsevents: 2.3.3

  turbo-stream@2.4.0: {}

  turndown@7.2.0:
    dependencies:
      '@mixmark-io/domino': 2.2.0

  type-check@0.4.0:
    dependencies:
      prelude-ls: 1.2.1

  type-detect@4.0.8: {}

  type-fest@0.21.3: {}

  type-fest@2.19.0: {}

  type-fest@4.35.0: {}

  type-is@1.6.18:
    dependencies:
      media-typer: 0.3.0
      mime-types: 2.1.35

  typed-array-buffer@1.0.3:
    dependencies:
      call-bound: 1.0.3
      es-errors: 1.3.0
      is-typed-array: 1.1.15

  typed-array-byte-length@1.0.3:
    dependencies:
      call-bind: 1.0.8
      for-each: 0.3.5
      gopd: 1.2.0
      has-proto: 1.2.0
      is-typed-array: 1.1.15

  typed-array-byte-offset@1.0.4:
    dependencies:
      available-typed-arrays: 1.0.7
      call-bind: 1.0.8
      for-each: 0.3.5
      gopd: 1.2.0
      has-proto: 1.2.0
      is-typed-array: 1.1.15
      reflect.getprototypeof: 1.0.10

  typed-array-length@1.0.7:
    dependencies:
      call-bind: 1.0.8
      for-each: 0.3.5
      gopd: 1.2.0
      is-typed-array: 1.1.15
      possible-typed-array-names: 1.1.0
      reflect.getprototypeof: 1.0.10

  typed-function@4.2.1: {}

  typedarray.prototype.slice@1.0.5:
    dependencies:
      call-bind: 1.0.8
      define-properties: 1.2.1
      es-abstract: 1.23.9
      es-errors: 1.3.0
      get-proto: 1.0.1
      math-intrinsics: 1.1.0
      typed-array-buffer: 1.0.3
      typed-array-byte-offset: 1.0.4

  typescript-eslint@8.24.1(eslint@9.20.1)(typescript@5.7.3):
    dependencies:
      '@typescript-eslint/eslint-plugin': 8.24.1(@typescript-eslint/parser@8.24.1(eslint@9.20.1)(typescript@5.7.3))(eslint@9.20.1)(typescript@5.7.3)
      '@typescript-eslint/parser': 8.24.1(eslint@9.20.1)(typescript@5.7.3)
      '@typescript-eslint/utils': 8.24.1(eslint@9.20.1)(typescript@5.7.3)
      eslint: 9.20.1
      typescript: 5.7.3
    transitivePeerDependencies:
      - supports-color

  typescript@5.7.3: {}

  unbox-primitive@1.1.0:
    dependencies:
      call-bound: 1.0.3
      has-bigints: 1.1.0
      has-symbols: 1.1.0
      which-boxed-primitive: 1.1.1

  unbzip2-stream@1.4.3:
    dependencies:
      buffer: 5.7.1
      through: 2.3.8

  undici-types@6.20.0: {}

  unified@11.0.5:
    dependencies:
      '@types/unist': 3.0.3
      bail: 2.0.2
      devlop: 1.1.0
      extend: 3.0.2
      is-plain-obj: 4.1.0
      trough: 2.2.0
      vfile: 6.0.3

  unist-builder@4.0.0:
    dependencies:
      '@types/unist': 3.0.3

  unist-util-find-after@5.0.0:
    dependencies:
      '@types/unist': 3.0.3
      unist-util-is: 6.0.0

  unist-util-is@5.2.1:
    dependencies:
      '@types/unist': 2.0.11

  unist-util-is@6.0.0:
    dependencies:
      '@types/unist': 3.0.3

  unist-util-map@4.0.0:
    dependencies:
      '@types/unist': 3.0.3

  unist-util-modify-children@4.0.0:
    dependencies:
      '@types/unist': 3.0.3
      array-iterate: 2.0.1

  unist-util-position-from-estree@2.0.0:
    dependencies:
      '@types/unist': 3.0.3

  unist-util-position@5.0.0:
    dependencies:
      '@types/unist': 3.0.3

  unist-util-remove-position@5.0.0:
    dependencies:
      '@types/unist': 3.0.3
      unist-util-visit: 5.0.0

  unist-util-remove@4.0.0:
    dependencies:
      '@types/unist': 3.0.3
      unist-util-is: 6.0.0
      unist-util-visit-parents: 6.0.1

  unist-util-stringify-position@4.0.0:
    dependencies:
      '@types/unist': 3.0.3

  unist-util-visit-children@3.0.0:
    dependencies:
      '@types/unist': 3.0.3

  unist-util-visit-parents@5.1.3:
    dependencies:
      '@types/unist': 2.0.11
      unist-util-is: 5.2.1

  unist-util-visit-parents@6.0.1:
    dependencies:
      '@types/unist': 3.0.3
      unist-util-is: 6.0.0

  unist-util-visit@4.1.2:
    dependencies:
      '@types/unist': 2.0.11
      unist-util-is: 5.2.1
      unist-util-visit-parents: 5.1.3

  unist-util-visit@5.0.0:
    dependencies:
      '@types/unist': 3.0.3
      unist-util-is: 6.0.0
      unist-util-visit-parents: 6.0.1

  universal-user-agent@6.0.1: {}

  universalify@2.0.1: {}

  unpipe@1.0.0: {}

  update-browserslist-db@1.1.2(browserslist@4.24.4):
    dependencies:
      browserslist: 4.24.4
      escalade: 3.2.0
      picocolors: 1.1.1

  uri-js@4.4.1:
    dependencies:
      punycode: 2.3.1

  urlpattern-polyfill@10.0.0: {}

  use-immer@0.11.0(immer@10.1.1)(react@19.0.0):
    dependencies:
      immer: 10.1.1
      react: 19.0.0

  use-resize-observer@6.1.0(react-dom@19.0.0(react@19.0.0))(react@19.0.0):
    dependencies:
      react: 19.0.0
      react-dom: 19.0.0(react@19.0.0)
      resize-observer-polyfill: 1.5.1

  use-sync-external-store@1.4.0(react@19.0.0):
    dependencies:
      react: 19.0.0

  util-deprecate@1.0.2: {}

  utils-merge@1.0.1: {}

  uuid@11.0.5: {}

  uuid@9.0.1: {}

  v8-to-istanbul@9.3.0:
    dependencies:
      '@jridgewell/trace-mapping': 0.3.25
      '@types/istanbul-lib-coverage': 2.0.6
      convert-source-map: 2.0.0

  vali-date@1.0.0: {}

  varint@6.0.0: {}

  vary@1.1.2: {}

  vfile-location@5.0.3:
    dependencies:
      '@types/unist': 3.0.3
      vfile: 6.0.3

  vfile-matter@5.0.0:
    dependencies:
      vfile: 6.0.3
      yaml: 2.7.0

  vfile-message@4.0.2:
    dependencies:
      '@types/unist': 3.0.3
      unist-util-stringify-position: 4.0.0

  vfile@6.0.3:
    dependencies:
      '@types/unist': 3.0.3
      vfile-message: 4.0.2

  vite-plugin-svgr@4.3.0(rollup@4.34.8)(typescript@5.7.3)(vite@6.1.0(@types/node@22.13.4)(sass-embedded@1.85.0)(sass@1.85.0)(tsx@4.19.2)(yaml@2.7.0)):
    dependencies:
      '@rollup/pluginutils': 5.1.4(rollup@4.34.8)
      '@svgr/core': 8.1.0(typescript@5.7.3)
      '@svgr/plugin-jsx': 8.1.0(@svgr/core@8.1.0(typescript@5.7.3))
      vite: 6.1.0(@types/node@22.13.4)(sass-embedded@1.85.0)(sass@1.85.0)(tsx@4.19.2)(yaml@2.7.0)
    transitivePeerDependencies:
      - rollup
      - supports-color
      - typescript

  vite-tsconfig-paths@5.1.4(typescript@5.7.3)(vite@6.1.0(@types/node@22.13.4)(sass-embedded@1.85.0)(sass@1.85.0)(tsx@4.19.2)(yaml@2.7.0)):
    dependencies:
      debug: 4.4.0
      globrex: 0.1.2
      tsconfck: 3.1.5(typescript@5.7.3)
    optionalDependencies:
      vite: 6.1.0(@types/node@22.13.4)(sass-embedded@1.85.0)(sass@1.85.0)(tsx@4.19.2)(yaml@2.7.0)
    transitivePeerDependencies:
      - supports-color
      - typescript

  vite@6.1.0(@types/node@22.13.4)(sass-embedded@1.85.0)(sass@1.85.0)(tsx@4.19.2)(yaml@2.7.0):
    dependencies:
      esbuild: 0.24.2
      postcss: 8.5.2
      rollup: 4.34.8
    optionalDependencies:
      '@types/node': 22.13.4
      fsevents: 2.3.3
      sass: 1.85.0
      sass-embedded: 1.85.0
      tsx: 4.19.2
      yaml: 2.7.0

  walker@1.0.8:
    dependencies:
      makeerror: 1.0.12

  wcwidth@1.0.1:
    dependencies:
      defaults: 1.0.4

  web-namespaces@2.0.1: {}

  webidl-conversions@3.0.1: {}

  webidl-conversions@4.0.2: {}

  whatwg-fetch@3.6.20: {}

  whatwg-url@5.0.0:
    dependencies:
      tr46: 0.0.3
      webidl-conversions: 3.0.1

  whatwg-url@7.1.0:
    dependencies:
      lodash.sortby: 4.7.0
      tr46: 1.0.1
      webidl-conversions: 4.0.2

  which-boxed-primitive@1.1.1:
    dependencies:
      is-bigint: 1.1.0
      is-boolean-object: 1.2.2
      is-number-object: 1.1.1
      is-string: 1.1.1
      is-symbol: 1.1.1

  which-builtin-type@1.2.1:
    dependencies:
      call-bound: 1.0.3
      function.prototype.name: 1.1.8
      has-tostringtag: 1.0.2
      is-async-function: 2.1.1
      is-date-object: 1.1.0
      is-finalizationregistry: 1.1.1
      is-generator-function: 1.1.0
      is-regex: 1.2.1
      is-weakref: 1.1.1
      isarray: 2.0.5
      which-boxed-primitive: 1.1.1
      which-collection: 1.0.2
      which-typed-array: 1.1.18

  which-collection@1.0.2:
    dependencies:
      is-map: 2.0.3
      is-set: 2.0.3
      is-weakmap: 2.0.2
      is-weakset: 2.0.4

  which-typed-array@1.1.18:
    dependencies:
      available-typed-arrays: 1.0.7
      call-bind: 1.0.8
      call-bound: 1.0.3
      for-each: 0.3.5
      gopd: 1.2.0
      has-tostringtag: 1.0.2

  which@1.3.1:
    dependencies:
      isexe: 2.0.0

  which@2.0.2:
    dependencies:
      isexe: 2.0.0

  wikipedia@2.1.2:
    dependencies:
      axios: 1.7.9
      infobox-parser: 3.6.4
    transitivePeerDependencies:
      - debug

  window-or-global@1.0.1: {}

  word-wrap@1.2.5: {}

  wrap-ansi@6.2.0:
    dependencies:
      ansi-styles: 4.3.0
      string-width: 4.2.3
      strip-ansi: 6.0.1

  wrap-ansi@7.0.0:
    dependencies:
      ansi-styles: 4.3.0
      string-width: 4.2.3
      strip-ansi: 6.0.1

  wrap-ansi@8.1.0:
    dependencies:
      ansi-styles: 6.2.1
      string-width: 5.1.2
      strip-ansi: 7.1.0

  wrappy@1.0.2: {}

  write-file-atomic@4.0.2:
    dependencies:
      imurmurhash: 0.1.4
      signal-exit: 3.0.7

  write-file-atomic@5.0.1:
    dependencies:
      imurmurhash: 0.1.4
      signal-exit: 4.1.0

  ws@8.17.1: {}

  ws@8.18.0: {}

  xml2js@0.6.2:
    dependencies:
      sax: 1.4.1
      xmlbuilder: 11.0.1

  xmlbuilder@11.0.1: {}

  y18n@5.0.8: {}

  yallist@3.1.1: {}

  yallist@4.0.0: {}

  yaml@2.7.0: {}

  yargs-parser@21.1.1: {}

  yargs@17.7.2:
    dependencies:
      cliui: 8.0.1
      escalade: 3.2.0
      get-caller-file: 2.0.5
      require-directory: 2.1.1
      string-width: 4.2.3
      y18n: 5.0.8
      yargs-parser: 21.1.1

  yauzl@2.10.0:
    dependencies:
      buffer-crc32: 0.2.13
      fd-slicer: 1.1.0

  yocto-queue@0.1.0: {}

  yoctocolors-cjs@2.1.2: {}

  zod-to-json-schema@3.24.1(zod@3.24.2):
    dependencies:
      zod: 3.24.2

  zod@3.23.8: {}

  zod@3.24.2: {}

  zwitch@2.0.4: {}<|MERGE_RESOLUTION|>--- conflicted
+++ resolved
@@ -155,11 +155,7 @@
         version: 11.0.5
       zod:
         specifier: ^3.24.1
-<<<<<<< HEAD
         version: 3.24.2
-=======
-        version: 3.24.1
->>>>>>> 9c96d1aa
     devDependencies:
       '@eslint/js':
         specifier: ^9.17.0
