lockfileVersion: '9.0'

settings:
  autoInstallPeers: true
  excludeLinksFromLockfile: false

catalogs:
  default:
    '@eslint/js':
      specifier: ^9.20.0
      version: 9.20.0
    eslint:
      specifier: ^9.17.0
      version: 9.20.1
    eslint-plugin-react-hooks:
      specifier: ^5.0.0
      version: 5.1.0
    eslint-plugin-react-refresh:
      specifier: ^0.4.16
      version: 0.4.19
    globals:
      specifier: ^15.14.0
      version: 15.15.0
    prettier:
      specifier: ^3.4.2
      version: 3.5.1
    typescript:
      specifier: ^5.7.3
      version: 5.7.3
    typescript-eslint:
      specifier: ^8.23.0
      version: 8.24.1

importers:

  agents/official/bee-agent-framework:
    dependencies:
      '@i-am-bee/acp-sdk':
        specifier: ^0.0.1
        version: 0.0.1
      '@i-am-bee/beeai-sdk':
        specifier: ^0.0.2
        version: 0.0.2
      bee-agent-framework:
        specifier: ^0.0.61
        version: 0.0.61(@grpc/grpc-js@1.12.6)(@grpc/proto-loader@0.7.13)(ollama@0.5.13)(yaml@2.7.0)
      ollama:
        specifier: ^0.5.12
        version: 0.5.13
      tsx:
        specifier: ^4.19.2
        version: 4.19.2
    devDependencies:
      typescript:
        specifier: ^5.7.3
        version: 5.7.3

  apps/beeai-ui:
    dependencies:
      '@carbon/colors':
        specifier: ^11.29.0
        version: 11.29.0
      '@carbon/grid':
        specifier: ^11.31.0
        version: 11.31.0
      '@carbon/icons-react':
        specifier: ^11.54.0
        version: 11.55.0(react@19.0.0)
      '@carbon/motion':
        specifier: ^11.24.0
        version: 11.24.0
      '@carbon/react':
        specifier: ^1.75.0
        version: 1.76.0(react-dom@19.0.0(react@19.0.0))(react@19.0.0)(sass@1.85.0)
      '@carbon/styles':
        specifier: ^1.74.0
        version: 1.75.0(sass@1.85.0)
      '@i-am-bee/acp-sdk':
        specifier: ^0.0.1
        version: 0.0.1
      '@i-am-bee/beeai-sdk':
        specifier: workspace:*
        version: link:../../packages/beeai-sdk
      '@tanstack/react-query':
        specifier: ^5.66.0
        version: 5.66.5(react@19.0.0)
      '@types/react-resizable':
        specifier: ^3.0.8
        version: 3.0.8
      clsx:
        specifier: ^2.1.1
        version: 2.1.1
      framer-motion:
        specifier: ^12.3.1
        version: 12.4.3(react-dom@19.0.0(react@19.0.0))(react@19.0.0)
      immer:
        specifier: ^10.1.1
        version: 10.1.1
      ky:
        specifier: ^1.7.5
        version: 1.7.5
      lodash:
        specifier: ^4.17.21
        version: 4.17.21
      lottie-react:
        specifier: ^2.4.1
        version: 2.4.1(react-dom@19.0.0(react@19.0.0))(react@19.0.0)
      mdast-util-to-hast:
        specifier: ^13.1.0
        version: 13.2.0
      react:
        specifier: ^19.0.0
        version: 19.0.0
      react-dom:
        specifier: ^19.0.0
        version: 19.0.0(react@19.0.0)
      react-error-boundary:
        specifier: ^5.0.0
        version: 5.0.0(react@19.0.0)
      react-hook-form:
        specifier: ^7.54.2
        version: 7.54.2(react@19.0.0)
      react-markdown:
        specifier: ^9.0.1
        version: 9.0.3(@types/react@19.0.10)(react@19.0.0)
      react-merge-refs:
        specifier: ^2.1.1
        version: 2.1.1
      react-resizable:
        specifier: ^3.0.5
        version: 3.0.5(react-dom@19.0.0(react@19.0.0))(react@19.0.0)
      react-router:
        specifier: ^7.1.5
        version: 7.1.5(react-dom@19.0.0(react@19.0.0))(react@19.0.0)
      rehype-minify-whitespace:
        specifier: ^6.0.0
        version: 6.0.2
      unified:
        specifier: ^11.0.4
        version: 11.0.5
      unist-util-visit:
        specifier: ^5.0.0
        version: 5.0.0
      use-immer:
        specifier: ^0.11.0
        version: 0.11.0(immer@10.1.1)(react@19.0.0)
      uuid:
        specifier: ^11.0.5
        version: 11.0.5
      zod:
        specifier: ^3.24.1
        version: 3.24.1
    devDependencies:
      '@eslint/js':
        specifier: ^9.17.0
        version: 9.20.0
      '@types/hast':
        specifier: ^3.0.4
        version: 3.0.4
      '@types/lodash':
        specifier: ^4.17.15
        version: 4.17.15
      '@types/react':
        specifier: ^19.0.8
        version: 19.0.10
      '@types/react-dom':
        specifier: ^19.0.3
        version: 19.0.4(@types/react@19.0.10)
      '@vitejs/plugin-react-swc':
        specifier: ^3.5.0
        version: 3.8.0(vite@6.1.0(@types/node@22.13.4)(sass-embedded@1.85.0)(sass@1.85.0)(tsx@4.19.2)(yaml@2.7.0))
      eslint:
        specifier: 'catalog:'
        version: 9.20.1
      eslint-plugin-react-hooks:
        specifier: 'catalog:'
        version: 5.1.0(eslint@9.20.1)
      eslint-plugin-react-refresh:
        specifier: 'catalog:'
        version: 0.4.19(eslint@9.20.1)
      globals:
        specifier: 'catalog:'
        version: 15.15.0
      keycode-js:
        specifier: ^3.1.0
        version: 3.1.0
      prettier:
        specifier: 'catalog:'
        version: 3.5.1
      sass-embedded:
        specifier: ^1.83.4
        version: 1.85.0
      stylelint:
        specifier: ^16.14.1
        version: 16.14.1(typescript@5.7.3)
      stylelint-config-css-modules:
        specifier: ^4.4.0
        version: 4.4.0(stylelint@16.14.1(typescript@5.7.3))
      stylelint-config-recommended-scss:
        specifier: ^14.1.0
        version: 14.1.0(postcss@8.5.2)(stylelint@16.14.1(typescript@5.7.3))
      stylelint-plugin-logical-css:
        specifier: ^1.2.1
        version: 1.2.1(stylelint@16.14.1(typescript@5.7.3))
      typescript:
        specifier: 'catalog:'
        version: 5.7.3
      typescript-eslint:
        specifier: 'catalog:'
        version: 8.24.1(eslint@9.20.1)(typescript@5.7.3)
      vite:
        specifier: ^6.0.5
        version: 6.1.0(@types/node@22.13.4)(sass-embedded@1.85.0)(sass@1.85.0)(tsx@4.19.2)(yaml@2.7.0)
      vite-plugin-svgr:
        specifier: ^4.3.0
        version: 4.3.0(rollup@4.34.8)(typescript@5.7.3)(vite@6.1.0(@types/node@22.13.4)(sass-embedded@1.85.0)(sass@1.85.0)(tsx@4.19.2)(yaml@2.7.0))
      vite-tsconfig-paths:
        specifier: ^5.1.4
        version: 5.1.4(typescript@5.7.3)(vite@6.1.0(@types/node@22.13.4)(sass-embedded@1.85.0)(sass@1.85.0)(tsx@4.19.2)(yaml@2.7.0))

  docs:
    devDependencies:
      mintlify:
        specifier: ^4.0.392
        version: 4.0.393(@types/node@22.13.4)(@types/react@19.0.10)(react-dom@19.0.0(react@19.0.0))(react@19.0.0)(typescript@5.7.3)

  packages/acp-typescript-sdk:
    dependencies:
      '@opentelemetry/api':
        specifier: ^1.9.0
        version: 1.9.0
      content-type:
        specifier: ^1.0.5
        version: 1.0.5
      eventsource:
        specifier: ^3.0.2
        version: 3.0.5
      raw-body:
        specifier: ^3.0.0
        version: 3.0.0
      zod:
        specifier: ^3.23.8
        version: 3.24.2
      zod-to-json-schema:
        specifier: ^3.24.1
        version: 3.24.1(zod@3.24.2)
    devDependencies:
      '@eslint/js':
        specifier: ^9.8.0
        version: 9.20.0
      '@types/content-type':
        specifier: ^1.1.8
        version: 1.1.8
      '@types/eslint__js':
        specifier: ^8.42.3
        version: 8.42.3
      '@types/eventsource':
        specifier: ^1.1.15
        version: 1.1.15
      '@types/express':
        specifier: ^4.17.21
        version: 4.17.21
      '@types/jest':
        specifier: ^29.5.12
        version: 29.5.14
      '@types/node':
        specifier: ^22.0.2
        version: 22.13.4
      '@types/ws':
        specifier: ^8.5.12
        version: 8.5.14
      eslint:
        specifier: ^9.8.0
        version: 9.20.1
      express:
        specifier: ^4.19.2
        version: 4.21.2
      jest:
        specifier: ^29.7.0
        version: 29.7.0(@types/node@22.13.4)
      prettier:
        specifier: ^3.4.2
        version: 3.5.1
      ts-jest:
        specifier: ^29.2.4
        version: 29.2.5(@babel/core@7.26.9)(@jest/transform@29.7.0)(@jest/types@29.6.3)(babel-jest@29.7.0(@babel/core@7.26.9))(jest@29.7.0(@types/node@22.13.4))(typescript@5.7.3)
      tsx:
        specifier: ^4.16.5
        version: 4.19.2
      typescript:
        specifier: ^5.5.4
        version: 5.7.3
      typescript-eslint:
        specifier: ^8.0.0
        version: 8.24.1(eslint@9.20.1)(typescript@5.7.3)
      ws:
        specifier: ^8.18.0
        version: 8.18.0

  packages/beeai-sdk:
    dependencies:
      '@i-am-bee/acp-sdk':
        specifier: ^0.0.1
        version: 0.0.1
      '@opentelemetry/api':
        specifier: ^1.9.0
        version: 1.9.0
      '@opentelemetry/sdk-node':
        specifier: ^0.57.1
        version: 0.57.2(@opentelemetry/api@1.9.0)
      '@opentelemetry/semantic-conventions':
        specifier: ^1.30.0
        version: 1.30.0
      express:
        specifier: ^4.21.2
        version: 4.21.2
      zod:
        specifier: ^3.24.1
        version: 3.24.2
    devDependencies:
      '@eslint/js':
        specifier: 'catalog:'
        version: 9.20.0
      '@swc/core':
        specifier: ^1.10.16
        version: 1.10.17
      '@swc/types':
        specifier: ^0.1.17
        version: 0.1.17
      '@types/express':
        specifier: ^4.17.21
        version: 4.17.21
      '@types/node':
        specifier: ^22.13.4
        version: 22.13.4
      eslint:
        specifier: 'catalog:'
        version: 9.20.1
      globals:
        specifier: 'catalog:'
        version: 15.15.0
      prettier:
        specifier: 'catalog:'
        version: 3.5.1
      rimraf:
        specifier: ^6.0.1
        version: 6.0.1
      tsup:
        specifier: ^8.3.6
        version: 8.3.6(@swc/core@1.10.17)(postcss@8.5.2)(tsx@4.19.2)(typescript@5.7.3)(yaml@2.7.0)
      typescript:
        specifier: 'catalog:'
        version: 5.7.3
      typescript-eslint:
        specifier: 'catalog:'
        version: 8.24.1(eslint@9.20.1)(typescript@5.7.3)

packages:

  '@ai-zen/node-fetch-event-source@2.1.4':
    resolution: {integrity: sha512-OHFwPJecr+qwlyX5CGmTvKAKPZAdZaxvx/XDqS1lx4I2ZAk9riU0XnEaRGOOAEFrdcLZ98O5yWqubwjaQc0umg==}

  '@ampproject/remapping@2.3.0':
    resolution: {integrity: sha512-30iZtAPgz+LTIYoeivqYo853f02jBYSd5uGnGpkFV0M3xOt9aN73erkgYAmZU43x4VfqcnLxW9Kpg3R5LC4YYw==}
    engines: {node: '>=6.0.0'}

  '@apidevtools/json-schema-ref-parser@11.9.1':
    resolution: {integrity: sha512-OvyhwtYaWSTfo8NfibmFlgl+pIMaBOmN0OwZ3CPaGscEK3B8FCVDuQ7zgxY8seU/1kfSvNWnyB0DtKJyNLxX7g==}
    engines: {node: '>= 16'}

  '@babel/code-frame@7.26.2':
    resolution: {integrity: sha512-RJlIHRueQgwWitWgF8OdFYGZX328Ax5BCemNGlqHfplnRT9ESi8JkFlvaVYbS+UubVY6dpv87Fs2u5M29iNFVQ==}
    engines: {node: '>=6.9.0'}

  '@babel/compat-data@7.26.8':
    resolution: {integrity: sha512-oH5UPLMWR3L2wEFLnFJ1TZXqHufiTKAiLfqw5zkhS4dKXLJ10yVztfil/twG8EDTA4F/tvVNw9nOl4ZMslB8rQ==}
    engines: {node: '>=6.9.0'}

  '@babel/core@7.26.9':
    resolution: {integrity: sha512-lWBYIrF7qK5+GjY5Uy+/hEgp8OJWOD/rpy74GplYRhEauvbHDeFB8t5hPOZxCZ0Oxf4Cc36tK51/l3ymJysrKw==}
    engines: {node: '>=6.9.0'}

  '@babel/generator@7.26.9':
    resolution: {integrity: sha512-kEWdzjOAUMW4hAyrzJ0ZaTOu9OmpyDIQicIh0zg0EEcEkYXZb2TjtBhnHi2ViX7PKwZqF4xwqfAm299/QMP3lg==}
    engines: {node: '>=6.9.0'}

  '@babel/helper-compilation-targets@7.26.5':
    resolution: {integrity: sha512-IXuyn5EkouFJscIDuFF5EsiSolseme1s0CZB+QxVugqJLYmKdxI1VfIBOst0SUu4rnk2Z7kqTwmoO1lp3HIfnA==}
    engines: {node: '>=6.9.0'}

  '@babel/helper-module-imports@7.25.9':
    resolution: {integrity: sha512-tnUA4RsrmflIM6W6RFTLFSXITtl0wKjgpnLgXyowocVPrbYrLUXSBXDgTs8BlbmIzIdlBySRQjINYs2BAkiLtw==}
    engines: {node: '>=6.9.0'}

  '@babel/helper-module-transforms@7.26.0':
    resolution: {integrity: sha512-xO+xu6B5K2czEnQye6BHA7DolFFmS3LB7stHZFaOLb1pAwO1HWLS8fXA+eh0A2yIvltPVmx3eNNDBJA2SLHXFw==}
    engines: {node: '>=6.9.0'}
    peerDependencies:
      '@babel/core': ^7.0.0

  '@babel/helper-plugin-utils@7.26.5':
    resolution: {integrity: sha512-RS+jZcRdZdRFzMyr+wcsaqOmld1/EqTghfaBGQQd/WnRdzdlvSZ//kF7U8VQTxf1ynZ4cjUcYgjVGx13ewNPMg==}
    engines: {node: '>=6.9.0'}

  '@babel/helper-string-parser@7.25.9':
    resolution: {integrity: sha512-4A/SCr/2KLd5jrtOMFzaKjVtAei3+2r/NChoBNoZ3EyP/+GlhoaEGoWOZUmFmoITP7zOJyHIMm+DYRd8o3PvHA==}
    engines: {node: '>=6.9.0'}

  '@babel/helper-validator-identifier@7.25.9':
    resolution: {integrity: sha512-Ed61U6XJc3CVRfkERJWDz4dJwKe7iLmmJsbOGu9wSloNSFttHV0I8g6UAgb7qnK5ly5bGLPd4oXZlxCdANBOWQ==}
    engines: {node: '>=6.9.0'}

  '@babel/helper-validator-option@7.25.9':
    resolution: {integrity: sha512-e/zv1co8pp55dNdEcCynfj9X7nyUKUXoUEwfXqaZt0omVOmDe9oOTdKStH4GmAw6zxMFs50ZayuMfHDKlO7Tfw==}
    engines: {node: '>=6.9.0'}

  '@babel/helpers@7.26.9':
    resolution: {integrity: sha512-Mz/4+y8udxBKdmzt/UjPACs4G3j5SshJJEFFKxlCGPydG4JAHXxjWjAwjd09tf6oINvl1VfMJo+nB7H2YKQ0dA==}
    engines: {node: '>=6.9.0'}

  '@babel/parser@7.26.9':
    resolution: {integrity: sha512-81NWa1njQblgZbQHxWHpxxCzNsa3ZwvFqpUg7P+NNUU6f3UU2jBEg4OlF/J6rl8+PQGh1q6/zWScd001YwcA5A==}
    engines: {node: '>=6.0.0'}
    hasBin: true

  '@babel/plugin-syntax-async-generators@7.8.4':
    resolution: {integrity: sha512-tycmZxkGfZaxhMRbXlPXuVFpdWlXpir2W4AMhSJgRKzk/eDlIXOhb2LHWoLpDF7TEHylV5zNhykX6KAgHJmTNw==}
    peerDependencies:
      '@babel/core': ^7.0.0-0

  '@babel/plugin-syntax-bigint@7.8.3':
    resolution: {integrity: sha512-wnTnFlG+YxQm3vDxpGE57Pj0srRU4sHE/mDkt1qv2YJJSeUAec2ma4WLUnUPeKjyrfntVwe/N6dCXpU+zL3Npg==}
    peerDependencies:
      '@babel/core': ^7.0.0-0

  '@babel/plugin-syntax-class-properties@7.12.13':
    resolution: {integrity: sha512-fm4idjKla0YahUNgFNLCB0qySdsoPiZP3iQE3rky0mBUtMZ23yDJ9SJdg6dXTSDnulOVqiF3Hgr9nbXvXTQZYA==}
    peerDependencies:
      '@babel/core': ^7.0.0-0

  '@babel/plugin-syntax-class-static-block@7.14.5':
    resolution: {integrity: sha512-b+YyPmr6ldyNnM6sqYeMWE+bgJcJpO6yS4QD7ymxgH34GBPNDM/THBh8iunyvKIZztiwLH4CJZ0RxTk9emgpjw==}
    engines: {node: '>=6.9.0'}
    peerDependencies:
      '@babel/core': ^7.0.0-0

  '@babel/plugin-syntax-import-attributes@7.26.0':
    resolution: {integrity: sha512-e2dttdsJ1ZTpi3B9UYGLw41hifAubg19AtCu/2I/F1QNVclOBr1dYpTdmdyZ84Xiz43BS/tCUkMAZNLv12Pi+A==}
    engines: {node: '>=6.9.0'}
    peerDependencies:
      '@babel/core': ^7.0.0-0

  '@babel/plugin-syntax-import-meta@7.10.4':
    resolution: {integrity: sha512-Yqfm+XDx0+Prh3VSeEQCPU81yC+JWZ2pDPFSS4ZdpfZhp4MkFMaDC1UqseovEKwSUpnIL7+vK+Clp7bfh0iD7g==}
    peerDependencies:
      '@babel/core': ^7.0.0-0

  '@babel/plugin-syntax-json-strings@7.8.3':
    resolution: {integrity: sha512-lY6kdGpWHvjoe2vk4WrAapEuBR69EMxZl+RoGRhrFGNYVK8mOPAW8VfbT/ZgrFbXlDNiiaxQnAtgVCZ6jv30EA==}
    peerDependencies:
      '@babel/core': ^7.0.0-0

  '@babel/plugin-syntax-jsx@7.25.9':
    resolution: {integrity: sha512-ld6oezHQMZsZfp6pWtbjaNDF2tiiCYYDqQszHt5VV437lewP9aSi2Of99CK0D0XB21k7FLgnLcmQKyKzynfeAA==}
    engines: {node: '>=6.9.0'}
    peerDependencies:
      '@babel/core': ^7.0.0-0

  '@babel/plugin-syntax-logical-assignment-operators@7.10.4':
    resolution: {integrity: sha512-d8waShlpFDinQ5MtvGU9xDAOzKH47+FFoney2baFIoMr952hKOLp1HR7VszoZvOsV/4+RRszNY7D17ba0te0ig==}
    peerDependencies:
      '@babel/core': ^7.0.0-0

  '@babel/plugin-syntax-nullish-coalescing-operator@7.8.3':
    resolution: {integrity: sha512-aSff4zPII1u2QD7y+F8oDsz19ew4IGEJg9SVW+bqwpwtfFleiQDMdzA/R+UlWDzfnHFCxxleFT0PMIrR36XLNQ==}
    peerDependencies:
      '@babel/core': ^7.0.0-0

  '@babel/plugin-syntax-numeric-separator@7.10.4':
    resolution: {integrity: sha512-9H6YdfkcK/uOnY/K7/aA2xpzaAgkQn37yzWUMRK7OaPOqOpGS1+n0H5hxT9AUw9EsSjPW8SVyMJwYRtWs3X3ug==}
    peerDependencies:
      '@babel/core': ^7.0.0-0

  '@babel/plugin-syntax-object-rest-spread@7.8.3':
    resolution: {integrity: sha512-XoqMijGZb9y3y2XskN+P1wUGiVwWZ5JmoDRwx5+3GmEplNyVM2s2Dg8ILFQm8rWM48orGy5YpI5Bl8U1y7ydlA==}
    peerDependencies:
      '@babel/core': ^7.0.0-0

  '@babel/plugin-syntax-optional-catch-binding@7.8.3':
    resolution: {integrity: sha512-6VPD0Pc1lpTqw0aKoeRTMiB+kWhAoT24PA+ksWSBrFtl5SIRVpZlwN3NNPQjehA2E/91FV3RjLWoVTglWcSV3Q==}
    peerDependencies:
      '@babel/core': ^7.0.0-0

  '@babel/plugin-syntax-optional-chaining@7.8.3':
    resolution: {integrity: sha512-KoK9ErH1MBlCPxV0VANkXW2/dw4vlbGDrFgz8bmUsBGYkFRcbRwMh6cIJubdPrkxRwuGdtCk0v/wPTKbQgBjkg==}
    peerDependencies:
      '@babel/core': ^7.0.0-0

  '@babel/plugin-syntax-private-property-in-object@7.14.5':
    resolution: {integrity: sha512-0wVnp9dxJ72ZUJDV27ZfbSj6iHLoytYZmh3rFcxNnvsJF3ktkzLDZPy/mA17HGsaQT3/DQsWYX1f1QGWkCoVUg==}
    engines: {node: '>=6.9.0'}
    peerDependencies:
      '@babel/core': ^7.0.0-0

  '@babel/plugin-syntax-top-level-await@7.14.5':
    resolution: {integrity: sha512-hx++upLv5U1rgYfwe1xBQUhRmU41NEvpUvrp8jkrSCdvGSnM5/qdRMtylJ6PG5OFkBaHkbTAKTnd3/YyESRHFw==}
    engines: {node: '>=6.9.0'}
    peerDependencies:
      '@babel/core': ^7.0.0-0

  '@babel/plugin-syntax-typescript@7.25.9':
    resolution: {integrity: sha512-hjMgRy5hb8uJJjUcdWunWVcoi9bGpJp8p5Ol1229PoN6aytsLwNMgmdftO23wnCLMfVmTwZDWMPNq/D1SY60JQ==}
    engines: {node: '>=6.9.0'}
    peerDependencies:
      '@babel/core': ^7.0.0-0

  '@babel/runtime@7.26.9':
    resolution: {integrity: sha512-aA63XwOkcl4xxQa3HjPMqOP6LiK0ZDv3mUPYEFXkpHbaFjtGggE1A61FjFzJnB+p7/oy2gA8E+rcBNl/zC1tMg==}
    engines: {node: '>=6.9.0'}

  '@babel/template@7.26.9':
    resolution: {integrity: sha512-qyRplbeIpNZhmzOysF/wFMuP9sctmh2cFzRAZOn1YapxBsE1i9bJIY586R/WBLfLcmcBlM8ROBiQURnnNy+zfA==}
    engines: {node: '>=6.9.0'}

  '@babel/traverse@7.26.9':
    resolution: {integrity: sha512-ZYW7L+pL8ahU5fXmNbPF+iZFHCv5scFak7MZ9bwaRPLUhHh7QQEMjZUg0HevihoqCM5iSYHN61EyCoZvqC+bxg==}
    engines: {node: '>=6.9.0'}

  '@babel/types@7.26.9':
    resolution: {integrity: sha512-Y3IR1cRnOxOCDvMmNiym7XpXQ93iGDDPHx+Zj+NM+rg0fBaShfQLkg+hKPaZCEvg5N/LeCo4+Rj/i3FuJsIQaw==}
    engines: {node: '>=6.9.0'}

  '@bcoe/v8-coverage@0.2.3':
    resolution: {integrity: sha512-0hYQ8SB4Db5zvZB4axdMHGwEaQjkZzFjQiN9LVYvIFB2nSUHW9tYpxWriPrWDASIxiaXax83REcLxuSdnGPZtw==}

  '@bufbuild/protobuf@2.2.3':
    resolution: {integrity: sha512-tFQoXHJdkEOSwj5tRIZSPNUuXK3RaR7T1nUrPgbYX1pUbvqqaaZAsfo+NXBPsz5rZMSKVFrgK1WL8Q/MSLvprg==}

  '@carbon/colors@11.29.0':
    resolution: {integrity: sha512-3lUSH1YB7Umi32KP5enZ2pCf5wcScisGlEGh11b4GDf2d5pAGuk/BucjQq92NINon+/GFg08Zc28aQfJOT7cGg==}

  '@carbon/feature-flags@0.24.0':
    resolution: {integrity: sha512-GQEeXnfmnAtGVfKHSwJoJUsZ8YXAMKgL1TkJf2cUVuHYFk2WScHvCx7SUTDFJKLalGB+QnZPNuFLZ5oapsuwPw==}

  '@carbon/grid@11.31.0':
    resolution: {integrity: sha512-6Tk5b0IA21rPLgOu49XZVnVPdpvGg6cgjztG4AM2ADeAh44hsixptshJNmdpcSmZL69GC7nkTnLXhnxJicg9NQ==}

  '@carbon/icon-helpers@10.54.0':
    resolution: {integrity: sha512-IJ6uzwRA/6yvSG6tTCQoKIcGehwZYYqjvLHylILmEwyfB8kWV9VmJu957hfrfbS2rmuCXwmN6kCAnb4WS8FnFw==}

  '@carbon/icons-react@11.55.0':
    resolution: {integrity: sha512-20KFPgKWutJLn1rE74os7KHwdnke0E1+hMtU7KT9F2b9i7UikN8FKeBuPiSJ+mZLbv43FQADTHYBb1jeBUfBhw==}
    peerDependencies:
      react: '>=16'

  '@carbon/layout@11.29.0':
    resolution: {integrity: sha512-u6QTLmotAodw+bcr1p3gc1hIXveWQ8/INbOhR53nfRsRgAg85TcCUwg6ZoVzQGStXc/TaTn/3mk1iSBLi59bkw==}

  '@carbon/motion@11.24.0':
    resolution: {integrity: sha512-JtsSQ3DgVqZXpOdKthetUi5Tp94jkWffgxgrEylbNYErITNt7PeSF6YTXnqtSldk/dUCBkfD1kXkfH1NAxrr1w==}

  '@carbon/react@1.76.0':
    resolution: {integrity: sha512-iRHtSghEqz/WnERT48koRLyyXf9qeRZExbgtpzr68WhPNyWNbaG3ThCY5Z+sSATUxbVpd7SyWXhhXU1G57PG4Q==}
    peerDependencies:
      react: ^16.8.6 || ^17.0.1 || ^18.2.0 || ^19.0.0
      react-dom: ^16.8.6 || ^17.0.1 || ^18.2.0 || ^19.0.0
      sass: ^1.33.0

  '@carbon/styles@1.75.0':
    resolution: {integrity: sha512-2yl0fXnLs9TqZ7aK77GiPyS19NY9tYhpRwIe/GWeE3vQG0X120ukZ68oxy5U1FFkRslaxqfVhZneOeqK9P0pqg==}
    peerDependencies:
      sass: ^1.33.0
    peerDependenciesMeta:
      sass:
        optional: true

  '@carbon/themes@11.46.0':
    resolution: {integrity: sha512-QozDO0nFdwvt4qrIxyHPAKCqEbfKEnROUyVDzmrg2RNU51u2Rq58W9YGIIcRY0/Xyu/QugqxoTo9tDxZ4xwQlA==}

  '@carbon/type@11.35.0':
    resolution: {integrity: sha512-Ok9XoEqBGztlv2QzQY1IwzSwVFsCs9pUaoc/XcOAvbFm6rDeJaRtjKrZKcjhdz++dGbiQthr/lWZDXZc+3dhQg==}

  '@csstools/css-parser-algorithms@3.0.4':
    resolution: {integrity: sha512-Up7rBoV77rv29d3uKHUIVubz1BTcgyUK72IvCQAbfbMv584xHcGKCKbWh7i8hPrRJ7qU4Y8IO3IY9m+iTB7P3A==}
    engines: {node: '>=18'}
    peerDependencies:
      '@csstools/css-tokenizer': ^3.0.3

  '@csstools/css-tokenizer@3.0.3':
    resolution: {integrity: sha512-UJnjoFsmxfKUdNYdWgOB0mWUypuLvAfQPH1+pyvRJs6euowbFkFC6P13w1l8mJyi3vxYMxc9kld5jZEGRQs6bw==}
    engines: {node: '>=18'}

  '@csstools/media-query-list-parser@4.0.2':
    resolution: {integrity: sha512-EUos465uvVvMJehckATTlNqGj4UJWkTmdWuDMjqvSUkjGpmOyFZBVwb4knxCm/k2GMTXY+c/5RkdndzFYWeX5A==}
    engines: {node: '>=18'}
    peerDependencies:
      '@csstools/css-parser-algorithms': ^3.0.4
      '@csstools/css-tokenizer': ^3.0.3

  '@csstools/selector-specificity@5.0.0':
    resolution: {integrity: sha512-PCqQV3c4CoVm3kdPhyeZ07VmBRdH2EpMFA/pd9OASpOEC3aXNGoqPDAZ80D0cLpMBxnmk0+yNhGsEx31hq7Gtw==}
    engines: {node: '>=18'}
    peerDependencies:
      postcss-selector-parser: ^7.0.0

  '@dual-bundle/import-meta-resolve@4.1.0':
    resolution: {integrity: sha512-+nxncfwHM5SgAtrVzgpzJOI1ol0PkumhVo469KCf9lUi21IGcY90G98VuHm9VRrUypmAzawAHO9bs6hqeADaVg==}

  '@emnapi/runtime@1.3.1':
    resolution: {integrity: sha512-kEBmG8KyqtxJZv+ygbEim+KCGtIq1fC22Ms3S4ziXmYKm8uyoLX0MHONVKwp+9opg390VaKRNt4a7A9NwmpNhw==}

  '@esbuild/aix-ppc64@0.23.1':
    resolution: {integrity: sha512-6VhYk1diRqrhBAqpJEdjASR/+WVRtfjpqKuNw11cLiaWpAT/Uu+nokB+UJnevzy/P9C/ty6AOe0dwueMrGh/iQ==}
    engines: {node: '>=18'}
    cpu: [ppc64]
    os: [aix]

  '@esbuild/aix-ppc64@0.24.2':
    resolution: {integrity: sha512-thpVCb/rhxE/BnMLQ7GReQLLN8q9qbHmI55F4489/ByVg2aQaQ6kbcLb6FHkocZzQhxc4gx0sCk0tJkKBFzDhA==}
    engines: {node: '>=18'}
    cpu: [ppc64]
    os: [aix]

  '@esbuild/android-arm64@0.23.1':
    resolution: {integrity: sha512-xw50ipykXcLstLeWH7WRdQuysJqejuAGPd30vd1i5zSyKK3WE+ijzHmLKxdiCMtH1pHz78rOg0BKSYOSB/2Khw==}
    engines: {node: '>=18'}
    cpu: [arm64]
    os: [android]

  '@esbuild/android-arm64@0.24.2':
    resolution: {integrity: sha512-cNLgeqCqV8WxfcTIOeL4OAtSmL8JjcN6m09XIgro1Wi7cF4t/THaWEa7eL5CMoMBdjoHOTh/vwTO/o2TRXIyzg==}
    engines: {node: '>=18'}
    cpu: [arm64]
    os: [android]

  '@esbuild/android-arm@0.23.1':
    resolution: {integrity: sha512-uz6/tEy2IFm9RYOyvKl88zdzZfwEfKZmnX9Cj1BHjeSGNuGLuMD1kR8y5bteYmwqKm1tj8m4cb/aKEorr6fHWQ==}
    engines: {node: '>=18'}
    cpu: [arm]
    os: [android]

  '@esbuild/android-arm@0.24.2':
    resolution: {integrity: sha512-tmwl4hJkCfNHwFB3nBa8z1Uy3ypZpxqxfTQOcHX+xRByyYgunVbZ9MzUUfb0RxaHIMnbHagwAxuTL+tnNM+1/Q==}
    engines: {node: '>=18'}
    cpu: [arm]
    os: [android]

  '@esbuild/android-x64@0.23.1':
    resolution: {integrity: sha512-nlN9B69St9BwUoB+jkyU090bru8L0NA3yFvAd7k8dNsVH8bi9a8cUAUSEcEEgTp2z3dbEDGJGfP6VUnkQnlReg==}
    engines: {node: '>=18'}
    cpu: [x64]
    os: [android]

  '@esbuild/android-x64@0.24.2':
    resolution: {integrity: sha512-B6Q0YQDqMx9D7rvIcsXfmJfvUYLoP722bgfBlO5cGvNVb5V/+Y7nhBE3mHV9OpxBf4eAS2S68KZztiPaWq4XYw==}
    engines: {node: '>=18'}
    cpu: [x64]
    os: [android]

  '@esbuild/darwin-arm64@0.23.1':
    resolution: {integrity: sha512-YsS2e3Wtgnw7Wq53XXBLcV6JhRsEq8hkfg91ESVadIrzr9wO6jJDMZnCQbHm1Guc5t/CdDiFSSfWP58FNuvT3Q==}
    engines: {node: '>=18'}
    cpu: [arm64]
    os: [darwin]

  '@esbuild/darwin-arm64@0.24.2':
    resolution: {integrity: sha512-kj3AnYWc+CekmZnS5IPu9D+HWtUI49hbnyqk0FLEJDbzCIQt7hg7ucF1SQAilhtYpIujfaHr6O0UHlzzSPdOeA==}
    engines: {node: '>=18'}
    cpu: [arm64]
    os: [darwin]

  '@esbuild/darwin-x64@0.23.1':
    resolution: {integrity: sha512-aClqdgTDVPSEGgoCS8QDG37Gu8yc9lTHNAQlsztQ6ENetKEO//b8y31MMu2ZaPbn4kVsIABzVLXYLhCGekGDqw==}
    engines: {node: '>=18'}
    cpu: [x64]
    os: [darwin]

  '@esbuild/darwin-x64@0.24.2':
    resolution: {integrity: sha512-WeSrmwwHaPkNR5H3yYfowhZcbriGqooyu3zI/3GGpF8AyUdsrrP0X6KumITGA9WOyiJavnGZUwPGvxvwfWPHIA==}
    engines: {node: '>=18'}
    cpu: [x64]
    os: [darwin]

  '@esbuild/freebsd-arm64@0.23.1':
    resolution: {integrity: sha512-h1k6yS8/pN/NHlMl5+v4XPfikhJulk4G+tKGFIOwURBSFzE8bixw1ebjluLOjfwtLqY0kewfjLSrO6tN2MgIhA==}
    engines: {node: '>=18'}
    cpu: [arm64]
    os: [freebsd]

  '@esbuild/freebsd-arm64@0.24.2':
    resolution: {integrity: sha512-UN8HXjtJ0k/Mj6a9+5u6+2eZ2ERD7Edt1Q9IZiB5UZAIdPnVKDoG7mdTVGhHJIeEml60JteamR3qhsr1r8gXvg==}
    engines: {node: '>=18'}
    cpu: [arm64]
    os: [freebsd]

  '@esbuild/freebsd-x64@0.23.1':
    resolution: {integrity: sha512-lK1eJeyk1ZX8UklqFd/3A60UuZ/6UVfGT2LuGo3Wp4/z7eRTRYY+0xOu2kpClP+vMTi9wKOfXi2vjUpO1Ro76g==}
    engines: {node: '>=18'}
    cpu: [x64]
    os: [freebsd]

  '@esbuild/freebsd-x64@0.24.2':
    resolution: {integrity: sha512-TvW7wE/89PYW+IevEJXZ5sF6gJRDY/14hyIGFXdIucxCsbRmLUcjseQu1SyTko+2idmCw94TgyaEZi9HUSOe3Q==}
    engines: {node: '>=18'}
    cpu: [x64]
    os: [freebsd]

  '@esbuild/linux-arm64@0.23.1':
    resolution: {integrity: sha512-/93bf2yxencYDnItMYV/v116zff6UyTjo4EtEQjUBeGiVpMmffDNUyD9UN2zV+V3LRV3/on4xdZ26NKzn6754g==}
    engines: {node: '>=18'}
    cpu: [arm64]
    os: [linux]

  '@esbuild/linux-arm64@0.24.2':
    resolution: {integrity: sha512-7HnAD6074BW43YvvUmE/35Id9/NB7BeX5EoNkK9obndmZBUk8xmJJeU7DwmUeN7tkysslb2eSl6CTrYz6oEMQg==}
    engines: {node: '>=18'}
    cpu: [arm64]
    os: [linux]

  '@esbuild/linux-arm@0.23.1':
    resolution: {integrity: sha512-CXXkzgn+dXAPs3WBwE+Kvnrf4WECwBdfjfeYHpMeVxWE0EceB6vhWGShs6wi0IYEqMSIzdOF1XjQ/Mkm5d7ZdQ==}
    engines: {node: '>=18'}
    cpu: [arm]
    os: [linux]

  '@esbuild/linux-arm@0.24.2':
    resolution: {integrity: sha512-n0WRM/gWIdU29J57hJyUdIsk0WarGd6To0s+Y+LwvlC55wt+GT/OgkwoXCXvIue1i1sSNWblHEig00GBWiJgfA==}
    engines: {node: '>=18'}
    cpu: [arm]
    os: [linux]

  '@esbuild/linux-ia32@0.23.1':
    resolution: {integrity: sha512-VTN4EuOHwXEkXzX5nTvVY4s7E/Krz7COC8xkftbbKRYAl96vPiUssGkeMELQMOnLOJ8k3BY1+ZY52tttZnHcXQ==}
    engines: {node: '>=18'}
    cpu: [ia32]
    os: [linux]

  '@esbuild/linux-ia32@0.24.2':
    resolution: {integrity: sha512-sfv0tGPQhcZOgTKO3oBE9xpHuUqguHvSo4jl+wjnKwFpapx+vUDcawbwPNuBIAYdRAvIDBfZVvXprIj3HA+Ugw==}
    engines: {node: '>=18'}
    cpu: [ia32]
    os: [linux]

  '@esbuild/linux-loong64@0.23.1':
    resolution: {integrity: sha512-Vx09LzEoBa5zDnieH8LSMRToj7ir/Jeq0Gu6qJ/1GcBq9GkfoEAoXvLiW1U9J1qE/Y/Oyaq33w5p2ZWrNNHNEw==}
    engines: {node: '>=18'}
    cpu: [loong64]
    os: [linux]

  '@esbuild/linux-loong64@0.24.2':
    resolution: {integrity: sha512-CN9AZr8kEndGooS35ntToZLTQLHEjtVB5n7dl8ZcTZMonJ7CCfStrYhrzF97eAecqVbVJ7APOEe18RPI4KLhwQ==}
    engines: {node: '>=18'}
    cpu: [loong64]
    os: [linux]

  '@esbuild/linux-mips64el@0.23.1':
    resolution: {integrity: sha512-nrFzzMQ7W4WRLNUOU5dlWAqa6yVeI0P78WKGUo7lg2HShq/yx+UYkeNSE0SSfSure0SqgnsxPvmAUu/vu0E+3Q==}
    engines: {node: '>=18'}
    cpu: [mips64el]
    os: [linux]

  '@esbuild/linux-mips64el@0.24.2':
    resolution: {integrity: sha512-iMkk7qr/wl3exJATwkISxI7kTcmHKE+BlymIAbHO8xanq/TjHaaVThFF6ipWzPHryoFsesNQJPE/3wFJw4+huw==}
    engines: {node: '>=18'}
    cpu: [mips64el]
    os: [linux]

  '@esbuild/linux-ppc64@0.23.1':
    resolution: {integrity: sha512-dKN8fgVqd0vUIjxuJI6P/9SSSe/mB9rvA98CSH2sJnlZ/OCZWO1DJvxj8jvKTfYUdGfcq2dDxoKaC6bHuTlgcw==}
    engines: {node: '>=18'}
    cpu: [ppc64]
    os: [linux]

  '@esbuild/linux-ppc64@0.24.2':
    resolution: {integrity: sha512-shsVrgCZ57Vr2L8mm39kO5PPIb+843FStGt7sGGoqiiWYconSxwTiuswC1VJZLCjNiMLAMh34jg4VSEQb+iEbw==}
    engines: {node: '>=18'}
    cpu: [ppc64]
    os: [linux]

  '@esbuild/linux-riscv64@0.23.1':
    resolution: {integrity: sha512-5AV4Pzp80fhHL83JM6LoA6pTQVWgB1HovMBsLQ9OZWLDqVY8MVobBXNSmAJi//Csh6tcY7e7Lny2Hg1tElMjIA==}
    engines: {node: '>=18'}
    cpu: [riscv64]
    os: [linux]

  '@esbuild/linux-riscv64@0.24.2':
    resolution: {integrity: sha512-4eSFWnU9Hhd68fW16GD0TINewo1L6dRrB+oLNNbYyMUAeOD2yCK5KXGK1GH4qD/kT+bTEXjsyTCiJGHPZ3eM9Q==}
    engines: {node: '>=18'}
    cpu: [riscv64]
    os: [linux]

  '@esbuild/linux-s390x@0.23.1':
    resolution: {integrity: sha512-9ygs73tuFCe6f6m/Tb+9LtYxWR4c9yg7zjt2cYkjDbDpV/xVn+68cQxMXCjUpYwEkze2RcU/rMnfIXNRFmSoDw==}
    engines: {node: '>=18'}
    cpu: [s390x]
    os: [linux]

  '@esbuild/linux-s390x@0.24.2':
    resolution: {integrity: sha512-S0Bh0A53b0YHL2XEXC20bHLuGMOhFDO6GN4b3YjRLK//Ep3ql3erpNcPlEFed93hsQAjAQDNsvcK+hV90FubSw==}
    engines: {node: '>=18'}
    cpu: [s390x]
    os: [linux]

  '@esbuild/linux-x64@0.23.1':
    resolution: {integrity: sha512-EV6+ovTsEXCPAp58g2dD68LxoP/wK5pRvgy0J/HxPGB009omFPv3Yet0HiaqvrIrgPTBuC6wCH1LTOY91EO5hQ==}
    engines: {node: '>=18'}
    cpu: [x64]
    os: [linux]

  '@esbuild/linux-x64@0.24.2':
    resolution: {integrity: sha512-8Qi4nQcCTbLnK9WoMjdC9NiTG6/E38RNICU6sUNqK0QFxCYgoARqVqxdFmWkdonVsvGqWhmm7MO0jyTqLqwj0Q==}
    engines: {node: '>=18'}
    cpu: [x64]
    os: [linux]

  '@esbuild/netbsd-arm64@0.24.2':
    resolution: {integrity: sha512-wuLK/VztRRpMt9zyHSazyCVdCXlpHkKm34WUyinD2lzK07FAHTq0KQvZZlXikNWkDGoT6x3TD51jKQ7gMVpopw==}
    engines: {node: '>=18'}
    cpu: [arm64]
    os: [netbsd]

  '@esbuild/netbsd-x64@0.23.1':
    resolution: {integrity: sha512-aevEkCNu7KlPRpYLjwmdcuNz6bDFiE7Z8XC4CPqExjTvrHugh28QzUXVOZtiYghciKUacNktqxdpymplil1beA==}
    engines: {node: '>=18'}
    cpu: [x64]
    os: [netbsd]

  '@esbuild/netbsd-x64@0.24.2':
    resolution: {integrity: sha512-VefFaQUc4FMmJuAxmIHgUmfNiLXY438XrL4GDNV1Y1H/RW3qow68xTwjZKfj/+Plp9NANmzbH5R40Meudu8mmw==}
    engines: {node: '>=18'}
    cpu: [x64]
    os: [netbsd]

  '@esbuild/openbsd-arm64@0.23.1':
    resolution: {integrity: sha512-3x37szhLexNA4bXhLrCC/LImN/YtWis6WXr1VESlfVtVeoFJBRINPJ3f0a/6LV8zpikqoUg4hyXw0sFBt5Cr+Q==}
    engines: {node: '>=18'}
    cpu: [arm64]
    os: [openbsd]

  '@esbuild/openbsd-arm64@0.24.2':
    resolution: {integrity: sha512-YQbi46SBct6iKnszhSvdluqDmxCJA+Pu280Av9WICNwQmMxV7nLRHZfjQzwbPs3jeWnuAhE9Jy0NrnJ12Oz+0A==}
    engines: {node: '>=18'}
    cpu: [arm64]
    os: [openbsd]

  '@esbuild/openbsd-x64@0.23.1':
    resolution: {integrity: sha512-aY2gMmKmPhxfU+0EdnN+XNtGbjfQgwZj43k8G3fyrDM/UdZww6xrWxmDkuz2eCZchqVeABjV5BpildOrUbBTqA==}
    engines: {node: '>=18'}
    cpu: [x64]
    os: [openbsd]

  '@esbuild/openbsd-x64@0.24.2':
    resolution: {integrity: sha512-+iDS6zpNM6EnJyWv0bMGLWSWeXGN/HTaF/LXHXHwejGsVi+ooqDfMCCTerNFxEkM3wYVcExkeGXNqshc9iMaOA==}
    engines: {node: '>=18'}
    cpu: [x64]
    os: [openbsd]

  '@esbuild/sunos-x64@0.23.1':
    resolution: {integrity: sha512-RBRT2gqEl0IKQABT4XTj78tpk9v7ehp+mazn2HbUeZl1YMdaGAQqhapjGTCe7uw7y0frDi4gS0uHzhvpFuI1sA==}
    engines: {node: '>=18'}
    cpu: [x64]
    os: [sunos]

  '@esbuild/sunos-x64@0.24.2':
    resolution: {integrity: sha512-hTdsW27jcktEvpwNHJU4ZwWFGkz2zRJUz8pvddmXPtXDzVKTTINmlmga3ZzwcuMpUvLw7JkLy9QLKyGpD2Yxig==}
    engines: {node: '>=18'}
    cpu: [x64]
    os: [sunos]

  '@esbuild/win32-arm64@0.23.1':
    resolution: {integrity: sha512-4O+gPR5rEBe2FpKOVyiJ7wNDPA8nGzDuJ6gN4okSA1gEOYZ67N8JPk58tkWtdtPeLz7lBnY6I5L3jdsr3S+A6A==}
    engines: {node: '>=18'}
    cpu: [arm64]
    os: [win32]

  '@esbuild/win32-arm64@0.24.2':
    resolution: {integrity: sha512-LihEQ2BBKVFLOC9ZItT9iFprsE9tqjDjnbulhHoFxYQtQfai7qfluVODIYxt1PgdoyQkz23+01rzwNwYfutxUQ==}
    engines: {node: '>=18'}
    cpu: [arm64]
    os: [win32]

  '@esbuild/win32-ia32@0.23.1':
    resolution: {integrity: sha512-BcaL0Vn6QwCwre3Y717nVHZbAa4UBEigzFm6VdsVdT/MbZ38xoj1X9HPkZhbmaBGUD1W8vxAfffbDe8bA6AKnQ==}
    engines: {node: '>=18'}
    cpu: [ia32]
    os: [win32]

  '@esbuild/win32-ia32@0.24.2':
    resolution: {integrity: sha512-q+iGUwfs8tncmFC9pcnD5IvRHAzmbwQ3GPS5/ceCyHdjXubwQWI12MKWSNSMYLJMq23/IUCvJMS76PDqXe1fxA==}
    engines: {node: '>=18'}
    cpu: [ia32]
    os: [win32]

  '@esbuild/win32-x64@0.23.1':
    resolution: {integrity: sha512-BHpFFeslkWrXWyUPnbKm+xYYVYruCinGcftSBaa8zoF9hZO4BcSCFUvHVTtzpIY6YzUnYtuEhZ+C9iEXjxnasg==}
    engines: {node: '>=18'}
    cpu: [x64]
    os: [win32]

  '@esbuild/win32-x64@0.24.2':
    resolution: {integrity: sha512-7VTgWzgMGvup6aSqDPLiW5zHaxYJGTO4OokMjIlrCtf+VpEL+cXKtCvg723iguPYI5oaUNdS+/V7OU2gvXVWEg==}
    engines: {node: '>=18'}
    cpu: [x64]
    os: [win32]

  '@eslint-community/eslint-utils@4.4.1':
    resolution: {integrity: sha512-s3O3waFUrMV8P/XaF/+ZTp1X9XBZW1a4B97ZnjQF2KYWaFD2A8KyFBsrsfSjEmjn3RGWAIuvlneuZm3CUK3jbA==}
    engines: {node: ^12.22.0 || ^14.17.0 || >=16.0.0}
    peerDependencies:
      eslint: ^6.0.0 || ^7.0.0 || >=8.0.0

  '@eslint-community/regexpp@4.12.1':
    resolution: {integrity: sha512-CCZCDJuduB9OUkFkY2IgppNZMi2lBQgD2qzwXkEia16cge2pijY/aXi96CJMquDMn3nJdlPV1A5KrJEXwfLNzQ==}
    engines: {node: ^12.0.0 || ^14.0.0 || >=16.0.0}

  '@eslint/config-array@0.19.2':
    resolution: {integrity: sha512-GNKqxfHG2ySmJOBSHg7LxeUx4xpuCoFjacmlCoYWEbaPXLwvfIjixRI12xCQZeULksQb23uiA8F40w5TojpV7w==}
    engines: {node: ^18.18.0 || ^20.9.0 || >=21.1.0}

  '@eslint/core@0.10.0':
    resolution: {integrity: sha512-gFHJ+xBOo4G3WRlR1e/3G8A6/KZAH6zcE/hkLRCZTi/B9avAG365QhFA8uOGzTMqgTghpn7/fSnscW++dpMSAw==}
    engines: {node: ^18.18.0 || ^20.9.0 || >=21.1.0}

  '@eslint/core@0.11.0':
    resolution: {integrity: sha512-DWUB2pksgNEb6Bz2fggIy1wh6fGgZP4Xyy/Mt0QZPiloKKXerbqq9D3SBQTlCRYOrcRPu4vuz+CGjwdfqxnoWA==}
    engines: {node: ^18.18.0 || ^20.9.0 || >=21.1.0}

  '@eslint/eslintrc@3.2.0':
    resolution: {integrity: sha512-grOjVNN8P3hjJn/eIETF1wwd12DdnwFDoyceUJLYYdkpbwq3nLi+4fqrTAONx7XDALqlL220wC/RHSC/QTI/0w==}
    engines: {node: ^18.18.0 || ^20.9.0 || >=21.1.0}

  '@eslint/js@9.20.0':
    resolution: {integrity: sha512-iZA07H9io9Wn836aVTytRaNqh00Sad+EamwOVJT12GTLw1VGMFV/4JaME+JjLtr9fiGaoWgYnS54wrfWsSs4oQ==}
    engines: {node: ^18.18.0 || ^20.9.0 || >=21.1.0}

  '@eslint/object-schema@2.1.6':
    resolution: {integrity: sha512-RBMg5FRL0I0gs51M/guSAj5/e14VQ4tpZnQNWwuDT66P14I43ItmPfIZRhO9fUVIPOAQXU47atlywZ/czoqFPA==}
    engines: {node: ^18.18.0 || ^20.9.0 || >=21.1.0}

  '@eslint/plugin-kit@0.2.5':
    resolution: {integrity: sha512-lB05FkqEdUg2AA0xEbUz0SnkXT1LcCTa438W4IWTUh4hdOnVbQyOJ81OrDXsJk/LSiJHubgGEFoR5EHq1NsH1A==}
    engines: {node: ^18.18.0 || ^20.9.0 || >=21.1.0}

  '@floating-ui/core@1.6.9':
    resolution: {integrity: sha512-uMXCuQ3BItDUbAMhIXw7UPXRfAlOAvZzdK9BWpE60MCn+Svt3aLn9jsPTi/WNGlRUu2uI0v5S7JiIUsbsvh3fw==}

  '@floating-ui/dom@1.6.13':
    resolution: {integrity: sha512-umqzocjDgNRGTuO7Q8CU32dkHkECqI8ZdMZ5Swb6QAM0t5rnlrN3lGo1hdpscRd3WS8T6DKYK4ephgIH9iRh3w==}

  '@floating-ui/react-dom@2.1.2':
    resolution: {integrity: sha512-06okr5cgPzMNBy+Ycse2A6udMi4bqwW/zgBF/rwjcNqWkyr82Mcg8b0vjX8OJpZFy/FKjJmw6wV7t44kK6kW7A==}
    peerDependencies:
      react: '>=16.8.0'
      react-dom: '>=16.8.0'

  '@floating-ui/react@0.26.28':
    resolution: {integrity: sha512-yORQuuAtVpiRjpMhdc0wJj06b9JFjrYF4qp96j++v2NBpbi6SEGF7donUJ3TMieerQ6qVkAv1tgr7L4r5roTqw==}
    peerDependencies:
      react: '>=16.8.0'
      react-dom: '>=16.8.0'

  '@floating-ui/utils@0.2.9':
    resolution: {integrity: sha512-MDWhGtE+eHw5JW7lq4qhc5yRLS11ERl1c7Z6Xd0a58DozHES6EnNNwUWbMiG4J9Cgj053Bhk8zvlhFYKVhULwg==}

  '@grpc/grpc-js@1.12.6':
    resolution: {integrity: sha512-JXUj6PI0oqqzTGvKtzOkxtpsyPRNsrmhh41TtIz/zEB6J+AUiZZ0dxWzcMwO9Ns5rmSPuMdghlTbUuqIM48d3Q==}
    engines: {node: '>=12.10.0'}

  '@grpc/proto-loader@0.7.13':
    resolution: {integrity: sha512-AiXO/bfe9bmxBjxxtYxFAXGZvMaN5s8kO+jBHAJCON8rJoB5YS/D6X7ZNc6XQkuHNmyl4CYaMI1fJ/Gn27RGGw==}
    engines: {node: '>=6'}
    hasBin: true

  '@humanfs/core@0.19.1':
    resolution: {integrity: sha512-5DyQ4+1JEUzejeK1JGICcideyfUbGixgS9jNgex5nqkW+cY7WZhxBigmieN5Qnw9ZosSNVC9KQKyb+GUaGyKUA==}
    engines: {node: '>=18.18.0'}

  '@humanfs/node@0.16.6':
    resolution: {integrity: sha512-YuI2ZHQL78Q5HbhDiBA1X4LmYdXCKCMQIfw0pw7piHJwyREFebJUvrQN4cMssyES6x+vfUbx1CIpaQUKYdQZOw==}
    engines: {node: '>=18.18.0'}

  '@humanwhocodes/module-importer@1.0.1':
    resolution: {integrity: sha512-bxveV4V8v5Yb4ncFTT3rPSgZBOpCkjfK0y4oVVVJwIuDVBRMDXrPyXRL988i5ap9m9bnyEEjWfm5WkBmtffLfA==}
    engines: {node: '>=12.22'}

  '@humanwhocodes/retry@0.3.1':
    resolution: {integrity: sha512-JBxkERygn7Bv/GbN5Rv8Ul6LVknS+5Bp6RgDC/O8gEBU/yeH5Ui5C/OlWrTb6qct7LjjfT6Re2NxB0ln0yYybA==}
    engines: {node: '>=18.18'}

  '@humanwhocodes/retry@0.4.1':
    resolution: {integrity: sha512-c7hNEllBlenFTHBky65mhq8WD2kbN9Q6gk0bTk8lSBvc554jpXSkST1iePudpt7+A/AQvuHs9EMqjHDXMY1lrA==}
    engines: {node: '>=18.18'}

  '@i-am-bee/acp-sdk@0.0.1':
    resolution: {integrity: sha512-NkXiKS66YDb1lefj2hN9o0I4l0xQLf4gZruve3a//dWOWQ42qL7cUWFkS5FTJ9Hg15fobAfdFqOi1ifsNzm/tQ==}
    engines: {node: '>=18'}

  '@i-am-bee/beeai-sdk@0.0.2':
    resolution: {integrity: sha512-Ezfku/PUwlPos26YSG47aybsWagBzCnirN0sSrH2XP6NiHXNFCmPBXLrWiSJKm4JHOiEbg6zrfrKYhRoo4yinQ==}

  '@ibm/plex-mono@0.0.3-alpha.0':
    resolution: {integrity: sha512-xSa/c1vrzGmMR5xQr/aWP/q62jUD41mKwm2w4kFsvIVyT9fxC3wq81UYMSGBxQZ6+P1AROMSefF22aLXkv6uqw==}

  '@ibm/plex-sans-arabic@0.0.3-alpha.0':
    resolution: {integrity: sha512-tFi6soIKl/A2xWf5/N9kCkMhv+MOcEewWWFM9Bz9U0YO5I4KR0qdUTU7rN4jTjvCJGPExwPFukQKBNz7djuShg==}

  '@ibm/plex-sans-devanagari@0.0.3-alpha.0':
    resolution: {integrity: sha512-jrhO6KOxwtpw3WaidCNSn+IWqxDyYGSUUP8i4WjmxkBREQNf4fSJwbjzgB79E/Mnhc3b2NZska+41k5owRlIoQ==}

  '@ibm/plex-sans-hebrew@0.0.3-alpha.0':
    resolution: {integrity: sha512-sMsn1jU8kyYfSlWMfjcbvpGXJIIXGOZD+sxtBcogZz4umnCq5ys+bmsqlzkfGR25DCB49WvseD2IHbejes0/aA==}

  '@ibm/plex-sans-thai-looped@0.0.3-alpha.0':
    resolution: {integrity: sha512-mcddR5ZcAQx5TjmaxaXd6gTdtOgxlyVaKqjzQAjUbzNQy0cjTGhIJHB5VrFES7yJLRCtQNCNGP+bzupzHOQERw==}

  '@ibm/plex-sans-thai@0.0.3-alpha.0':
    resolution: {integrity: sha512-3RteUFhshRTmP5Swq9LYravDXmVvjxtxsZ7qeSqjn31CUgeSuZKprDWb+RzSQrO+Jg7AI4g1lolzTr/jG/LnxA==}

  '@ibm/plex-sans@0.0.3-alpha.0':
    resolution: {integrity: sha512-JU3dmaJiTNL17MO2pTzUJUzYSLZjUmkFUOia9c/2mU4ehqyvw95yQ6G4XRRqEHQdUA7auO4I0GX8mcI8rQk/Tw==}

  '@ibm/plex-serif@0.0.3-alpha.0':
    resolution: {integrity: sha512-wuyglvk5dVTiOtRMlGhbRdu9zptl84CHLhjzuWPb2LwU3IiFlVWAirKaRKRv/AFwtAT9RoTtvT7spEyffdCzFw==}

  '@ibm/plex@6.0.0-next.6':
    resolution: {integrity: sha512-B3uGruTn2rS5gweynLmfSe7yCawSRsJguJJQHVQiqf4rh2RNgJFu8YLE2Zd/JHV0ZXoVMOslcXP2k3hMkxKEyA==}
    engines: {node: '>=14'}

  '@ibm/telemetry-js@1.9.1':
    resolution: {integrity: sha512-qq8RPafUJHUQieXVCte1kbJEx6JctWzbA/YkXzopbfzIDRT2+hbR9QmgH+KH7bDDNRcDbdHWvHfwJKzThlMtPg==}
    hasBin: true

  '@img/sharp-darwin-arm64@0.33.5':
    resolution: {integrity: sha512-UT4p+iz/2H4twwAoLCqfA9UH5pI6DggwKEGuaPy7nCVQ8ZsiY5PIcrRvD1DzuY3qYL07NtIQcWnBSY/heikIFQ==}
    engines: {node: ^18.17.0 || ^20.3.0 || >=21.0.0}
    cpu: [arm64]
    os: [darwin]

  '@img/sharp-darwin-x64@0.33.5':
    resolution: {integrity: sha512-fyHac4jIc1ANYGRDxtiqelIbdWkIuQaI84Mv45KvGRRxSAa7o7d1ZKAOBaYbnepLC1WqxfpimdeWfvqqSGwR2Q==}
    engines: {node: ^18.17.0 || ^20.3.0 || >=21.0.0}
    cpu: [x64]
    os: [darwin]

  '@img/sharp-libvips-darwin-arm64@1.0.4':
    resolution: {integrity: sha512-XblONe153h0O2zuFfTAbQYAX2JhYmDHeWikp1LM9Hul9gVPjFY427k6dFEcOL72O01QxQsWi761svJ/ev9xEDg==}
    cpu: [arm64]
    os: [darwin]

  '@img/sharp-libvips-darwin-x64@1.0.4':
    resolution: {integrity: sha512-xnGR8YuZYfJGmWPvmlunFaWJsb9T/AO2ykoP3Fz/0X5XV2aoYBPkX6xqCQvUTKKiLddarLaxpzNe+b1hjeWHAQ==}
    cpu: [x64]
    os: [darwin]

  '@img/sharp-libvips-linux-arm64@1.0.4':
    resolution: {integrity: sha512-9B+taZ8DlyyqzZQnoeIvDVR/2F4EbMepXMc/NdVbkzsJbzkUjhXv/70GQJ7tdLA4YJgNP25zukcxpX2/SueNrA==}
    cpu: [arm64]
    os: [linux]

  '@img/sharp-libvips-linux-arm@1.0.5':
    resolution: {integrity: sha512-gvcC4ACAOPRNATg/ov8/MnbxFDJqf/pDePbBnuBDcjsI8PssmjoKMAz4LtLaVi+OnSb5FK/yIOamqDwGmXW32g==}
    cpu: [arm]
    os: [linux]

  '@img/sharp-libvips-linux-s390x@1.0.4':
    resolution: {integrity: sha512-u7Wz6ntiSSgGSGcjZ55im6uvTrOxSIS8/dgoVMoiGE9I6JAfU50yH5BoDlYA1tcuGS7g/QNtetJnxA6QEsCVTA==}
    cpu: [s390x]
    os: [linux]

  '@img/sharp-libvips-linux-x64@1.0.4':
    resolution: {integrity: sha512-MmWmQ3iPFZr0Iev+BAgVMb3ZyC4KeFc3jFxnNbEPas60e1cIfevbtuyf9nDGIzOaW9PdnDciJm+wFFaTlj5xYw==}
    cpu: [x64]
    os: [linux]

  '@img/sharp-libvips-linuxmusl-arm64@1.0.4':
    resolution: {integrity: sha512-9Ti+BbTYDcsbp4wfYib8Ctm1ilkugkA/uscUn6UXK1ldpC1JjiXbLfFZtRlBhjPZ5o1NCLiDbg8fhUPKStHoTA==}
    cpu: [arm64]
    os: [linux]

  '@img/sharp-libvips-linuxmusl-x64@1.0.4':
    resolution: {integrity: sha512-viYN1KX9m+/hGkJtvYYp+CCLgnJXwiQB39damAO7WMdKWlIhmYTfHjwSbQeUK/20vY154mwezd9HflVFM1wVSw==}
    cpu: [x64]
    os: [linux]

  '@img/sharp-linux-arm64@0.33.5':
    resolution: {integrity: sha512-JMVv+AMRyGOHtO1RFBiJy/MBsgz0x4AWrT6QoEVVTyh1E39TrCUpTRI7mx9VksGX4awWASxqCYLCV4wBZHAYxA==}
    engines: {node: ^18.17.0 || ^20.3.0 || >=21.0.0}
    cpu: [arm64]
    os: [linux]

  '@img/sharp-linux-arm@0.33.5':
    resolution: {integrity: sha512-JTS1eldqZbJxjvKaAkxhZmBqPRGmxgu+qFKSInv8moZ2AmT5Yib3EQ1c6gp493HvrvV8QgdOXdyaIBrhvFhBMQ==}
    engines: {node: ^18.17.0 || ^20.3.0 || >=21.0.0}
    cpu: [arm]
    os: [linux]

  '@img/sharp-linux-s390x@0.33.5':
    resolution: {integrity: sha512-y/5PCd+mP4CA/sPDKl2961b+C9d+vPAveS33s6Z3zfASk2j5upL6fXVPZi7ztePZ5CuH+1kW8JtvxgbuXHRa4Q==}
    engines: {node: ^18.17.0 || ^20.3.0 || >=21.0.0}
    cpu: [s390x]
    os: [linux]

  '@img/sharp-linux-x64@0.33.5':
    resolution: {integrity: sha512-opC+Ok5pRNAzuvq1AG0ar+1owsu842/Ab+4qvU879ippJBHvyY5n2mxF1izXqkPYlGuP/M556uh53jRLJmzTWA==}
    engines: {node: ^18.17.0 || ^20.3.0 || >=21.0.0}
    cpu: [x64]
    os: [linux]

  '@img/sharp-linuxmusl-arm64@0.33.5':
    resolution: {integrity: sha512-XrHMZwGQGvJg2V/oRSUfSAfjfPxO+4DkiRh6p2AFjLQztWUuY/o8Mq0eMQVIY7HJ1CDQUJlxGGZRw1a5bqmd1g==}
    engines: {node: ^18.17.0 || ^20.3.0 || >=21.0.0}
    cpu: [arm64]
    os: [linux]

  '@img/sharp-linuxmusl-x64@0.33.5':
    resolution: {integrity: sha512-WT+d/cgqKkkKySYmqoZ8y3pxx7lx9vVejxW/W4DOFMYVSkErR+w7mf2u8m/y4+xHe7yY9DAXQMWQhpnMuFfScw==}
    engines: {node: ^18.17.0 || ^20.3.0 || >=21.0.0}
    cpu: [x64]
    os: [linux]

  '@img/sharp-wasm32@0.33.5':
    resolution: {integrity: sha512-ykUW4LVGaMcU9lu9thv85CbRMAwfeadCJHRsg2GmeRa/cJxsVY9Rbd57JcMxBkKHag5U/x7TSBpScF4U8ElVzg==}
    engines: {node: ^18.17.0 || ^20.3.0 || >=21.0.0}
    cpu: [wasm32]

  '@img/sharp-win32-ia32@0.33.5':
    resolution: {integrity: sha512-T36PblLaTwuVJ/zw/LaH0PdZkRz5rd3SmMHX8GSmR7vtNSP5Z6bQkExdSK7xGWyxLw4sUknBuugTelgw2faBbQ==}
    engines: {node: ^18.17.0 || ^20.3.0 || >=21.0.0}
    cpu: [ia32]
    os: [win32]

  '@img/sharp-win32-x64@0.33.5':
    resolution: {integrity: sha512-MpY/o8/8kj+EcnxwvrP4aTJSWw/aZ7JIGR4aBeZkZw5B7/Jn+tY9/VNwtcoGmdT7GfggGIU4kygOMSbYnOrAbg==}
    engines: {node: ^18.17.0 || ^20.3.0 || >=21.0.0}
    cpu: [x64]
    os: [win32]

  '@inquirer/checkbox@4.1.2':
    resolution: {integrity: sha512-PL9ixC5YsPXzXhAZFUPmkXGxfgjkdfZdPEPPmt4kFwQ4LBMDG9n/nHXYRGGZSKZJs+d1sGKWgS2GiPzVRKUdtQ==}
    engines: {node: '>=18'}
    peerDependencies:
      '@types/node': '>=18'
    peerDependenciesMeta:
      '@types/node':
        optional: true

  '@inquirer/confirm@5.1.6':
    resolution: {integrity: sha512-6ZXYK3M1XmaVBZX6FCfChgtponnL0R6I7k8Nu+kaoNkT828FVZTcca1MqmWQipaW2oNREQl5AaPCUOOCVNdRMw==}
    engines: {node: '>=18'}
    peerDependencies:
      '@types/node': '>=18'
    peerDependenciesMeta:
      '@types/node':
        optional: true

  '@inquirer/core@10.1.7':
    resolution: {integrity: sha512-AA9CQhlrt6ZgiSy6qoAigiA1izOa751ugX6ioSjqgJ+/Gd+tEN/TORk5sUYNjXuHWfW0r1n/a6ak4u/NqHHrtA==}
    engines: {node: '>=18'}
    peerDependencies:
      '@types/node': '>=18'
    peerDependenciesMeta:
      '@types/node':
        optional: true

  '@inquirer/editor@4.2.7':
    resolution: {integrity: sha512-gktCSQtnSZHaBytkJKMKEuswSk2cDBuXX5rxGFv306mwHfBPjg5UAldw9zWGoEyvA9KpRDkeM4jfrx0rXn0GyA==}
    engines: {node: '>=18'}
    peerDependencies:
      '@types/node': '>=18'
    peerDependenciesMeta:
      '@types/node':
        optional: true

  '@inquirer/expand@4.0.9':
    resolution: {integrity: sha512-Xxt6nhomWTAmuSX61kVgglLjMEFGa+7+F6UUtdEUeg7fg4r9vaFttUUKrtkViYYrQBA5Ia1tkOJj2koP9BuLig==}
    engines: {node: '>=18'}
    peerDependencies:
      '@types/node': '>=18'
    peerDependenciesMeta:
      '@types/node':
        optional: true

  '@inquirer/figures@1.0.10':
    resolution: {integrity: sha512-Ey6176gZmeqZuY/W/nZiUyvmb1/qInjcpiZjXWi6nON+nxJpD1bxtSoBxNliGISae32n6OwbY+TSXPZ1CfS4bw==}
    engines: {node: '>=18'}

  '@inquirer/input@4.1.6':
    resolution: {integrity: sha512-1f5AIsZuVjPT4ecA8AwaxDFNHny/tSershP/cTvTDxLdiIGTeILNcKozB0LaYt6mojJLUbOYhpIxicaYf7UKIQ==}
    engines: {node: '>=18'}
    peerDependencies:
      '@types/node': '>=18'
    peerDependenciesMeta:
      '@types/node':
        optional: true

  '@inquirer/number@3.0.9':
    resolution: {integrity: sha512-iN2xZvH3tyIYXLXBvlVh0npk1q/aVuKXZo5hj+K3W3D4ngAEq/DkLpofRzx6oebTUhBvOgryZ+rMV0yImKnG3w==}
    engines: {node: '>=18'}
    peerDependencies:
      '@types/node': '>=18'
    peerDependenciesMeta:
      '@types/node':
        optional: true

  '@inquirer/password@4.0.9':
    resolution: {integrity: sha512-xBEoOw1XKb0rIN208YU7wM7oJEHhIYkfG7LpTJAEW913GZeaoQerzf5U/LSHI45EVvjAdgNXmXgH51cUXKZcJQ==}
    engines: {node: '>=18'}
    peerDependencies:
      '@types/node': '>=18'
    peerDependenciesMeta:
      '@types/node':
        optional: true

  '@inquirer/prompts@7.3.2':
    resolution: {integrity: sha512-G1ytyOoHh5BphmEBxSwALin3n1KGNYB6yImbICcRQdzXfOGbuJ9Jske/Of5Sebk339NSGGNfUshnzK8YWkTPsQ==}
    engines: {node: '>=18'}
    peerDependencies:
      '@types/node': '>=18'
    peerDependenciesMeta:
      '@types/node':
        optional: true

  '@inquirer/rawlist@4.0.9':
    resolution: {integrity: sha512-+5t6ebehKqgoxV8fXwE49HkSF2Rc9ijNiVGEQZwvbMI61/Q5RcD+jWD6Gs1tKdz5lkI8GRBL31iO0HjGK1bv+A==}
    engines: {node: '>=18'}
    peerDependencies:
      '@types/node': '>=18'
    peerDependenciesMeta:
      '@types/node':
        optional: true

  '@inquirer/search@3.0.9':
    resolution: {integrity: sha512-DWmKztkYo9CvldGBaRMr0ETUHgR86zE6sPDVOHsqz4ISe9o1LuiWfgJk+2r75acFclA93J/lqzhT0dTjCzHuoA==}
    engines: {node: '>=18'}
    peerDependencies:
      '@types/node': '>=18'
    peerDependenciesMeta:
      '@types/node':
        optional: true

  '@inquirer/select@4.0.9':
    resolution: {integrity: sha512-BpJyJe7Dkhv2kz7yG7bPSbJLQuu/rqyNlF1CfiiFeFwouegfH+zh13KDyt6+d9DwucKo7hqM3wKLLyJxZMO+Xg==}
    engines: {node: '>=18'}
    peerDependencies:
      '@types/node': '>=18'
    peerDependenciesMeta:
      '@types/node':
        optional: true

  '@inquirer/type@3.0.4':
    resolution: {integrity: sha512-2MNFrDY8jkFYc9Il9DgLsHhMzuHnOYM1+CUYVWbzu9oT0hC7V7EcYvdCKeoll/Fcci04A+ERZ9wcc7cQ8lTkIA==}
    engines: {node: '>=18'}
    peerDependencies:
      '@types/node': '>=18'
    peerDependenciesMeta:
      '@types/node':
        optional: true

  '@isaacs/cliui@8.0.2':
    resolution: {integrity: sha512-O8jcjabXaleOG9DQ0+ARXWZBTfnP4WNAqzuiJK7ll44AmxGKv/J2M4TPjxjY3znBCfvBXFzucm1twdyFybFqEA==}
    engines: {node: '>=12'}

  '@istanbuljs/load-nyc-config@1.1.0':
    resolution: {integrity: sha512-VjeHSlIzpv/NyD3N0YuHfXOPDIixcA1q2ZV98wsMqcYlPmv2n3Yb2lYP9XMElnaFVXg5A7YLTeLu6V84uQDjmQ==}
    engines: {node: '>=8'}

  '@istanbuljs/schema@0.1.3':
    resolution: {integrity: sha512-ZXRY4jNvVgSVQ8DL3LTcakaAtXwTVUxE81hslsyD2AtoXW/wVob10HkOJ1X/pAlcI7D+2YoZKg5do8G/w6RYgA==}
    engines: {node: '>=8'}

  '@jest/console@29.7.0':
    resolution: {integrity: sha512-5Ni4CU7XHQi32IJ398EEP4RrB8eV09sXP2ROqD4bksHrnTree52PsxvX8tpL8LvTZ3pFzXyPbNQReSN41CAhOg==}
    engines: {node: ^14.15.0 || ^16.10.0 || >=18.0.0}

  '@jest/core@29.7.0':
    resolution: {integrity: sha512-n7aeXWKMnGtDA48y8TLWJPJmLmmZ642Ceo78cYWEpiD7FzDgmNDV/GCVRorPABdXLJZ/9wzzgZAlHjXjxDHGsg==}
    engines: {node: ^14.15.0 || ^16.10.0 || >=18.0.0}
    peerDependencies:
      node-notifier: ^8.0.1 || ^9.0.0 || ^10.0.0
    peerDependenciesMeta:
      node-notifier:
        optional: true

  '@jest/environment@29.7.0':
    resolution: {integrity: sha512-aQIfHDq33ExsN4jP1NWGXhxgQ/wixs60gDiKO+XVMd8Mn0NWPWgc34ZQDTb2jKaUWQ7MuwoitXAsN2XVXNMpAw==}
    engines: {node: ^14.15.0 || ^16.10.0 || >=18.0.0}

  '@jest/expect-utils@29.7.0':
    resolution: {integrity: sha512-GlsNBWiFQFCVi9QVSx7f5AgMeLxe9YCCs5PuP2O2LdjDAA8Jh9eX7lA1Jq/xdXw3Wb3hyvlFNfZIfcRetSzYcA==}
    engines: {node: ^14.15.0 || ^16.10.0 || >=18.0.0}

  '@jest/expect@29.7.0':
    resolution: {integrity: sha512-8uMeAMycttpva3P1lBHB8VciS9V0XAr3GymPpipdyQXbBcuhkLQOSe8E/p92RyAdToS6ZD1tFkX+CkhoECE0dQ==}
    engines: {node: ^14.15.0 || ^16.10.0 || >=18.0.0}

  '@jest/fake-timers@29.7.0':
    resolution: {integrity: sha512-q4DH1Ha4TTFPdxLsqDXK1d3+ioSL7yL5oCMJZgDYm6i+6CygW5E5xVr/D1HdsGxjt1ZWSfUAs9OxSB/BNelWrQ==}
    engines: {node: ^14.15.0 || ^16.10.0 || >=18.0.0}

  '@jest/globals@29.7.0':
    resolution: {integrity: sha512-mpiz3dutLbkW2MNFubUGUEVLkTGiqW6yLVTA+JbP6fI6J5iL9Y0Nlg8k95pcF8ctKwCS7WVxteBs29hhfAotzQ==}
    engines: {node: ^14.15.0 || ^16.10.0 || >=18.0.0}

  '@jest/reporters@29.7.0':
    resolution: {integrity: sha512-DApq0KJbJOEzAFYjHADNNxAE3KbhxQB1y5Kplb5Waqw6zVbuWatSnMjE5gs8FUgEPmNsnZA3NCWl9NG0ia04Pg==}
    engines: {node: ^14.15.0 || ^16.10.0 || >=18.0.0}
    peerDependencies:
      node-notifier: ^8.0.1 || ^9.0.0 || ^10.0.0
    peerDependenciesMeta:
      node-notifier:
        optional: true

  '@jest/schemas@29.6.3':
    resolution: {integrity: sha512-mo5j5X+jIZmJQveBKeS/clAueipV7KgiX1vMgCxam1RNYiqE1w62n0/tJJnHtjW8ZHcQco5gY85jA3mi0L+nSA==}
    engines: {node: ^14.15.0 || ^16.10.0 || >=18.0.0}

  '@jest/source-map@29.6.3':
    resolution: {integrity: sha512-MHjT95QuipcPrpLM+8JMSzFx6eHp5Bm+4XeFDJlwsvVBjmKNiIAvasGK2fxz2WbGRlnvqehFbh07MMa7n3YJnw==}
    engines: {node: ^14.15.0 || ^16.10.0 || >=18.0.0}

  '@jest/test-result@29.7.0':
    resolution: {integrity: sha512-Fdx+tv6x1zlkJPcWXmMDAG2HBnaR9XPSd5aDWQVsfrZmLVT3lU1cwyxLgRmXR9yrq4NBoEm9BMsfgFzTQAbJYA==}
    engines: {node: ^14.15.0 || ^16.10.0 || >=18.0.0}

  '@jest/test-sequencer@29.7.0':
    resolution: {integrity: sha512-GQwJ5WZVrKnOJuiYiAF52UNUJXgTZx1NHjFSEB0qEMmSZKAkdMoIzw/Cj6x6NF4AvV23AUqDpFzQkN/eYCYTxw==}
    engines: {node: ^14.15.0 || ^16.10.0 || >=18.0.0}

  '@jest/transform@29.7.0':
    resolution: {integrity: sha512-ok/BTPFzFKVMwO5eOHRrvnBVHdRy9IrsrW1GpMaQ9MCnilNLXQKmAX8s1YXDFaai9xJpac2ySzV0YeRRECr2Vw==}
    engines: {node: ^14.15.0 || ^16.10.0 || >=18.0.0}

  '@jest/types@29.6.3':
    resolution: {integrity: sha512-u3UPsIilWKOM3F9CXtrG8LEJmNxwoCQC/XVj4IKYXvvpx7QIi/Kg1LI5uDmDpKlac62NUtX7eLjRh+jVZcLOzw==}
    engines: {node: ^14.15.0 || ^16.10.0 || >=18.0.0}

  '@jridgewell/gen-mapping@0.3.8':
    resolution: {integrity: sha512-imAbBGkb+ebQyxKgzv5Hu2nmROxoDOXHh80evxdoXNOrvAnVx7zimzc1Oo5h9RlfV4vPXaE2iM5pOFbvOCClWA==}
    engines: {node: '>=6.0.0'}

  '@jridgewell/resolve-uri@3.1.2':
    resolution: {integrity: sha512-bRISgCIjP20/tbWSPWMEi54QVPRZExkuD9lJL+UIxUKtwVJA8wW1Trb1jMs1RFXo1CBTNZ/5hpC9QvmKWdopKw==}
    engines: {node: '>=6.0.0'}

  '@jridgewell/set-array@1.2.1':
    resolution: {integrity: sha512-R8gLRTZeyp03ymzP/6Lil/28tGeGEzhx1q2k703KGWRAI1VdvPIXdG70VJc2pAMw3NA6JKL5hhFu1sJX0Mnn/A==}
    engines: {node: '>=6.0.0'}

  '@jridgewell/sourcemap-codec@1.5.0':
    resolution: {integrity: sha512-gv3ZRaISU3fjPAgNsriBRqGWQL6quFx04YMPW/zD8XMLsU32mhCCbfbO6KZFLjvYpCZ8zyDEgqsgf+PwPaM7GQ==}

  '@jridgewell/trace-mapping@0.3.25':
    resolution: {integrity: sha512-vNk6aEwybGtawWmy/PzwnGDOjCkLWSD2wqvjGGAgOAwCGWySYXfYoxt00IJkTF+8Lb57DwOb3Aa0o9CApepiYQ==}

  '@js-sdsl/ordered-map@4.4.2':
    resolution: {integrity: sha512-iUKgm52T8HOE/makSxjqoWhe95ZJA1/G1sYsGev2JDKUSS14KAgg1LHb+Ba+IPow0xflbnSkOsZcO08C7w1gYw==}

  '@jsdevtools/ono@7.1.3':
    resolution: {integrity: sha512-4JQNk+3mVzK3xh2rqd6RB4J46qUR19azEHBneZyTZM+c456qOrbbM/5xcR8huNCCcbVt7+UmizG6GuUvPvKUYg==}

  '@keyv/serialize@1.0.3':
    resolution: {integrity: sha512-qnEovoOp5Np2JDGonIDL6Ayihw0RhnRh6vxPuHo4RDn1UOzwEo4AeIfpL6UGIrsceWrCMiVPgwRjbHu4vYFc3g==}

  '@leichtgewicht/ip-codec@2.0.5':
    resolution: {integrity: sha512-Vo+PSpZG2/fmgmiNzYK9qWRh8h/CHrwD0mo1h1DzL4yzHNSfWYujGTYsWGreD000gcgmZ7K4Ys6Tx9TxtsKdDw==}

  '@mdx-js/mdx@3.1.0':
    resolution: {integrity: sha512-/QxEhPAvGwbQmy1Px8F899L5Uc2KZ6JtXwlCgJmjSTBedwOZkByYcBG4GceIGPXRDsmfxhHazuS+hlOShRLeDw==}

  '@mdx-js/react@3.1.0':
    resolution: {integrity: sha512-QjHtSaoameoalGnKDT3FoIl4+9RwyTmo9ZJGBdLOks/YOiWHoRDI3PUwEzOE7kEmGcV3AFcp9K6dYu9rEuKLAQ==}
    peerDependencies:
      '@types/react': '>=16'
      react: '>=16'

  '@mintlify/cli@4.0.393':
    resolution: {integrity: sha512-OgfdKN+jHmiBKOvU3VJRCSnC3nNjQ/ZotHqp693YM7z2nOh8MVE7ivLqmYVd2nPSRSkrcIk8Jw9VXVK0b93/eg==}
    engines: {node: '>=18.0.0'}
    hasBin: true

  '@mintlify/common@1.0.279':
    resolution: {integrity: sha512-sHCNrDXQO1pKQ5EQxfD/4oCrUfZnV3NyBXk6/0IY+wd70m5V+R+rtaT/+VxsFvuCHUk9JMZzuHA1CdfBV+XmYA==}

  '@mintlify/link-rot@3.0.376':
    resolution: {integrity: sha512-G7UmsBD+V0pMVy2Vg8PId6gIfEhwzPgq5uWfIPbwR7gYiv9j1Q1V+gZdSqc8KXqr6t9SNeHXdJjNhG4DhXcqPA==}
    engines: {node: '>=18.0.0'}

  '@mintlify/mdx@1.0.1':
    resolution: {integrity: sha512-zrzt8nxoIgJeSUeuJaC8pbd5EHKjCq30qV2HMoqIHLjeE0l7hkMgjBPNWNde7CYDPig1ODS1kPuE5Bnt+/+PIg==}
    peerDependencies:
      react: ^18.3.1
      react-dom: ^18.3.1

  '@mintlify/models@0.0.174':
    resolution: {integrity: sha512-TFbzkAuPgC0HVeLDHFRukCaVYwNlvj7oUXdeGyo3n+XWZfU7WNMjPZgpIr3MgTI5gg+Z1/VLG2eXp6DGZlGbYw==}
    engines: {node: '>=18.0.0'}

  '@mintlify/openapi-parser@0.0.7':
    resolution: {integrity: sha512-3ecbkzPbsnkKVZJypVL0H5pCTR7a4iLv4cP7zbffzAwy+vpH70JmPxNVpPPP62yLrdZlfNcMxu5xKeT7fllgMg==}
    engines: {node: '>=18'}

  '@mintlify/prebuild@1.0.374':
    resolution: {integrity: sha512-MfoCpMqjcKihPNpYW4eGWMzFGGsqnl4x159gNaQd+ckid5wO2XTUNrvsjdNHKtCu8sMgvuThLuutdCtjuatjYA==}

  '@mintlify/previewing@4.0.386':
    resolution: {integrity: sha512-Tzbzi8W0C2xZmaTsfbu25MyYm8dhn6rf9ilchCXwlSOct6QNU0q8Pe6sRRBevwK5/KOD52yTP/0upk6HMuAbzQ==}
    engines: {node: '>=18.0.0'}

  '@mintlify/scraping@4.0.125':
    resolution: {integrity: sha512-o234LtHeixho2xSIXuUpVeWvH5DqtbYL7DoZk8Y8SM5fPK0TbdFD74rMrAdn8jsHxGkkGOFJPFXMwJkl5Dz9wA==}
    engines: {node: '>=18.0.0'}
    hasBin: true

  '@mintlify/validation@0.1.299':
    resolution: {integrity: sha512-uRLpKwmPs+6Ep0YF+kahptKyiXSmnqXiAxZFkPRx68+CTjr7ln7SrtjOtIt8F/NrM9kMtmKbR2UEoB29G8DpFg==}

  '@mixmark-io/domino@2.2.0':
    resolution: {integrity: sha512-Y28PR25bHXUg88kCV7nivXrP2Nj2RueZ3/l/jdx6J9f8J4nsEGcgX0Qe6lt7Pa+J79+kPiJU3LguR6O/6zrLOw==}

  '@nodelib/fs.scandir@2.1.5':
    resolution: {integrity: sha512-vq24Bq3ym5HEQm2NKCr3yXDwjc7vTsEThRDnkp2DK9p1uqLR+DHurm/NOTo0KG7HYHU7eppKZj3MyqYuMBf62g==}
    engines: {node: '>= 8'}

  '@nodelib/fs.stat@2.0.5':
    resolution: {integrity: sha512-RkhPPp2zrqDAQA/2jNhnztcPAlv64XdhIp7a7454A5ovI7Bukxgt7MX7udwAu3zg1DcpPU0rz3VV1SeaqvY4+A==}
    engines: {node: '>= 8'}

  '@nodelib/fs.walk@1.2.8':
    resolution: {integrity: sha512-oGB+UxlgWcgQkgwo8GcEGwemoTFt3FIO9ababBmaGwXIoBKZ+GTy0pP185beGg7Llih/NSHSV2XAs1lnznocSg==}
    engines: {node: '>= 8'}

  '@octokit/auth-token@3.0.4':
    resolution: {integrity: sha512-TWFX7cZF2LXoCvdmJWY7XVPi74aSY0+FfBZNSXEXFkMpjcqsQwDSYVv5FhRFaI0V1ECnwbz4j59T/G+rXNWaIQ==}
    engines: {node: '>= 14'}

  '@octokit/core@4.2.4':
    resolution: {integrity: sha512-rYKilwgzQ7/imScn3M9/pFfUf4I1AZEH3KhyJmtPdE2zfaXAn2mFfUy4FbKewzc2We5y/LlKLj36fWJLKC2SIQ==}
    engines: {node: '>= 14'}

  '@octokit/endpoint@7.0.6':
    resolution: {integrity: sha512-5L4fseVRUsDFGR00tMWD/Trdeeihn999rTMGRMC1G/Ldi1uWlWJzI98H4Iak5DB/RVvQuyMYKqSK/R6mbSOQyg==}
    engines: {node: '>= 14'}

  '@octokit/graphql@5.0.6':
    resolution: {integrity: sha512-Fxyxdy/JH0MnIB5h+UQ3yCoh1FG4kWXfFKkpWqjZHw/p+Kc8Y44Hu/kCgNBT6nU1shNumEchmW/sUO1JuQnPcw==}
    engines: {node: '>= 14'}

  '@octokit/openapi-types@18.1.1':
    resolution: {integrity: sha512-VRaeH8nCDtF5aXWnjPuEMIYf1itK/s3JYyJcWFJT8X9pSNnBtriDf7wlEWsGuhPLl4QIH4xM8fqTXDwJ3Mu6sw==}

  '@octokit/plugin-paginate-rest@6.1.2':
    resolution: {integrity: sha512-qhrmtQeHU/IivxucOV1bbI/xZyC/iOBhclokv7Sut5vnejAIAEXVcGQeRpQlU39E0WwK9lNvJHphHri/DB6lbQ==}
    engines: {node: '>= 14'}
    peerDependencies:
      '@octokit/core': '>=4'

  '@octokit/plugin-request-log@1.0.4':
    resolution: {integrity: sha512-mLUsMkgP7K/cnFEw07kWqXGF5LKrOkD+lhCrKvPHXWDywAwuDUeDwWBpc69XK3pNX0uKiVt8g5z96PJ6z9xCFA==}
    peerDependencies:
      '@octokit/core': '>=3'

  '@octokit/plugin-rest-endpoint-methods@7.2.3':
    resolution: {integrity: sha512-I5Gml6kTAkzVlN7KCtjOM+Ruwe/rQppp0QU372K1GP7kNOYEKe8Xn5BW4sE62JAHdwpq95OQK/qGNyKQMUzVgA==}
    engines: {node: '>= 14'}
    peerDependencies:
      '@octokit/core': '>=3'

  '@octokit/request-error@3.0.3':
    resolution: {integrity: sha512-crqw3V5Iy2uOU5Np+8M/YexTlT8zxCfI+qu+LxUB7SZpje4Qmx3mub5DfEKSO8Ylyk0aogi6TYdf6kxzh2BguQ==}
    engines: {node: '>= 14'}

  '@octokit/request@6.2.8':
    resolution: {integrity: sha512-ow4+pkVQ+6XVVsekSYBzJC0VTVvh/FCTUUgTsboGq+DTeWdyIFV8WSCdo0RIxk6wSkBTHqIK1mYuY7nOBXOchw==}
    engines: {node: '>= 14'}

  '@octokit/rest@19.0.13':
    resolution: {integrity: sha512-/EzVox5V9gYGdbAI+ovYj3nXQT1TtTHRT+0eZPcuC05UFSWO3mdO9UY1C0i2eLF9Un1ONJkAk+IEtYGAC+TahA==}
    engines: {node: '>= 14'}

  '@octokit/tsconfig@1.0.2':
    resolution: {integrity: sha512-I0vDR0rdtP8p2lGMzvsJzbhdOWy405HcGovrspJ8RRibHnyRgggUSNO5AIox5LmqiwmatHKYsvj6VGFHkqS7lA==}

  '@octokit/types@10.0.0':
    resolution: {integrity: sha512-Vm8IddVmhCgU1fxC1eyinpwqzXPEYu0NrYzD3YZjlGjyftdLBTeqNblRC0jmJmgxbJIsQlyogVeGnrNaaMVzIg==}

  '@octokit/types@9.3.2':
    resolution: {integrity: sha512-D4iHGTdAnEEVsB8fl95m1hiz7D5YiRdQ9b/OEb3BYRVwbLsGHcRVPz+u+BgRLNk0Q0/4iZCBqDN96j2XNxfXrA==}

  '@opentelemetry/api-logs@0.57.2':
    resolution: {integrity: sha512-uIX52NnTM0iBh84MShlpouI7UKqkZ7MrUszTmaypHBu4r7NofznSnQRfJ+uUeDtQDj6w8eFGg5KBLDAwAPz1+A==}
    engines: {node: '>=14'}

  '@opentelemetry/api@1.9.0':
    resolution: {integrity: sha512-3giAOQvZiH5F9bMlMiv8+GSPMeqg0dbaeo58/0SlA9sxSqZhnUtxzX9/2FzyhS9sWQf5S0GJE0AKBrFqjpeYcg==}
    engines: {node: '>=8.0.0'}

  '@opentelemetry/context-async-hooks@1.30.1':
    resolution: {integrity: sha512-s5vvxXPVdjqS3kTLKMeBMvop9hbWkwzBpu+mUO2M7sZtlkyDJGwFe33wRKnbaYDo8ExRVBIIdwIGrqpxHuKttA==}
    engines: {node: '>=14'}
    peerDependencies:
      '@opentelemetry/api': '>=1.0.0 <1.10.0'

  '@opentelemetry/core@1.30.1':
    resolution: {integrity: sha512-OOCM2C/QIURhJMuKaekP3TRBxBKxG/TWWA0TL2J6nXUtDnuCtccy49LUJF8xPFXMX+0LMcxFpCo8M9cGY1W6rQ==}
    engines: {node: '>=14'}
    peerDependencies:
      '@opentelemetry/api': '>=1.0.0 <1.10.0'

  '@opentelemetry/exporter-logs-otlp-grpc@0.57.2':
    resolution: {integrity: sha512-eovEy10n3umjKJl2Ey6TLzikPE+W4cUQ4gCwgGP1RqzTGtgDra0WjIqdy29ohiUKfvmbiL3MndZww58xfIvyFw==}
    engines: {node: '>=14'}
    peerDependencies:
      '@opentelemetry/api': ^1.3.0

  '@opentelemetry/exporter-logs-otlp-http@0.57.2':
    resolution: {integrity: sha512-0rygmvLcehBRp56NQVLSleJ5ITTduq/QfU7obOkyWgPpFHulwpw2LYTqNIz5TczKZuy5YY+5D3SDnXZL1tXImg==}
    engines: {node: '>=14'}
    peerDependencies:
      '@opentelemetry/api': ^1.3.0

  '@opentelemetry/exporter-logs-otlp-proto@0.57.2':
    resolution: {integrity: sha512-ta0ithCin0F8lu9eOf4lEz9YAScecezCHkMMyDkvd9S7AnZNX5ikUmC5EQOQADU+oCcgo/qkQIaKcZvQ0TYKDw==}
    engines: {node: '>=14'}
    peerDependencies:
      '@opentelemetry/api': ^1.3.0

  '@opentelemetry/exporter-metrics-otlp-grpc@0.57.2':
    resolution: {integrity: sha512-r70B8yKR41F0EC443b5CGB4rUaOMm99I5N75QQt6sHKxYDzSEc6gm48Diz1CI1biwa5tDPznpylTrywO/pT7qw==}
    engines: {node: '>=14'}
    peerDependencies:
      '@opentelemetry/api': ^1.3.0

  '@opentelemetry/exporter-metrics-otlp-http@0.57.2':
    resolution: {integrity: sha512-ttb9+4iKw04IMubjm3t0EZsYRNWr3kg44uUuzfo9CaccYlOh8cDooe4QObDUkvx9d5qQUrbEckhrWKfJnKhemA==}
    engines: {node: '>=14'}
    peerDependencies:
      '@opentelemetry/api': ^1.3.0

  '@opentelemetry/exporter-metrics-otlp-proto@0.57.2':
    resolution: {integrity: sha512-HX068Q2eNs38uf7RIkNN9Hl4Ynl+3lP0++KELkXMCpsCbFO03+0XNNZ1SkwxPlP9jrhQahsMPMkzNXpq3fKsnw==}
    engines: {node: '>=14'}
    peerDependencies:
      '@opentelemetry/api': ^1.3.0

  '@opentelemetry/exporter-prometheus@0.57.2':
    resolution: {integrity: sha512-VqIqXnuxWMWE/1NatAGtB1PvsQipwxDcdG4RwA/umdBcW3/iOHp0uejvFHTRN2O78ZPged87ErJajyUBPUhlDQ==}
    engines: {node: '>=14'}
    peerDependencies:
      '@opentelemetry/api': ^1.3.0

  '@opentelemetry/exporter-trace-otlp-grpc@0.57.2':
    resolution: {integrity: sha512-gHU1vA3JnHbNxEXg5iysqCWxN9j83d7/epTYBZflqQnTyCC4N7yZXn/dMM+bEmyhQPGjhCkNZLx4vZuChH1PYw==}
    engines: {node: '>=14'}
    peerDependencies:
      '@opentelemetry/api': ^1.3.0

  '@opentelemetry/exporter-trace-otlp-http@0.57.2':
    resolution: {integrity: sha512-sB/gkSYFu+0w2dVQ0PWY9fAMl172PKMZ/JrHkkW8dmjCL0CYkmXeE+ssqIL/yBUTPOvpLIpenX5T9RwXRBW/3g==}
    engines: {node: '>=14'}
    peerDependencies:
      '@opentelemetry/api': ^1.3.0

  '@opentelemetry/exporter-trace-otlp-proto@0.57.2':
    resolution: {integrity: sha512-awDdNRMIwDvUtoRYxRhja5QYH6+McBLtoz1q9BeEsskhZcrGmH/V1fWpGx8n+Rc+542e8pJA6y+aullbIzQmlw==}
    engines: {node: '>=14'}
    peerDependencies:
      '@opentelemetry/api': ^1.3.0

  '@opentelemetry/exporter-zipkin@1.30.1':
    resolution: {integrity: sha512-6S2QIMJahIquvFaaxmcwpvQQRD/YFaMTNoIxrfPIPOeITN+a8lfEcPDxNxn8JDAaxkg+4EnXhz8upVDYenoQjA==}
    engines: {node: '>=14'}
    peerDependencies:
      '@opentelemetry/api': ^1.0.0

  '@opentelemetry/instrumentation@0.57.2':
    resolution: {integrity: sha512-BdBGhQBh8IjZ2oIIX6F2/Q3LKm/FDDKi6ccYKcBTeilh6SNdNKveDOLk73BkSJjQLJk6qe4Yh+hHw1UPhCDdrg==}
    engines: {node: '>=14'}
    peerDependencies:
      '@opentelemetry/api': ^1.3.0

  '@opentelemetry/otlp-exporter-base@0.57.2':
    resolution: {integrity: sha512-XdxEzL23Urhidyebg5E6jZoaiW5ygP/mRjxLHixogbqwDy2Faduzb5N0o/Oi+XTIJu+iyxXdVORjXax+Qgfxag==}
    engines: {node: '>=14'}
    peerDependencies:
      '@opentelemetry/api': ^1.3.0

  '@opentelemetry/otlp-grpc-exporter-base@0.57.2':
    resolution: {integrity: sha512-USn173KTWy0saqqRB5yU9xUZ2xdgb1Rdu5IosJnm9aV4hMTuFFRTUsQxbgc24QxpCHeoKzzCSnS/JzdV0oM2iQ==}
    engines: {node: '>=14'}
    peerDependencies:
      '@opentelemetry/api': ^1.3.0

  '@opentelemetry/otlp-transformer@0.57.2':
    resolution: {integrity: sha512-48IIRj49gbQVK52jYsw70+Jv+JbahT8BqT2Th7C4H7RCM9d0gZ5sgNPoMpWldmfjvIsSgiGJtjfk9MeZvjhoig==}
    engines: {node: '>=14'}
    peerDependencies:
      '@opentelemetry/api': ^1.3.0

  '@opentelemetry/propagator-b3@1.30.1':
    resolution: {integrity: sha512-oATwWWDIJzybAZ4pO76ATN5N6FFbOA1otibAVlS8v90B4S1wClnhRUk7K+2CHAwN1JKYuj4jh/lpCEG5BAqFuQ==}
    engines: {node: '>=14'}
    peerDependencies:
      '@opentelemetry/api': '>=1.0.0 <1.10.0'

  '@opentelemetry/propagator-jaeger@1.30.1':
    resolution: {integrity: sha512-Pj/BfnYEKIOImirH76M4hDaBSx6HyZ2CXUqk+Kj02m6BB80c/yo4BdWkn/1gDFfU+YPY+bPR2U0DKBfdxCKwmg==}
    engines: {node: '>=14'}
    peerDependencies:
      '@opentelemetry/api': '>=1.0.0 <1.10.0'

  '@opentelemetry/resources@1.30.1':
    resolution: {integrity: sha512-5UxZqiAgLYGFjS4s9qm5mBVo433u+dSPUFWVWXmLAD4wB65oMCoXaJP1KJa9DIYYMeHu3z4BZcStG3LC593cWA==}
    engines: {node: '>=14'}
    peerDependencies:
      '@opentelemetry/api': '>=1.0.0 <1.10.0'

  '@opentelemetry/sdk-logs@0.57.2':
    resolution: {integrity: sha512-TXFHJ5c+BKggWbdEQ/inpgIzEmS2BGQowLE9UhsMd7YYlUfBQJ4uax0VF/B5NYigdM/75OoJGhAV3upEhK+3gg==}
    engines: {node: '>=14'}
    peerDependencies:
      '@opentelemetry/api': '>=1.4.0 <1.10.0'

  '@opentelemetry/sdk-metrics@1.30.1':
    resolution: {integrity: sha512-q9zcZ0Okl8jRgmy7eNW3Ku1XSgg3sDLa5evHZpCwjspw7E8Is4K/haRPDJrBcX3YSn/Y7gUvFnByNYEKQNbNog==}
    engines: {node: '>=14'}
    peerDependencies:
      '@opentelemetry/api': '>=1.3.0 <1.10.0'

  '@opentelemetry/sdk-node@0.57.2':
    resolution: {integrity: sha512-8BaeqZyN5sTuPBtAoY+UtKwXBdqyuRKmekN5bFzAO40CgbGzAxfTpiL3PBerT7rhZ7p2nBdq7FaMv/tBQgHE4A==}
    engines: {node: '>=14'}
    peerDependencies:
      '@opentelemetry/api': '>=1.3.0 <1.10.0'

  '@opentelemetry/sdk-trace-base@1.30.1':
    resolution: {integrity: sha512-jVPgBbH1gCy2Lb7X0AVQ8XAfgg0pJ4nvl8/IiQA6nxOsPvS+0zMJaFSs2ltXe0J6C8dqjcnpyqINDJmU30+uOg==}
    engines: {node: '>=14'}
    peerDependencies:
      '@opentelemetry/api': '>=1.0.0 <1.10.0'

  '@opentelemetry/sdk-trace-node@1.30.1':
    resolution: {integrity: sha512-cBjYOINt1JxXdpw1e5MlHmFRc5fgj4GW/86vsKFxJCJ8AL4PdVtYH41gWwl4qd4uQjqEL1oJVrXkSy5cnduAnQ==}
    engines: {node: '>=14'}
    peerDependencies:
      '@opentelemetry/api': '>=1.0.0 <1.10.0'

  '@opentelemetry/semantic-conventions@1.28.0':
    resolution: {integrity: sha512-lp4qAiMTD4sNWW4DbKLBkfiMZ4jbAboJIGOQr5DvciMRI494OapieI9qiODpOt0XBr1LjIDy1xAGAnVs5supTA==}
    engines: {node: '>=14'}

  '@opentelemetry/semantic-conventions@1.30.0':
    resolution: {integrity: sha512-4VlGgo32k2EQ2wcCY3vEU28A0O13aOtHz3Xt2/2U5FAh9EfhD6t6DqL5Z6yAnRCntbTFDU4YfbpyzSlHNWycPw==}
    engines: {node: '>=14'}

  '@parcel/watcher-android-arm64@2.5.1':
    resolution: {integrity: sha512-KF8+j9nNbUN8vzOFDpRMsaKBHZ/mcjEjMToVMJOhTozkDonQFFrRcfdLWn6yWKCmJKmdVxSgHiYvTCef4/qcBA==}
    engines: {node: '>= 10.0.0'}
    cpu: [arm64]
    os: [android]

  '@parcel/watcher-darwin-arm64@2.5.1':
    resolution: {integrity: sha512-eAzPv5osDmZyBhou8PoF4i6RQXAfeKL9tjb3QzYuccXFMQU0ruIc/POh30ePnaOyD1UXdlKguHBmsTs53tVoPw==}
    engines: {node: '>= 10.0.0'}
    cpu: [arm64]
    os: [darwin]

  '@parcel/watcher-darwin-x64@2.5.1':
    resolution: {integrity: sha512-1ZXDthrnNmwv10A0/3AJNZ9JGlzrF82i3gNQcWOzd7nJ8aj+ILyW1MTxVk35Db0u91oD5Nlk9MBiujMlwmeXZg==}
    engines: {node: '>= 10.0.0'}
    cpu: [x64]
    os: [darwin]

  '@parcel/watcher-freebsd-x64@2.5.1':
    resolution: {integrity: sha512-SI4eljM7Flp9yPuKi8W0ird8TI/JK6CSxju3NojVI6BjHsTyK7zxA9urjVjEKJ5MBYC+bLmMcbAWlZ+rFkLpJQ==}
    engines: {node: '>= 10.0.0'}
    cpu: [x64]
    os: [freebsd]

  '@parcel/watcher-linux-arm-glibc@2.5.1':
    resolution: {integrity: sha512-RCdZlEyTs8geyBkkcnPWvtXLY44BCeZKmGYRtSgtwwnHR4dxfHRG3gR99XdMEdQ7KeiDdasJwwvNSF5jKtDwdA==}
    engines: {node: '>= 10.0.0'}
    cpu: [arm]
    os: [linux]

  '@parcel/watcher-linux-arm-musl@2.5.1':
    resolution: {integrity: sha512-6E+m/Mm1t1yhB8X412stiKFG3XykmgdIOqhjWj+VL8oHkKABfu/gjFj8DvLrYVHSBNC+/u5PeNrujiSQ1zwd1Q==}
    engines: {node: '>= 10.0.0'}
    cpu: [arm]
    os: [linux]

  '@parcel/watcher-linux-arm64-glibc@2.5.1':
    resolution: {integrity: sha512-LrGp+f02yU3BN9A+DGuY3v3bmnFUggAITBGriZHUREfNEzZh/GO06FF5u2kx8x+GBEUYfyTGamol4j3m9ANe8w==}
    engines: {node: '>= 10.0.0'}
    cpu: [arm64]
    os: [linux]

  '@parcel/watcher-linux-arm64-musl@2.5.1':
    resolution: {integrity: sha512-cFOjABi92pMYRXS7AcQv9/M1YuKRw8SZniCDw0ssQb/noPkRzA+HBDkwmyOJYp5wXcsTrhxO0zq1U11cK9jsFg==}
    engines: {node: '>= 10.0.0'}
    cpu: [arm64]
    os: [linux]

  '@parcel/watcher-linux-x64-glibc@2.5.1':
    resolution: {integrity: sha512-GcESn8NZySmfwlTsIur+49yDqSny2IhPeZfXunQi48DMugKeZ7uy1FX83pO0X22sHntJ4Ub+9k34XQCX+oHt2A==}
    engines: {node: '>= 10.0.0'}
    cpu: [x64]
    os: [linux]

  '@parcel/watcher-linux-x64-musl@2.5.1':
    resolution: {integrity: sha512-n0E2EQbatQ3bXhcH2D1XIAANAcTZkQICBPVaxMeaCVBtOpBZpWJuf7LwyWPSBDITb7In8mqQgJ7gH8CILCURXg==}
    engines: {node: '>= 10.0.0'}
    cpu: [x64]
    os: [linux]

  '@parcel/watcher-win32-arm64@2.5.1':
    resolution: {integrity: sha512-RFzklRvmc3PkjKjry3hLF9wD7ppR4AKcWNzH7kXR7GUe0Igb3Nz8fyPwtZCSquGrhU5HhUNDr/mKBqj7tqA2Vw==}
    engines: {node: '>= 10.0.0'}
    cpu: [arm64]
    os: [win32]

  '@parcel/watcher-win32-ia32@2.5.1':
    resolution: {integrity: sha512-c2KkcVN+NJmuA7CGlaGD1qJh1cLfDnQsHjE89E60vUEMlqduHGCdCLJCID5geFVM0dOtA3ZiIO8BoEQmzQVfpQ==}
    engines: {node: '>= 10.0.0'}
    cpu: [ia32]
    os: [win32]

  '@parcel/watcher-win32-x64@2.5.1':
    resolution: {integrity: sha512-9lHBdJITeNR++EvSQVUcaZoWupyHfXe1jZvGZ06O/5MflPcuPLtEphScIBL+AiCWBO46tDSHzWyD0uDmmZqsgA==}
    engines: {node: '>= 10.0.0'}
    cpu: [x64]
    os: [win32]

  '@parcel/watcher@2.5.1':
    resolution: {integrity: sha512-dfUnCxiN9H4ap84DvD2ubjw+3vUNpstxa0TneY/Paat8a3R4uQZDLSvWjmznAY/DoahqTHl9V46HF/Zs3F29pg==}
    engines: {node: '>= 10.0.0'}

  '@pkgjs/parseargs@0.11.0':
    resolution: {integrity: sha512-+1VkjdD0QBLPodGrJUeqarH8VAIvQODIbwh9XpP5Syisf7YoQgsJKPNFoqqLQlu+VQ/tVSshMR6loPMn8U+dPg==}
    engines: {node: '>=14'}

  '@protobufjs/aspromise@1.1.2':
    resolution: {integrity: sha512-j+gKExEuLmKwvz3OgROXtrJ2UG2x8Ch2YZUxahh+s1F2HZ+wAceUNLkvy6zKCPVRkU++ZWQrdxsUeQXmcg4uoQ==}

  '@protobufjs/base64@1.1.2':
    resolution: {integrity: sha512-AZkcAA5vnN/v4PDqKyMR5lx7hZttPDgClv83E//FMNhR2TMcLUhfRUBHCmSl0oi9zMgDDqRUJkSxO3wm85+XLg==}

  '@protobufjs/codegen@2.0.4':
    resolution: {integrity: sha512-YyFaikqM5sH0ziFZCN3xDC7zeGaB/d0IUb9CATugHWbd1FRFwWwt4ld4OYMPWu5a3Xe01mGAULCdqhMlPl29Jg==}

  '@protobufjs/eventemitter@1.1.0':
    resolution: {integrity: sha512-j9ednRT81vYJ9OfVuXG6ERSTdEL1xVsNgqpkxMsbIabzSo3goCjDIveeGv5d03om39ML71RdmrGNjG5SReBP/Q==}

  '@protobufjs/fetch@1.1.0':
    resolution: {integrity: sha512-lljVXpqXebpsijW71PZaCYeIcE5on1w5DlQy5WH6GLbFryLUrBD4932W/E2BSpfRJWseIL4v/KPgBFxDOIdKpQ==}

  '@protobufjs/float@1.0.2':
    resolution: {integrity: sha512-Ddb+kVXlXst9d+R9PfTIxh1EdNkgoRe5tOX6t01f1lYWOvJnSPDBlG241QLzcyPdoNTsblLUdujGSE4RzrTZGQ==}

  '@protobufjs/inquire@1.1.0':
    resolution: {integrity: sha512-kdSefcPdruJiFMVSbn801t4vFK7KB/5gd2fYvrxhuJYg8ILrmn9SKSX2tZdV6V+ksulWqS7aXjBcRXl3wHoD9Q==}

  '@protobufjs/path@1.1.2':
    resolution: {integrity: sha512-6JOcJ5Tm08dOHAbdR3GrvP+yUUfkjG5ePsHYczMFLq3ZmMkAD98cDgcT2iA1lJ9NVwFd4tH/iSSoe44YWkltEA==}

  '@protobufjs/pool@1.1.0':
    resolution: {integrity: sha512-0kELaGSIDBKvcgS4zkjz1PeddatrjYcmMWOlAuAPwAeccUrPHdUqo/J6LiymHHEiJT5NrF1UVwxY14f+fy4WQw==}

  '@protobufjs/utf8@1.1.0':
    resolution: {integrity: sha512-Vvn3zZrhQZkkBE8LSuW3em98c0FwgO4nxzv6OdSxPKJIEKY2bGbHn+mhGIPerzI4twdxaP8/0+06HBpwf345Lw==}

  '@puppeteer/browsers@2.3.0':
    resolution: {integrity: sha512-ioXoq9gPxkss4MYhD+SFaU9p1IHFUX0ILAWFPyjGaBdjLsYAlZw6j1iLA0N/m12uVHLFDfSYNF7EQccjinIMDA==}
    engines: {node: '>=18'}
    hasBin: true

  '@rollup/pluginutils@5.1.4':
    resolution: {integrity: sha512-USm05zrsFxYLPdWWq+K3STlWiT/3ELn3RcV5hJMghpeAIhxfsUIg6mt12CBJBInWMV4VneoV7SfGv8xIwo2qNQ==}
    engines: {node: '>=14.0.0'}
    peerDependencies:
      rollup: ^1.20.0||^2.0.0||^3.0.0||^4.0.0
    peerDependenciesMeta:
      rollup:
        optional: true

  '@rollup/rollup-android-arm-eabi@4.34.8':
    resolution: {integrity: sha512-q217OSE8DTp8AFHuNHXo0Y86e1wtlfVrXiAlwkIvGRQv9zbc6mE3sjIVfwI8sYUyNxwOg0j/Vm1RKM04JcWLJw==}
    cpu: [arm]
    os: [android]

  '@rollup/rollup-android-arm64@4.34.8':
    resolution: {integrity: sha512-Gigjz7mNWaOL9wCggvoK3jEIUUbGul656opstjaUSGC3eT0BM7PofdAJaBfPFWWkXNVAXbaQtC99OCg4sJv70Q==}
    cpu: [arm64]
    os: [android]

  '@rollup/rollup-darwin-arm64@4.34.8':
    resolution: {integrity: sha512-02rVdZ5tgdUNRxIUrFdcMBZQoaPMrxtwSb+/hOfBdqkatYHR3lZ2A2EGyHq2sGOd0Owk80oV3snlDASC24He3Q==}
    cpu: [arm64]
    os: [darwin]

  '@rollup/rollup-darwin-x64@4.34.8':
    resolution: {integrity: sha512-qIP/elwR/tq/dYRx3lgwK31jkZvMiD6qUtOycLhTzCvrjbZ3LjQnEM9rNhSGpbLXVJYQ3rq39A6Re0h9tU2ynw==}
    cpu: [x64]
    os: [darwin]

  '@rollup/rollup-freebsd-arm64@4.34.8':
    resolution: {integrity: sha512-IQNVXL9iY6NniYbTaOKdrlVP3XIqazBgJOVkddzJlqnCpRi/yAeSOa8PLcECFSQochzqApIOE1GHNu3pCz+BDA==}
    cpu: [arm64]
    os: [freebsd]

  '@rollup/rollup-freebsd-x64@4.34.8':
    resolution: {integrity: sha512-TYXcHghgnCqYFiE3FT5QwXtOZqDj5GmaFNTNt3jNC+vh22dc/ukG2cG+pi75QO4kACohZzidsq7yKTKwq/Jq7Q==}
    cpu: [x64]
    os: [freebsd]

  '@rollup/rollup-linux-arm-gnueabihf@4.34.8':
    resolution: {integrity: sha512-A4iphFGNkWRd+5m3VIGuqHnG3MVnqKe7Al57u9mwgbyZ2/xF9Jio72MaY7xxh+Y87VAHmGQr73qoKL9HPbXj1g==}
    cpu: [arm]
    os: [linux]

  '@rollup/rollup-linux-arm-musleabihf@4.34.8':
    resolution: {integrity: sha512-S0lqKLfTm5u+QTxlFiAnb2J/2dgQqRy/XvziPtDd1rKZFXHTyYLoVL58M/XFwDI01AQCDIevGLbQrMAtdyanpA==}
    cpu: [arm]
    os: [linux]

  '@rollup/rollup-linux-arm64-gnu@4.34.8':
    resolution: {integrity: sha512-jpz9YOuPiSkL4G4pqKrus0pn9aYwpImGkosRKwNi+sJSkz+WU3anZe6hi73StLOQdfXYXC7hUfsQlTnjMd3s1A==}
    cpu: [arm64]
    os: [linux]

  '@rollup/rollup-linux-arm64-musl@4.34.8':
    resolution: {integrity: sha512-KdSfaROOUJXgTVxJNAZ3KwkRc5nggDk+06P6lgi1HLv1hskgvxHUKZ4xtwHkVYJ1Rep4GNo+uEfycCRRxht7+Q==}
    cpu: [arm64]
    os: [linux]

  '@rollup/rollup-linux-loongarch64-gnu@4.34.8':
    resolution: {integrity: sha512-NyF4gcxwkMFRjgXBM6g2lkT58OWztZvw5KkV2K0qqSnUEqCVcqdh2jN4gQrTn/YUpAcNKyFHfoOZEer9nwo6uQ==}
    cpu: [loong64]
    os: [linux]

  '@rollup/rollup-linux-powerpc64le-gnu@4.34.8':
    resolution: {integrity: sha512-LMJc999GkhGvktHU85zNTDImZVUCJ1z/MbAJTnviiWmmjyckP5aQsHtcujMjpNdMZPT2rQEDBlJfubhs3jsMfw==}
    cpu: [ppc64]
    os: [linux]

  '@rollup/rollup-linux-riscv64-gnu@4.34.8':
    resolution: {integrity: sha512-xAQCAHPj8nJq1PI3z8CIZzXuXCstquz7cIOL73HHdXiRcKk8Ywwqtx2wrIy23EcTn4aZ2fLJNBB8d0tQENPCmw==}
    cpu: [riscv64]
    os: [linux]

  '@rollup/rollup-linux-s390x-gnu@4.34.8':
    resolution: {integrity: sha512-DdePVk1NDEuc3fOe3dPPTb+rjMtuFw89gw6gVWxQFAuEqqSdDKnrwzZHrUYdac7A7dXl9Q2Vflxpme15gUWQFA==}
    cpu: [s390x]
    os: [linux]

  '@rollup/rollup-linux-x64-gnu@4.34.8':
    resolution: {integrity: sha512-8y7ED8gjxITUltTUEJLQdgpbPh1sUQ0kMTmufRF/Ns5tI9TNMNlhWtmPKKHCU0SilX+3MJkZ0zERYYGIVBYHIA==}
    cpu: [x64]
    os: [linux]

  '@rollup/rollup-linux-x64-musl@4.34.8':
    resolution: {integrity: sha512-SCXcP0ZpGFIe7Ge+McxY5zKxiEI5ra+GT3QRxL0pMMtxPfpyLAKleZODi1zdRHkz5/BhueUrYtYVgubqe9JBNQ==}
    cpu: [x64]
    os: [linux]

  '@rollup/rollup-win32-arm64-msvc@4.34.8':
    resolution: {integrity: sha512-YHYsgzZgFJzTRbth4h7Or0m5O74Yda+hLin0irAIobkLQFRQd1qWmnoVfwmKm9TXIZVAD0nZ+GEb2ICicLyCnQ==}
    cpu: [arm64]
    os: [win32]

  '@rollup/rollup-win32-ia32-msvc@4.34.8':
    resolution: {integrity: sha512-r3NRQrXkHr4uWy5TOjTpTYojR9XmF0j/RYgKCef+Ag46FWUTltm5ziticv8LdNsDMehjJ543x/+TJAek/xBA2w==}
    cpu: [ia32]
    os: [win32]

  '@rollup/rollup-win32-x64-msvc@4.34.8':
    resolution: {integrity: sha512-U0FaE5O1BCpZSeE6gBl3c5ObhePQSfk9vDRToMmTkbhCOgW4jqvtS5LGyQ76L1fH8sM0keRp4uDTsbjiUyjk0g==}
    cpu: [x64]
    os: [win32]

  '@sinclair/typebox@0.27.8':
    resolution: {integrity: sha512-+Fj43pSMwJs4KRrH/938Uf+uAELIgVBmQzg/q1YG10djyfA3TnrU8N8XzqCh/okZdszqBQTZf96idMfE5lnwTA==}

  '@sindresorhus/is@4.6.0':
    resolution: {integrity: sha512-t09vSN3MdfsyCHoFcTRCH/iUtG7OJ0CsjzB8cjAmKc/va/kIgeDI/TxsigdncE/4be734m0cvIYwNaV4i2XqAw==}
    engines: {node: '>=10'}

  '@sindresorhus/is@5.6.0':
    resolution: {integrity: sha512-TV7t8GKYaJWsn00tFDqBw8+Uqmr8A0fRU1tvTQhyZzGv0sJCGRQL3JGMI3ucuKo3XIZdUP+Lx7/gh2t3lewy7g==}
    engines: {node: '>=14.16'}

  '@sindresorhus/slugify@2.2.1':
    resolution: {integrity: sha512-MkngSCRZ8JdSOCHRaYd+D01XhvU3Hjy6MGl06zhOk614hp9EOAp5gIkBeQg7wtmxpitU6eAL4kdiRMcJa2dlrw==}
    engines: {node: '>=12'}

  '@sindresorhus/transliterate@1.6.0':
    resolution: {integrity: sha512-doH1gimEu3A46VX6aVxpHTeHrytJAG6HgdxntYnCFiIFHEM/ZGpG8KiZGBChchjQmG0XFIBL552kBTjVcMZXwQ==}
    engines: {node: '>=12'}

  '@sinonjs/commons@3.0.1':
    resolution: {integrity: sha512-K3mCHKQ9sVh8o1C9cxkwxaOmXoAMlDxC1mYyHrjqOWEcBjYr76t96zL2zlj5dUGZ3HSw240X1qgH3Mjf1yJWpQ==}

  '@sinonjs/fake-timers@10.3.0':
    resolution: {integrity: sha512-V4BG07kuYSUkTCSBHG8G8TNhM+F19jXFWnQtzj+we8DrkpSBCee9Z3Ms8yiGer/dlmhe35/Xdgyo3/0rQKg7YA==}

  '@socket.io/component-emitter@3.1.2':
    resolution: {integrity: sha512-9BCxFwvbGg/RsZK9tjXd8s4UcwR0MWeFQ1XEKIQVVvAGJyINdrqKMcTRyLoK8Rse1GjzLV9cwjWV1olXRWEXVA==}

  '@streamparser/json@0.0.21':
    resolution: {integrity: sha512-v+49JBiG1kmc/9Ug79Lz9wyKaRocBgCnpRaLpdy7p0d3ICKtOAfc/H/Epa1j3F6YdnzjnZKKrnJ8xnh/v1P8Aw==}

  '@svgr/babel-plugin-add-jsx-attribute@8.0.0':
    resolution: {integrity: sha512-b9MIk7yhdS1pMCZM8VeNfUlSKVRhsHZNMl5O9SfaX0l0t5wjdgu4IDzGB8bpnGBBOjGST3rRFVsaaEtI4W6f7g==}
    engines: {node: '>=14'}
    peerDependencies:
      '@babel/core': ^7.0.0-0

  '@svgr/babel-plugin-remove-jsx-attribute@8.0.0':
    resolution: {integrity: sha512-BcCkm/STipKvbCl6b7QFrMh/vx00vIP63k2eM66MfHJzPr6O2U0jYEViXkHJWqXqQYjdeA9cuCl5KWmlwjDvbA==}
    engines: {node: '>=14'}
    peerDependencies:
      '@babel/core': ^7.0.0-0

  '@svgr/babel-plugin-remove-jsx-empty-expression@8.0.0':
    resolution: {integrity: sha512-5BcGCBfBxB5+XSDSWnhTThfI9jcO5f0Ai2V24gZpG+wXF14BzwxxdDb4g6trdOux0rhibGs385BeFMSmxtS3uA==}
    engines: {node: '>=14'}
    peerDependencies:
      '@babel/core': ^7.0.0-0

  '@svgr/babel-plugin-replace-jsx-attribute-value@8.0.0':
    resolution: {integrity: sha512-KVQ+PtIjb1BuYT3ht8M5KbzWBhdAjjUPdlMtpuw/VjT8coTrItWX6Qafl9+ji831JaJcu6PJNKCV0bp01lBNzQ==}
    engines: {node: '>=14'}
    peerDependencies:
      '@babel/core': ^7.0.0-0

  '@svgr/babel-plugin-svg-dynamic-title@8.0.0':
    resolution: {integrity: sha512-omNiKqwjNmOQJ2v6ge4SErBbkooV2aAWwaPFs2vUY7p7GhVkzRkJ00kILXQvRhA6miHnNpXv7MRnnSjdRjK8og==}
    engines: {node: '>=14'}
    peerDependencies:
      '@babel/core': ^7.0.0-0

  '@svgr/babel-plugin-svg-em-dimensions@8.0.0':
    resolution: {integrity: sha512-mURHYnu6Iw3UBTbhGwE/vsngtCIbHE43xCRK7kCw4t01xyGqb2Pd+WXekRRoFOBIY29ZoOhUCTEweDMdrjfi9g==}
    engines: {node: '>=14'}
    peerDependencies:
      '@babel/core': ^7.0.0-0

  '@svgr/babel-plugin-transform-react-native-svg@8.1.0':
    resolution: {integrity: sha512-Tx8T58CHo+7nwJ+EhUwx3LfdNSG9R2OKfaIXXs5soiy5HtgoAEkDay9LIimLOcG8dJQH1wPZp/cnAv6S9CrR1Q==}
    engines: {node: '>=14'}
    peerDependencies:
      '@babel/core': ^7.0.0-0

  '@svgr/babel-plugin-transform-svg-component@8.0.0':
    resolution: {integrity: sha512-DFx8xa3cZXTdb/k3kfPeaixecQLgKh5NVBMwD0AQxOzcZawK4oo1Jh9LbrcACUivsCA7TLG8eeWgrDXjTMhRmw==}
    engines: {node: '>=12'}
    peerDependencies:
      '@babel/core': ^7.0.0-0

  '@svgr/babel-preset@8.1.0':
    resolution: {integrity: sha512-7EYDbHE7MxHpv4sxvnVPngw5fuR6pw79SkcrILHJ/iMpuKySNCl5W1qcwPEpU+LgyRXOaAFgH0KhwD18wwg6ug==}
    engines: {node: '>=14'}
    peerDependencies:
      '@babel/core': ^7.0.0-0

  '@svgr/core@8.1.0':
    resolution: {integrity: sha512-8QqtOQT5ACVlmsvKOJNEaWmRPmcojMOzCz4Hs2BGG/toAp/K38LcsMRyLp349glq5AzJbCEeimEoxaX6v/fLrA==}
    engines: {node: '>=14'}

  '@svgr/hast-util-to-babel-ast@8.0.0':
    resolution: {integrity: sha512-EbDKwO9GpfWP4jN9sGdYwPBU0kdomaPIL2Eu4YwmgP+sJeXT+L7bMwJUBnhzfH8Q2qMBqZ4fJwpCyYsAN3mt2Q==}
    engines: {node: '>=14'}

  '@svgr/plugin-jsx@8.1.0':
    resolution: {integrity: sha512-0xiIyBsLlr8quN+WyuxooNW9RJ0Dpr8uOnH/xrCVO8GLUcwHISwj1AG0k+LFzteTkAA0GbX0kj9q6Dk70PTiPA==}
    engines: {node: '>=14'}
    peerDependencies:
      '@svgr/core': '*'

  '@swc/core-darwin-arm64@1.10.17':
    resolution: {integrity: sha512-LSQhSjESleTc0c45BnVKRacp9Nl4zhJMlV/nmhpFCOv/CqHI5YBDX5c9bPk9jTRNHIf0QH92uTtswt8yN++TCQ==}
    engines: {node: '>=10'}
    cpu: [arm64]
    os: [darwin]

  '@swc/core-darwin-x64@1.10.17':
    resolution: {integrity: sha512-TTaZFS4jLuA3y6+D2HYv4yVGhmjkOGG6KyAwBiJEeoUaazX5MYOyQwaZBPhRGtzHZFrzi4t4jNix4kAkMajPkQ==}
    engines: {node: '>=10'}
    cpu: [x64]
    os: [darwin]

  '@swc/core-linux-arm-gnueabihf@1.10.17':
    resolution: {integrity: sha512-8P+ESJyGnVdJi0nUcQfxkbTiB/7hnu6N3U72KbvHFBcuroherwzW4DId1XD4RTU2Cjsh1dztZoCcOLY8W9RW1Q==}
    engines: {node: '>=10'}
    cpu: [arm]
    os: [linux]

  '@swc/core-linux-arm64-gnu@1.10.17':
    resolution: {integrity: sha512-zT21jDQCe+IslzOtw+BD/9ElO/H4qU4fkkOeVQ68PcxuqYS2gwyDxWqa9IGwpzWexYM+Lzi1rAbl/1BM6nGW8Q==}
    engines: {node: '>=10'}
    cpu: [arm64]
    os: [linux]

  '@swc/core-linux-arm64-musl@1.10.17':
    resolution: {integrity: sha512-C2jaW1X+93HscVcesKYgSuZ9GaKqKcQvwvD+q+4JZkaKF4Zopt/aguc6Tmn/nuavRk0WV8yVCpHXoP7lz/2akA==}
    engines: {node: '>=10'}
    cpu: [arm64]
    os: [linux]

  '@swc/core-linux-x64-gnu@1.10.17':
    resolution: {integrity: sha512-vfyxqV5gddurG2NVJLemR/68s7GTe0QruozrZiDpNqr9V4VX9t3PadDKMDAvQz6jKrtiqMtshNXQTNRKAKlzFw==}
    engines: {node: '>=10'}
    cpu: [x64]
    os: [linux]

  '@swc/core-linux-x64-musl@1.10.17':
    resolution: {integrity: sha512-8M+nI5MHZGQUnXyfTLsGw85a3oQRXMsFjgMZuOEJO9ZGBIEnYVuWOxENfcP6MmlJmTOW+cJxHnMGhKY+fjcntw==}
    engines: {node: '>=10'}
    cpu: [x64]
    os: [linux]

  '@swc/core-win32-arm64-msvc@1.10.17':
    resolution: {integrity: sha512-iUeIBFM6c/NwsreLFSAH395Dahc+54mSi0Kq//IrZ2Y16VlqCV7VHdOIMrdAyDoBFUvh0jKuLJPWt+jlKGtSLg==}
    engines: {node: '>=10'}
    cpu: [arm64]
    os: [win32]

  '@swc/core-win32-ia32-msvc@1.10.17':
    resolution: {integrity: sha512-lPXYFvkfYIN8HdNmG6dCnQqgA+rOSTgeAjIhGsYCEyLsYkkhF2FQw34OF6PnWawQ6hOdOE9v6Bw3T4enj3Lb6w==}
    engines: {node: '>=10'}
    cpu: [ia32]
    os: [win32]

  '@swc/core-win32-x64-msvc@1.10.17':
    resolution: {integrity: sha512-KrnkFEWpBmxSe8LixhAZXeeUwTNDVukrPeXJ1PiG+pmb5nI989I9J9IQVIgBv+JXXaK+rmiWjlcIkphaDJJEAA==}
    engines: {node: '>=10'}
    cpu: [x64]
    os: [win32]

  '@swc/core@1.10.17':
    resolution: {integrity: sha512-FXZx7jHpiwz4fTuuueWwsvN7VFLSoeS3mcxCTPUNOHs/K2ecaBO+slh5T5Xvt/KGuD2I/2T8G6Zts0maPkt2lQ==}
    engines: {node: '>=10'}
    peerDependencies:
      '@swc/helpers': '*'
    peerDependenciesMeta:
      '@swc/helpers':
        optional: true

  '@swc/counter@0.1.3':
    resolution: {integrity: sha512-e2BR4lsJkkRlKZ/qCHPw9ZaSxc0MVUd7gtbtaB7aMvHeJVYe8sOB8DBZkP2DtISHGSku9sCK6T6cnY0CtXrOCQ==}

  '@swc/types@0.1.17':
    resolution: {integrity: sha512-V5gRru+aD8YVyCOMAjMpWR1Ui577DD5KSJsHP8RAxopAH22jFz6GZd/qxqjO6MJHQhcsjvjOFXyDhyLQUnMveQ==}

  '@szmarczak/http-timer@5.0.1':
    resolution: {integrity: sha512-+PmQX0PiAYPMeVYe237LJAYvOMYW1j2rH5YROyS3b4CTVJum34HfRvKvAzozHAQG0TnHNdUfY9nCeUyRAs//cw==}
    engines: {node: '>=14.16'}

  '@tanstack/query-core@5.66.4':
    resolution: {integrity: sha512-skM/gzNX4shPkqmdTCSoHtJAPMTtmIJNS0hE+xwTTUVYwezArCT34NMermABmBVUg5Ls5aiUXEDXfqwR1oVkcA==}

  '@tanstack/react-query@5.66.5':
    resolution: {integrity: sha512-D9aABj3/aFeNmifsdllh5O3hPyA8gUnZ1jAV8MjODQ7blirfAyGed9NjAnm8rgEdr1wChyjTT738ij3vY0EREQ==}
    peerDependencies:
      react: ^18 || ^19

  '@tootallnate/quickjs-emscripten@0.23.0':
    resolution: {integrity: sha512-C5Mc6rdnsaJDjO3UpGW/CQTHtCKaYlScZTly4JIu97Jxo/odCiH0ITnDXSJPTOrEKk/ycSZ0AOgTmkDtkOsvIA==}

  '@types/acorn@4.0.6':
    resolution: {integrity: sha512-veQTnWP+1D/xbxVrPC3zHnCZRjSrKfhbMUlEA43iMZLu7EsnTtkJklIuwrCPbOi8YkvDQAiW05VQQFvvz9oieQ==}

  '@types/babel__core@7.20.5':
    resolution: {integrity: sha512-qoQprZvz5wQFJwMDqeseRXWv3rqMvhgpbXFfVyWhbx9X47POIA6i/+dXefEmZKoAgOaTdaIgNSMqMIU61yRyzA==}

  '@types/babel__generator@7.6.8':
    resolution: {integrity: sha512-ASsj+tpEDsEiFr1arWrlN6V3mdfjRMZt6LtK/Vp/kreFLnr5QH5+DhvD5nINYZXzwJvXeGq+05iUXcAzVrqWtw==}

  '@types/babel__template@7.4.4':
    resolution: {integrity: sha512-h/NUaSyG5EyxBIp8YRxo4RMe2/qQgvyowRwVMzhYhBCONbW8PUsg4lkFMrhgZhUe5z3L3MiLDuvyJ/CaPa2A8A==}

  '@types/babel__traverse@7.20.6':
    resolution: {integrity: sha512-r1bzfrm0tomOI8g1SzvCaQHo6Lcv6zu0EA+W2kHrt8dyrHQxGzBBL4kdkzIS+jBMV+EYcMAEAqXqYaLJq5rOZg==}

  '@types/body-parser@1.19.5':
    resolution: {integrity: sha512-fB3Zu92ucau0iQ0JMCFQE7b/dv8Ot07NI3KaZIkIUNXq82k4eBAqUaneXfleGY9JWskeS9y+u0nXMyspcuQrCg==}

  '@types/connect@3.4.38':
    resolution: {integrity: sha512-K6uROf1LD88uDQqJCktA4yzL1YYAK6NgfsI0v/mTgyPKWsX1CnJ0XPSDhViejru1GcRkLWb8RlzFYJRqGUbaug==}

  '@types/content-type@1.1.8':
    resolution: {integrity: sha512-1tBhmVUeso3+ahfyaKluXe38p+94lovUZdoVfQ3OnJo9uJC42JT7CBoN3k9HYhAae+GwiBYmHu+N9FZhOG+2Pg==}

  '@types/cookie@0.6.0':
    resolution: {integrity: sha512-4Kh9a6B2bQciAhf7FSuMRRkUWecJgJu9nPnx3yzpsfXX/c50REIqpHY4C82bXP90qrLtXtkDxTZosYO3UpOwlA==}

  '@types/cors@2.8.17':
    resolution: {integrity: sha512-8CGDvrBj1zgo2qE+oS3pOCyYNqCPryMWY2bGfwA0dcfopWGgxs+78df0Rs3rc9THP4JkOhLsAa+15VdpAqkcUA==}

  '@types/debug@4.1.12':
    resolution: {integrity: sha512-vIChWdVG3LG1SMxEvI/AK+FWJthlrqlTu7fbrlywTkkaONwk/UAGaULXRlf8vkzFBLVm0zkMdCquhL5aOjhXPQ==}

  '@types/eslint@9.6.1':
    resolution: {integrity: sha512-FXx2pKgId/WyYo2jXw63kk7/+TY7u7AziEJxJAnSFzHlqTAS3Ync6SvgYAN/k4/PQpnnVuzoMuVnByKK2qp0ag==}

  '@types/eslint__js@8.42.3':
    resolution: {integrity: sha512-alfG737uhmPdnvkrLdZLcEKJ/B8s9Y4hrZ+YAdzUeoArBlSUERA2E87ROfOaS4jd/C45fzOoZzidLc1IPwLqOw==}

  '@types/estree-jsx@1.0.5':
    resolution: {integrity: sha512-52CcUVNFyfb1A2ALocQw/Dd1BQFNmSdkuC3BkZ6iqhdMfQz7JWOFRuJFloOzjk+6WijU56m9oKXFAXc7o3Towg==}

  '@types/estree@1.0.6':
    resolution: {integrity: sha512-AYnb1nQyY49te+VRAVgmzfcgjYS91mY5P0TKUDCLEM+gNnA+3T6rWITXRLYCpahpqSQbN5cE+gHpnPyXjHWxcw==}

  '@types/eventsource@1.1.15':
    resolution: {integrity: sha512-XQmGcbnxUNa06HR3VBVkc9+A2Vpi9ZyLJcdS5dwaQQ/4ZMWFO+5c90FnMUpbtMZwB/FChoYHwuVg8TvkECacTA==}

  '@types/express-serve-static-core@4.19.6':
    resolution: {integrity: sha512-N4LZ2xG7DatVqhCZzOGb1Yi5lMbXSZcmdLDe9EzSndPV2HpWYWzRbaerl2n27irrm94EPpprqa8KpskPT085+A==}

  '@types/express@4.17.21':
    resolution: {integrity: sha512-ejlPM315qwLpaQlQDTjPdsUFSc6ZsP4AN6AlWnogPjQ7CVi7PYF3YVz+CY3jE2pwYf7E/7HlDAN0rV2GxTG0HQ==}

  '@types/graceful-fs@4.1.9':
    resolution: {integrity: sha512-olP3sd1qOEe5dXTSaFvQG+02VdRXcdytWLAZsAq1PecU8uqQAhkrnbli7DagjtXKW/Bl7YJbUsa8MPcuc8LHEQ==}

  '@types/hast@2.3.10':
    resolution: {integrity: sha512-McWspRw8xx8J9HurkVBfYj0xKoE25tOFlHGdx4MJ5xORQrMGZNqJhVQWaIbm6Oyla5kYOXtDiopzKRJzEOkwJw==}

  '@types/hast@3.0.4':
    resolution: {integrity: sha512-WPs+bbQw5aCj+x6laNGWLH3wviHtoCv/P3+otBhbOhJgG8qtpdAMlTCxLtsTWA7LH1Oh/bFCHsBn0TPS5m30EQ==}

  '@types/http-cache-semantics@4.0.4':
    resolution: {integrity: sha512-1m0bIFVc7eJWyve9S0RnuRgcQqF/Xd5QsUZAZeQFr1Q3/p9JWoQQEqmVy+DPTNpGXwhgIetAoYF8JSc33q29QA==}

  '@types/http-errors@2.0.4':
    resolution: {integrity: sha512-D0CFMMtydbJAegzOyHjtiKPLlvnm3iTZyZRSZoLq2mRhDdmLfIWOCYPfQJ4cu2erKghU++QvjcUjp/5h7hESpA==}

  '@types/istanbul-lib-coverage@2.0.6':
    resolution: {integrity: sha512-2QF/t/auWm0lsy8XtKVPG19v3sSOQlJe/YHZgfjb/KBBHOGSV+J2q/S671rcq9uTBrLAXmZpqJiaQbMT+zNU1w==}

  '@types/istanbul-lib-report@3.0.3':
    resolution: {integrity: sha512-NQn7AHQnk/RSLOxrBbGyJM/aVQ+pjj5HCgasFxc0K/KhoATfQ/47AyUl15I2yBUpihjmas+a+VJBOqecrFH+uA==}

  '@types/istanbul-reports@3.0.4':
    resolution: {integrity: sha512-pk2B1NWalF9toCRu6gjBzR69syFjP4Od8WRAX+0mmf9lAjCRicLOWc+ZrxZHx/0XRjotgkF9t6iaMJ+aXcOdZQ==}

  '@types/jest@29.5.14':
    resolution: {integrity: sha512-ZN+4sdnLUbo8EVvVc2ao0GFW6oVrQRPn4K2lglySj7APvSrgzxHiNNK99us4WDMi57xxA2yggblIAMNhXOotLQ==}

  '@types/json-schema@7.0.15':
    resolution: {integrity: sha512-5+fP8P8MFNC+AyZCDxrB2pkZFPGzqQWUzpSeuuVLvm8VMcorNYavBqoFcxK8bQz4Qsbn4oUEEem4wDLfcysGHA==}

  '@types/katex@0.16.7':
    resolution: {integrity: sha512-HMwFiRujE5PjrgwHQ25+bsLJgowjGjm5Z8FVSf0N6PwgJrwxH0QxzHYDcKsTfV3wva0vzrpqMTJS2jXPr5BMEQ==}

  '@types/lodash-es@4.17.12':
    resolution: {integrity: sha512-0NgftHUcV4v34VhXm8QBSftKVXtbkBG3ViCjs6+eJ5a6y6Mi/jiFGPc1sC7QK+9BFhWrURE3EOggmWaSxL9OzQ==}

  '@types/lodash@4.17.15':
    resolution: {integrity: sha512-w/P33JFeySuhN6JLkysYUK2gEmy9kHHFN7E8ro0tkfmlDOgxBDzWEZ/J8cWA+fHqFevpswDTFZnDx+R9lbL6xw==}

  '@types/mdast@4.0.4':
    resolution: {integrity: sha512-kGaNbPh1k7AFzgpud/gMdvIm5xuECykRR+JnWKQno9TAXVa6WIVCGTPvYGekIDL4uwCZQSYbUxNBSb1aUo79oA==}

  '@types/mdx@2.0.13':
    resolution: {integrity: sha512-+OWZQfAYyio6YkJb3HLxDrvnx6SWWDbC0zVPfBRzUk0/nqoDyf6dNxQi3eArPe8rJ473nobTMQ/8Zk+LxJ+Yuw==}

  '@types/mime@1.3.5':
    resolution: {integrity: sha512-/pyBZWSLD2n0dcHE3hq8s8ZvcETHtEuF+3E7XVt0Ig2nvsVQXdghHVcEkIWjy9A0wKfTn97a/PSDYohKIlnP/w==}

  '@types/ms@2.1.0':
    resolution: {integrity: sha512-GsCCIZDE/p3i96vtEqx+7dBUGXrc7zeSK3wwPHIaRThS+9OhWIXRqzs4d6k1SVU8g91DrNRWxWUGhp5KXQb2VA==}

  '@types/nlcst@2.0.3':
    resolution: {integrity: sha512-vSYNSDe6Ix3q+6Z7ri9lyWqgGhJTmzRjZRqyq15N0Z/1/UnVsno9G/N40NBijoYx2seFDIl0+B2mgAb9mezUCA==}

  '@types/node@22.13.4':
    resolution: {integrity: sha512-ywP2X0DYtX3y08eFVx5fNIw7/uIv8hYUKgXoK8oayJlLnKcRfEYCxWMVE1XagUdVtCJlZT1AU4LXEABW+L1Peg==}

  '@types/prismjs@1.26.5':
    resolution: {integrity: sha512-AUZTa7hQ2KY5L7AmtSiqxlhWxb4ina0yd8hNbl4TWuqnv/pFP0nDMb3YrfSBf4hJVGLh2YEIBfKaBW/9UEl6IQ==}

  '@types/qs@6.9.18':
    resolution: {integrity: sha512-kK7dgTYDyGqS+e2Q4aK9X3D7q234CIZ1Bv0q/7Z5IwRDoADNU81xXJK/YVyLbLTZCoIwUoDoffFeF+p/eIklAA==}

  '@types/range-parser@1.2.7':
    resolution: {integrity: sha512-hKormJbkJqzQGhziax5PItDUTMAM9uE2XXQmM37dyd4hVM+5aVl7oVxMVUiVQn2oCQFN/LKCZdvSM0pFRqbSmQ==}

  '@types/react-dom@19.0.4':
    resolution: {integrity: sha512-4fSQ8vWFkg+TGhePfUzVmat3eC14TXYSsiiDSLI0dVLsrm9gZFABjPy/Qu6TKgl1tq1Bu1yDsuQgY3A3DOjCcg==}
    peerDependencies:
      '@types/react': ^19.0.0

  '@types/react-resizable@3.0.8':
    resolution: {integrity: sha512-Pcvt2eGA7KNXldt1hkhVhAgZ8hK41m0mp89mFgQi7LAAEZiaLgm4fHJ5zbJZ/4m2LVaAyYrrRRv1LHDcrGQanA==}

  '@types/react@19.0.10':
    resolution: {integrity: sha512-JuRQ9KXLEjaUNjTWpzuR231Z2WpIwczOkBEIvbHNCzQefFIT0L8IqE6NV6ULLyC1SI/i234JnDoMkfg+RjQj2g==}

  '@types/send@0.17.4':
    resolution: {integrity: sha512-x2EM6TJOybec7c52BX0ZspPodMsQUd5L6PRwOunVyVUhXiBSKf3AezDL8Dgvgt5o0UfKNfuA0eMLr2wLT4AiBA==}

  '@types/serve-static@1.15.7':
    resolution: {integrity: sha512-W8Ym+h8nhuRwaKPaDw34QUkwsGi6Rc4yYqvKFo5rm2FUEhCFbzVWrxXUxuKK8TASjWsysJY0nsmNCGhCOIsrOw==}

  '@types/shimmer@1.2.0':
    resolution: {integrity: sha512-UE7oxhQLLd9gub6JKIAhDq06T0F6FnztwMNRvYgjeQSBeMc1ZG/tA47EwfduvkuQS8apbkM/lpLpWsaCeYsXVg==}

  '@types/stack-utils@2.0.3':
    resolution: {integrity: sha512-9aEbYZ3TbYMznPdcdr3SmIrLXwC/AKZXQeCf9Pgao5CKb8CyHuEX5jzWPTkvregvhRJHcpRO6BFoGW9ycaOkYw==}

  '@types/unist@2.0.11':
    resolution: {integrity: sha512-CmBKiL6NNo/OqgmMn95Fk9Whlp2mtvIv+KNpQKN2F4SjvrEesubTRWGYSg+BnWZOnlCaSTU1sMpsBOzgbYhnsA==}

  '@types/unist@3.0.3':
    resolution: {integrity: sha512-ko/gIFJRv177XgZsZcBwnqJN5x/Gien8qNOn0D5bQU/zAzVf9Zt3BlcUiLqhV9y4ARk0GbT3tnUiPNgnTXzc/Q==}

  '@types/ws@8.5.14':
    resolution: {integrity: sha512-bd/YFLW+URhBzMXurx7lWByOu+xzU9+kb3RboOteXYDfW+tr+JZa99OyNmPINEGB/ahzKrEuc8rcv4gnpJmxTw==}

  '@types/yargs-parser@21.0.3':
    resolution: {integrity: sha512-I4q9QU9MQv4oEOz4tAHJtNz1cwuLxn2F3xcc2iV5WdqLPpUnj30aUuxt1mAxYTG+oe8CZMV/+6rU4S4gRDzqtQ==}

  '@types/yargs@17.0.33':
    resolution: {integrity: sha512-WpxBCKWPLr4xSsHgz511rFJAM+wS28w2zEO1QDNY5zM/S8ok70NNfztH0xwhqKyaK0OHCbN98LDAZuy1ctxDkA==}

  '@types/yauzl@2.10.3':
    resolution: {integrity: sha512-oJoftv0LSuaDZE3Le4DbKX+KS9G36NzOeSap90UIK0yMA/NhKJhqlSGtNDORNRaIbQfzjXDrQa0ytJ6mNRGz/Q==}

  '@typescript-eslint/eslint-plugin@8.24.1':
    resolution: {integrity: sha512-ll1StnKtBigWIGqvYDVuDmXJHVH4zLVot1yQ4fJtLpL7qacwkxJc1T0bptqw+miBQ/QfUbhl1TcQ4accW5KUyA==}
    engines: {node: ^18.18.0 || ^20.9.0 || >=21.1.0}
    peerDependencies:
      '@typescript-eslint/parser': ^8.0.0 || ^8.0.0-alpha.0
      eslint: ^8.57.0 || ^9.0.0
      typescript: '>=4.8.4 <5.8.0'

  '@typescript-eslint/parser@8.24.1':
    resolution: {integrity: sha512-Tqoa05bu+t5s8CTZFaGpCH2ub3QeT9YDkXbPd3uQ4SfsLoh1/vv2GEYAioPoxCWJJNsenXlC88tRjwoHNts1oQ==}
    engines: {node: ^18.18.0 || ^20.9.0 || >=21.1.0}
    peerDependencies:
      eslint: ^8.57.0 || ^9.0.0
      typescript: '>=4.8.4 <5.8.0'

  '@typescript-eslint/scope-manager@8.24.1':
    resolution: {integrity: sha512-OdQr6BNBzwRjNEXMQyaGyZzgg7wzjYKfX2ZBV3E04hUCBDv3GQCHiz9RpqdUIiVrMgJGkXm3tcEh4vFSHreS2Q==}
    engines: {node: ^18.18.0 || ^20.9.0 || >=21.1.0}

  '@typescript-eslint/type-utils@8.24.1':
    resolution: {integrity: sha512-/Do9fmNgCsQ+K4rCz0STI7lYB4phTtEXqqCAs3gZW0pnK7lWNkvWd5iW545GSmApm4AzmQXmSqXPO565B4WVrw==}
    engines: {node: ^18.18.0 || ^20.9.0 || >=21.1.0}
    peerDependencies:
      eslint: ^8.57.0 || ^9.0.0
      typescript: '>=4.8.4 <5.8.0'

  '@typescript-eslint/types@8.24.1':
    resolution: {integrity: sha512-9kqJ+2DkUXiuhoiYIUvIYjGcwle8pcPpdlfkemGvTObzgmYfJ5d0Qm6jwb4NBXP9W1I5tss0VIAnWFumz3mC5A==}
    engines: {node: ^18.18.0 || ^20.9.0 || >=21.1.0}

  '@typescript-eslint/typescript-estree@8.24.1':
    resolution: {integrity: sha512-UPyy4MJ/0RE648DSKQe9g0VDSehPINiejjA6ElqnFaFIhI6ZEiZAkUI0D5MCk0bQcTf/LVqZStvQ6K4lPn/BRg==}
    engines: {node: ^18.18.0 || ^20.9.0 || >=21.1.0}
    peerDependencies:
      typescript: '>=4.8.4 <5.8.0'

  '@typescript-eslint/utils@8.24.1':
    resolution: {integrity: sha512-OOcg3PMMQx9EXspId5iktsI3eMaXVwlhC8BvNnX6B5w9a4dVgpkQZuU8Hy67TolKcl+iFWq0XX+jbDGN4xWxjQ==}
    engines: {node: ^18.18.0 || ^20.9.0 || >=21.1.0}
    peerDependencies:
      eslint: ^8.57.0 || ^9.0.0
      typescript: '>=4.8.4 <5.8.0'

  '@typescript-eslint/visitor-keys@8.24.1':
    resolution: {integrity: sha512-EwVHlp5l+2vp8CoqJm9KikPZgi3gbdZAtabKT9KPShGeOcJhsv4Zdo3oc8T8I0uKEmYoU4ItyxbptjF08enaxg==}
    engines: {node: ^18.18.0 || ^20.9.0 || >=21.1.0}

  '@ungap/structured-clone@1.3.0':
    resolution: {integrity: sha512-WmoN8qaIAo7WTYWbAZuG8PYEhn5fkz7dZrqTBZ7dtt//lL2Gwms1IcnQ5yHqjDfX8Ft5j4YzDM23f87zBfDe9g==}

  '@vitejs/plugin-react-swc@3.8.0':
    resolution: {integrity: sha512-T4sHPvS+DIqDP51ifPqa9XIRAz/kIvIi8oXcnOZZgHmMotgmmdxe/DD5tMFlt5nuIRzT0/QuiwmKlH0503Aapw==}
    peerDependencies:
      vite: ^4 || ^5 || ^6

  accepts@1.3.8:
    resolution: {integrity: sha512-PYAthTa2m2VKxuvSD3DPC/Gy+U+sOA1LAuT8mkmRuvw+NACSaeXEQ+NHcVF7rONl6qcaxV3Uuemwawk+7+SJLw==}
    engines: {node: '>= 0.6'}

  acorn-import-attributes@1.9.5:
    resolution: {integrity: sha512-n02Vykv5uA3eHGM/Z2dQrcD56kL8TyDb2p1+0P83PClMnC/nc+anbQRhIOWnSq4Ke/KvDPrY3C9hDtC/A3eHnQ==}
    peerDependencies:
      acorn: ^8

  acorn-jsx@5.3.2:
    resolution: {integrity: sha512-rq9s+JNhf0IChjtDXxllJ7g41oZk5SlXtp0LHwyA5cejwn7vKmKp4pPri6YEePv2PU65sAsegbXtIinmDFDXgQ==}
    peerDependencies:
      acorn: ^6.0.0 || ^7.0.0 || ^8.0.0

  acorn@8.14.0:
    resolution: {integrity: sha512-cl669nCJTZBsL97OF4kUQm5g5hC2uihk0NxY3WENAC0TYdILVkAyHymAntgxGkl7K+t0cXIrH5siy5S4XkFycA==}
    engines: {node: '>=0.4.0'}
    hasBin: true

  address@1.2.2:
    resolution: {integrity: sha512-4B/qKCfeE/ODUaAUpSwfzazo5x29WD4r3vXiWsB7I2mSDAihwEqKO+g8GELZUQSSAo5e1XTYh3ZVfLyxBc12nA==}
    engines: {node: '>= 10.0.0'}

  adm-zip@0.5.16:
    resolution: {integrity: sha512-TGw5yVi4saajsSEgz25grObGHEUaDrniwvA2qwSC060KfqGPdglhvPMA2lPIoxs3PQIItj2iag35fONcQqgUaQ==}
    engines: {node: '>=12.0'}

  agent-base@7.1.3:
    resolution: {integrity: sha512-jRR5wdylq8CkOe6hei19GGZnxM6rBGwFl3Bg0YItGDimvjGtAvdZk4Pu6Cl4u4Igsws4a1fd1Vq3ezrhn4KmFw==}
    engines: {node: '>= 14'}

  aggregate-error@4.0.1:
    resolution: {integrity: sha512-0poP0T7el6Vq3rstR8Mn4V/IQrpBLO6POkUSrN7RhyY+GF/InCFShQzsQ39T25gkHhLgSLByyAz+Kjb+c2L98w==}
    engines: {node: '>=12'}

  ajv-draft-04@1.0.0:
    resolution: {integrity: sha512-mv00Te6nmYbRp5DCwclxtt7yV/joXJPGS7nM+97GdxvuttCOfgI3K4U25zboyeX0O+myI8ERluxQe5wljMmVIw==}
    peerDependencies:
      ajv: ^8.5.0
    peerDependenciesMeta:
      ajv:
        optional: true

  ajv-formats@3.0.1:
    resolution: {integrity: sha512-8iUql50EUR+uUcdRQ3HDqa6EVyo3docL8g5WJ3FNcWmu62IbkGUue/pEyLBW8VGKKucTPgqeks4fIU1DA4yowQ==}
    peerDependencies:
      ajv: ^8.0.0
    peerDependenciesMeta:
      ajv:
        optional: true

  ajv@6.12.6:
    resolution: {integrity: sha512-j3fVLgvTo527anyYyJOGTYJbG+vnnQYvE0m5mmkc1TK+nxAppkCLMIL0aZ4dblVCNoGShhm+kzE4ZUykBoMg4g==}

  ajv@8.17.1:
    resolution: {integrity: sha512-B/gBuNg5SiMTrPkC+A2+cW0RszwxYmn6VYxB/inlBStS5nx6xHIt/ehKRhIMhqusl7a8LjQoZnjCs5vhwxOQ1g==}

  ansi-escapes@4.3.2:
    resolution: {integrity: sha512-gKXj5ALrKWQLsYG9jlTRmR/xKluxHV+Z9QEwNIgCfM1/uwPMCuzVVnh5mwTd+OuBZcwSIMbqssNWRm1lE51QaQ==}
    engines: {node: '>=8'}

  ansi-regex@5.0.1:
    resolution: {integrity: sha512-quJQXlTSUGL2LH9SUXo8VwsY4soanhgo6LNSm84E1LBcE8s3O0wpdiRzyR9z/ZZJMlMWv37qOOb9pdJlMUEKFQ==}
    engines: {node: '>=8'}

  ansi-regex@6.1.0:
    resolution: {integrity: sha512-7HSX4QQb4CspciLpVFwyRe79O3xsIZDDLER21kERQ71oaPodF8jL725AgJMFAYbooIqolJoRLuM81SpeUkpkvA==}
    engines: {node: '>=12'}

  ansi-styles@4.3.0:
    resolution: {integrity: sha512-zbB9rCJAT1rbjiVDb2hqKFHNYLxgtk8NURxZ3IZwD3F6NtxbXZQCnnSi1Lkx+IDohdPlFp222wVALIheZJQSEg==}
    engines: {node: '>=8'}

  ansi-styles@5.2.0:
    resolution: {integrity: sha512-Cxwpt2SfTzTtXcfOlzGEee8O+c+MmUgGrNiBcXnuWxuFJHe6a5Hz7qwhwe5OgaSYI0IJvkLqWX1ASG+cJOkEiA==}
    engines: {node: '>=10'}

  ansi-styles@6.2.1:
    resolution: {integrity: sha512-bN798gFfQX+viw3R7yrGWRqnrN2oRkEkUjjl4JNn4E8GxxbjtG3FbrEIIY3l8/hrwUwIeCZvi4QuOTP4MErVug==}
    engines: {node: '>=12'}

  any-promise@1.3.0:
    resolution: {integrity: sha512-7UvmKalWRt1wgjL1RrGxoSJW/0QZFIegpeGvZG9kjp8vrRu55XTHbwnqq2GpXm9uLbcuhxm3IqX9OB4MZR1b2A==}

  anymatch@3.1.3:
    resolution: {integrity: sha512-KMReFUr0B4t+D+OBkjR3KYqvocp2XaSzO55UcB6mgQMd3KbcE+mWTyvVV7D/zsdEbNnV6acZUutkiHQXvTr1Rw==}
    engines: {node: '>= 8'}

  argparse@1.0.10:
    resolution: {integrity: sha512-o5Roy6tNG4SL/FOkCAN6RzjiakZS25RLYFrcMttJqbdd8BWrnA+fGz57iN5Pb06pvBGvl5gQ0B48dJlslXvoTg==}

  argparse@2.0.1:
    resolution: {integrity: sha512-8+9WqebbFzpX9OR+Wa6O29asIogeRMzcGtAINdpMHHyAg10f05aSFVBbcEqGf/PXw1EjAZ+q2/bEBg3DvurK3Q==}

  array-buffer-byte-length@1.0.2:
    resolution: {integrity: sha512-LHE+8BuR7RYGDKvnrmcuSq3tDcKv9OFEXQt/HpbZhY7V6h0zlUXutnAD82GiFx9rdieCMjkvtcsPqBwgUl1Iiw==}
    engines: {node: '>= 0.4'}

  array-flatten@1.1.1:
    resolution: {integrity: sha512-PCVAQswWemu6UdxsDFFX/+gVeYqKAod3D3UVm91jHwynguOwAvYPhx8nNlM++NqRcK6CxxpUafjmhIdKiHibqg==}

  array-iterate@2.0.1:
    resolution: {integrity: sha512-I1jXZMjAgCMmxT4qxXfPXa6SthSoE8h6gkSI9BGGNv8mP8G/v0blc+qFnZu6K42vTOiuME596QaLO0TP3Lk0xg==}

  array-union@2.1.0:
    resolution: {integrity: sha512-HGyxoOTYUyCM6stUe6EJgnd4EoewAI7zMdfqO+kGjnlZmBDz/cR5pf8r/cR4Wq60sL/p0IkcjUEEPwS3GFrIyw==}
    engines: {node: '>=8'}

  arraybuffer.prototype.slice@1.0.4:
    resolution: {integrity: sha512-BNoCY6SXXPQ7gF2opIP4GBE+Xw7U+pHMYKuzjgCN3GwiaIR09UUeKfheyIry77QtrCBlC0KK0q5/TER/tYh3PQ==}
    engines: {node: '>= 0.4'}

  ast-types@0.13.4:
    resolution: {integrity: sha512-x1FCFnFifvYDDzTaLII71vG5uvDwgtmDTEVWAxrgeiR8VjMONcCXJx7E+USjDtHlwFmt9MysbqgF9b9Vjr6w+w==}
    engines: {node: '>=4'}

  astral-regex@2.0.0:
    resolution: {integrity: sha512-Z7tMw1ytTXt5jqMcOP+OQteU1VuNK9Y02uuJtKQ1Sv69jXQKKg5cibLwGJow8yzZP+eAc18EmLGPal0bp36rvQ==}
    engines: {node: '>=8'}

  astring@1.9.0:
    resolution: {integrity: sha512-LElXdjswlqjWrPpJFg1Fx4wpkOCxj1TDHlSV4PlaRxHGWko024xICaa97ZkMfs6DRKlCguiAI+rbXv5GWwXIkg==}
    hasBin: true

  async-function@1.0.0:
    resolution: {integrity: sha512-hsU18Ae8CDTR6Kgu9DYf0EbCr/a5iGL0rytQDobUcdpYOKokk8LEjVphnXkDkgpi0wYVsqrXuP0bZxJaTqdgoA==}
    engines: {node: '>= 0.4'}

  async@3.2.6:
    resolution: {integrity: sha512-htCUDlxyyCLMgaM3xXg0C0LW2xqfuQ6p05pCEIsXuyQ+a1koYKTuBMzRNwmybfLgvJDMd0r1LTn4+E0Ti6C2AA==}

  asynckit@0.4.0:
    resolution: {integrity: sha512-Oei9OH4tRh0YqU3GxhX79dM/mwVgvbZJaSNaRk+bshkj0S5cfHcgYakreBjrHwatXKbz+IoIdYLxrKim2MjW0Q==}

  atomic-sleep@1.0.0:
    resolution: {integrity: sha512-kNOjDqAh7px0XWNI+4QbzoiR/nTkHAWNud2uvnJquD1/x5a7EQZMJT0AczqK0Qn67oY/TTQ1LbUKajZpp3I9tQ==}
    engines: {node: '>=8.0.0'}

  available-typed-arrays@1.0.7:
    resolution: {integrity: sha512-wvUjBtSGN7+7SjNpq/9M2Tg350UZD3q62IFZLbRAR1bSMlCo1ZaeW+BJ+D090e4hIIZLBcTDWe4Mh4jvUDajzQ==}
    engines: {node: '>= 0.4'}

  axios@1.7.9:
    resolution: {integrity: sha512-LhLcE7Hbiryz8oMDdDptSrWowmB4Bl6RCt6sIJKpRB4XtVf0iEgewX3au/pJqm+Py1kCASkb/FFKjxQaLtxJvw==}

  b4a@1.6.7:
    resolution: {integrity: sha512-OnAYlL5b7LEkALw87fUVafQw5rVR9RjwGd4KUwNQ6DrrNmaVaUCgLipfVlzrPQ4tWOR9P0IXGNOx50jYCCdSJg==}

  babel-jest@29.7.0:
    resolution: {integrity: sha512-BrvGY3xZSwEcCzKvKsCi2GgHqDqsYkOP4/by5xCgIwGXQxIEh+8ew3gmrE1y7XRR6LHZIj6yLYnUi/mm2KXKBg==}
    engines: {node: ^14.15.0 || ^16.10.0 || >=18.0.0}
    peerDependencies:
      '@babel/core': ^7.8.0

  babel-plugin-istanbul@6.1.1:
    resolution: {integrity: sha512-Y1IQok9821cC9onCx5otgFfRm7Lm+I+wwxOx738M/WLPZ9Q42m4IG5W0FNX8WLL2gYMZo3JkuXIH2DOpWM+qwA==}
    engines: {node: '>=8'}

  babel-plugin-jest-hoist@29.6.3:
    resolution: {integrity: sha512-ESAc/RJvGTFEzRwOTT4+lNDk/GNHMkKbNzsvT0qKRfDyyYTskxB5rnU2njIDYVxXCBHHEI1c0YwHob3WaYujOg==}
    engines: {node: ^14.15.0 || ^16.10.0 || >=18.0.0}

  babel-preset-current-node-syntax@1.1.0:
    resolution: {integrity: sha512-ldYss8SbBlWva1bs28q78Ju5Zq1F+8BrqBZZ0VFhLBvhh6lCpC2o3gDJi/5DRLs9FgYZCnmPYIVFU4lRXCkyUw==}
    peerDependencies:
      '@babel/core': ^7.0.0

  babel-preset-jest@29.6.3:
    resolution: {integrity: sha512-0B3bhxR6snWXJZtR/RliHTDPRgn1sNHOR0yVtq/IiQFyuOVjFS+wuio/R4gSNkyYmKmJB4wGZv2NZanmKmTnNA==}
    engines: {node: ^14.15.0 || ^16.10.0 || >=18.0.0}
    peerDependencies:
      '@babel/core': ^7.0.0

  bail@2.0.2:
    resolution: {integrity: sha512-0xO6mYd7JB2YesxDKplafRpsiOzPt9V02ddPCLbY1xYGPOX24NTyN50qnUxgCPcSoYMhKpAuBTjQoRZCAkUDRw==}

  balanced-match@1.0.2:
    resolution: {integrity: sha512-3oSeUO0TMV67hN1AmbXsK4yaqU7tjiHlbxRDZOpH0KW9+CeX4bRAaX0Anxt0tx2MrpRpWwQaPwIlISEJhYU5Pw==}

  balanced-match@2.0.0:
    resolution: {integrity: sha512-1ugUSr8BHXRnK23KfuYS+gVMC3LB8QGH9W1iGtDPsNWoQbgtXSExkBu2aDR4epiGWZOjZsj6lDl/N/AqqTC3UA==}

  bare-events@2.5.4:
    resolution: {integrity: sha512-+gFfDkR8pj4/TrWCGUGWmJIkBwuxPS5F+a5yWjOHQt2hHvNZd5YLzadjmDUtFmMM4y429bnKLa8bYBMHcYdnQA==}

  bare-fs@4.0.1:
    resolution: {integrity: sha512-ilQs4fm/l9eMfWY2dY0WCIUplSUp7U0CT1vrqMg1MUdeZl4fypu5UP0XcDBK5WBQPJAKP1b7XEodISmekH/CEg==}
    engines: {bare: '>=1.7.0'}

  bare-os@3.4.0:
    resolution: {integrity: sha512-9Ous7UlnKbe3fMi7Y+qh0DwAup6A1JkYgPnjvMDNOlmnxNRQvQ/7Nst+OnUQKzk0iAT0m9BisbDVp9gCv8+ETA==}
    engines: {bare: '>=1.6.0'}

  bare-path@3.0.0:
    resolution: {integrity: sha512-tyfW2cQcB5NN8Saijrhqn0Zh7AnFNsnczRcuWODH0eYAXBsJ5gVxAUuNr7tsHSC6IZ77cA0SitzT+s47kot8Mw==}

  bare-stream@2.6.5:
    resolution: {integrity: sha512-jSmxKJNJmHySi6hC42zlZnq00rga4jjxcgNZjY9N5WlOe/iOoGRtdwGsHzQv2RlH2KOYMwGUXhf2zXd32BA9RA==}
    peerDependencies:
      bare-buffer: '*'
      bare-events: '*'
    peerDependenciesMeta:
      bare-buffer:
        optional: true
      bare-events:
        optional: true

  base64-js@1.5.1:
    resolution: {integrity: sha512-AKpaYlHn8t4SVbOHCy+b5+KKgvR4vrsD8vbvrbiQJps7fKDTkjkDry6ji0rUJjC0kzbNePLwzxq8iypo41qeWA==}

  base64id@2.0.0:
    resolution: {integrity: sha512-lGe34o6EHj9y3Kts9R4ZYs/Gr+6N7MCaMlIFA3F1R2O5/m7K06AxfSeO5530PEERE6/WyEg3lsuyw4GHlPZHog==}
    engines: {node: ^4.5.0 || >= 5.9}

  basic-ftp@5.0.5:
    resolution: {integrity: sha512-4Bcg1P8xhUuqcii/S0Z9wiHIrQVPMermM1any+MX5GeGD7faD3/msQUDGLol9wOcz4/jbg/WJnGqoJF6LiBdtg==}
    engines: {node: '>=10.0.0'}

  bee-agent-framework@0.0.61:
    resolution: {integrity: sha512-SnKlcPgBMQ9pJ83yso6CLnODme3Pzsu3Yc3fFlOalPRRfxgz75yo9+wIiCUQFFcGgx7UDBB4N44Bl5mfYdSk6w==}
    peerDependencies:
      '@aws-sdk/client-bedrock-runtime': ^3.687.0
      '@elastic/elasticsearch': ^8.0.0
      '@google-cloud/vertexai': '*'
      '@googleapis/customsearch': ^3.2.0
      '@grpc/grpc-js': ^1.11.3
      '@grpc/proto-loader': ^0.7.13
      '@langchain/community': '>=0.2.28'
      '@langchain/core': '>=0.2.27'
      '@modelcontextprotocol/sdk': ^1.0.4
      '@zilliz/milvus2-sdk-node': ^2.4.9
      google-auth-library: '*'
      groq-sdk: ^0.7.0
      ollama: ^0.5.11
      openai: ^4.67.3
      openai-chat-tokens: ^0.2.8
      sequelize: ^6.37.3
      yaml: ^2.6.1
    peerDependenciesMeta:
      '@aws-sdk/client-bedrock-runtime':
        optional: true
      '@elastic/elasticsearch':
        optional: true
      '@google-cloud/vertexai':
        optional: true
      '@googleapis/customsearch':
        optional: true
      '@grpc/grpc-js':
        optional: true
      '@grpc/proto-loader':
        optional: true
      '@langchain/community':
        optional: true
      '@langchain/core':
        optional: true
      '@modelcontextprotocol/sdk':
        optional: true
      '@zilliz/milvus2-sdk-node':
        optional: true
      google-auth-library:
        optional: true
      groq-sdk:
        optional: true
      ollama:
        optional: true
      openai:
        optional: true
      openai-chat-tokens:
        optional: true
      sequelize:
        optional: true
      yaml:
        optional: true

  before-after-hook@2.2.3:
    resolution: {integrity: sha512-NzUnlZexiaH/46WDhANlyR2bXRopNg4F/zuSA3OpZnllCUgRaOF2znDioDWrmbNVsuZk6l9pMquQB38cfBZwkQ==}

  better-opn@3.0.2:
    resolution: {integrity: sha512-aVNobHnJqLiUelTaHat9DZ1qM2w0C0Eym4LPI/3JxOnSokGVdsl1T1kN7TFvsEAD8G47A6VKQ0TVHqbBnYMJlQ==}
    engines: {node: '>=12.0.0'}

  binary-extensions@2.3.0:
    resolution: {integrity: sha512-Ceh+7ox5qe7LJuLHoY0feh3pHuUDHAcRUeyL2VYghZwfpkNIy/+8Ocg0a3UuSoYzavmylwuLWQOf3hl0jjMMIw==}
    engines: {node: '>=8'}

  bl@5.1.0:
    resolution: {integrity: sha512-tv1ZJHLfTDnXE6tMHv73YgSJaWR2AFuPwMntBe7XL/GBFHnT0CLnsHMogfk5+GzCDC5ZWarSCYaIGATZt9dNsQ==}

  body-parser@1.20.3:
    resolution: {integrity: sha512-7rAxByjUMqQ3/bHJy7D6OGXvx/MMc4IqBn/X0fcM1QUcAItpZrBEYhWGem+tzXH90c+G01ypMcYJBO9Y30203g==}
    engines: {node: '>= 0.8', npm: 1.2.8000 || >= 1.4.16}

  brace-expansion@1.1.11:
    resolution: {integrity: sha512-iCuPHDFgrHX7H2vEI/5xpz07zSHB00TpugqhmYtVmMO6518mCuRMoOYFldEBl0g187ufozdaHgWKcYFb61qGiA==}

  brace-expansion@2.0.1:
    resolution: {integrity: sha512-XnAIvQ8eM+kC6aULx6wuQiwVsnzsi9d3WxzV3FpWTGA19F621kwdbsAcFKXgKUHZWsy+mY6iL1sHTxWEFCytDA==}

  braces@3.0.3:
    resolution: {integrity: sha512-yQbXgO/OSZVD2IsiLlro+7Hf6Q18EJrKSEsdoMzKePKXct3gvD8oLcOQdIzGupr5Fj+EDe8gO/lxc1BzfMpxvA==}
    engines: {node: '>=8'}

  browserslist@4.24.4:
    resolution: {integrity: sha512-KDi1Ny1gSePi1vm0q4oxSF8b4DR44GF4BbmS2YdhPLOEqd8pDviZOGH/GsmRwoWJ2+5Lr085X7naowMwKHDG1A==}
    engines: {node: ^6 || ^7 || ^8 || ^9 || ^10 || ^11 || ^12 || >=13.7}
    hasBin: true

  bs-logger@0.2.6:
    resolution: {integrity: sha512-pd8DCoxmbgc7hyPKOvxtqNcjYoOsABPQdcCUjGp3d42VR2CX1ORhk2A87oqqu5R1kk+76nsxZupkmyd+MVtCog==}
    engines: {node: '>= 6'}

  bser@2.1.1:
    resolution: {integrity: sha512-gQxTNE/GAfIIrmHLUE3oJyp5FO6HRBfhjnw4/wMmA63ZGDJnWBmgY/lyQBpnDUkGmAhbSe39tx2d/iTOAfglwQ==}

  buffer-builder@0.2.0:
    resolution: {integrity: sha512-7VPMEPuYznPSoR21NE1zvd2Xna6c/CloiZCfcMXR1Jny6PjX0N4Nsa38zcBFo/FMK+BlA+FLKbJCQ0i2yxp+Xg==}

  buffer-crc32@0.2.13:
    resolution: {integrity: sha512-VO9Ht/+p3SN7SKWqcrgEzjGbRSJYTx+Q1pTQC0wrWqHx0vpJraQ6GtHx8tvcg1rlK1byhU5gccxgOgj7B0TDkQ==}

  buffer-from@1.1.2:
    resolution: {integrity: sha512-E+XQCRwSbaaiChtv6k6Dwgc+bx+Bs6vuKJHHl5kox/BaKbhiXzqQOwK4cO22yElGp2OCmjwVhT3HmxgyPGnJfQ==}

  buffer@5.7.1:
    resolution: {integrity: sha512-EHcyIPBQ4BSGlvjB16k5KgAJ27CIsHY/2JBmCRReo48y9rQ3MaUzWX3KVlBa4U7MyX02HdVj0K7C3WaB3ju7FQ==}

  buffer@6.0.3:
    resolution: {integrity: sha512-FTiCpNxtwiZZHEZbcbTIcZjERVICn9yq/pDFkTl95/AxzD1naBctN7YO68riM/gLSDY7sdrMby8hofADYuuqOA==}

  bundle-require@5.1.0:
    resolution: {integrity: sha512-3WrrOuZiyaaZPWiEt4G3+IffISVC9HYlWueJEBWED4ZH4aIAC2PnkdnuRrR94M+w6yGWn4AglWtJtBI8YqvgoA==}
    engines: {node: ^12.20.0 || ^14.13.1 || >=16.0.0}
    peerDependencies:
      esbuild: '>=0.18'

  bytes@3.1.2:
    resolution: {integrity: sha512-/Nf7TyzTx6S3yRJObOAV7956r8cr2+Oj8AC5dt8wSP3BQAoeX58NoHyCU8P8zGkNXStjTSi6fzO6F0pBdcYbEg==}
    engines: {node: '>= 0.8'}

  cac@6.7.14:
    resolution: {integrity: sha512-b6Ilus+c3RrdDk+JhLKUAQfzzgLEPy6wcXqS7f/xe1EETvsDP6GORG7SFuOs6cID5YkqchW/LXZbX5bc8j7ZcQ==}
    engines: {node: '>=8'}

  cacheable-lookup@7.0.0:
    resolution: {integrity: sha512-+qJyx4xiKra8mZrcwhjMRMUhD5NR1R8esPkzIYxX96JiecFoxAXFuz/GpR3+ev4PE1WamHip78wV0vcmPQtp8w==}
    engines: {node: '>=14.16'}

  cacheable-request@10.2.14:
    resolution: {integrity: sha512-zkDT5WAF4hSSoUgyfg5tFIxz8XQK+25W/TLVojJTMKBaxevLBBtLxgqguAuVQB8PVW79FVjHcU+GJ9tVbDZ9mQ==}
    engines: {node: '>=14.16'}

  cacheable@1.8.8:
    resolution: {integrity: sha512-OE1/jlarWxROUIpd0qGBSKFLkNsotY8pt4GeiVErUYh/NUeTNrT+SBksUgllQv4m6a0W/VZsLuiHb88maavqEw==}

  call-bind-apply-helpers@1.0.2:
    resolution: {integrity: sha512-Sp1ablJ0ivDkSzjcaJdxEunN5/XvksFJ2sMBFfq6x0ryhQV/2b/KwFe21cMpmHtPOSij8K99/wSfoEuTObmuMQ==}
    engines: {node: '>= 0.4'}

  call-bind@1.0.8:
    resolution: {integrity: sha512-oKlSFMcMwpUg2ednkhQ454wfWiU/ul3CkJe/PEHcTKuiX6RpbehUiFMXu13HalGZxfUwCQzZG747YXBn1im9ww==}
    engines: {node: '>= 0.4'}

  call-bound@1.0.3:
    resolution: {integrity: sha512-YTd+6wGlNlPxSuri7Y6X8tY2dmm12UMH66RpKMhiX6rsk5wXXnYgbUcOt8kiS31/AjfoTOvCsE+w8nZQLQnzHA==}
    engines: {node: '>= 0.4'}

  callsites@3.1.0:
    resolution: {integrity: sha512-P8BjAsXvZS+VIDUI11hHCQEv74YT67YUi5JJFNWIqL235sBmjX4+qx9Muvls5ivyNENctx46xQLQ3aTuE7ssaQ==}
    engines: {node: '>=6'}

  camelcase@4.1.0:
    resolution: {integrity: sha512-FxAv7HpHrXbh3aPo4o2qxHay2lkLY3x5Mw3KeE4KQE8ysVfziWeRZDwcjauvwBSGEC/nXUPzZy8zeh4HokqOnw==}
    engines: {node: '>=4'}

  camelcase@5.3.1:
    resolution: {integrity: sha512-L28STB170nwWS63UjtlEOE3dldQApaJXZkOI1uMFfzf3rRuPegHaHesyee+YxQ+W6SvRDQV6UrdOdRiR153wJg==}
    engines: {node: '>=6'}

  camelcase@6.3.0:
    resolution: {integrity: sha512-Gmy6FhYlCY7uOElZUSbxo2UCDH8owEk996gkbrpsgGtrJLM3J7jGxl9Ic7Qwwj4ivOE5AWZWRMecDdF7hqGjFA==}
    engines: {node: '>=10'}

  caniuse-lite@1.0.30001700:
    resolution: {integrity: sha512-2S6XIXwaE7K7erT8dY+kLQcpa5ms63XlRkMkReXjle+kf6c5g38vyMl+Z5y8dSxOFDhcFe+nxnn261PLxBSQsQ==}

  ccount@2.0.1:
    resolution: {integrity: sha512-eyrF0jiFpY+3drT6383f1qhkbGsLSifNAjA61IUjZjmLCWjItY6LB9ft9YhoDgwfmclB2zhu51Lc7+95b8NRAg==}

  chalk@4.1.2:
    resolution: {integrity: sha512-oKnbhFyRIXpUuez8iBMmyEa4nbj4IOQyuhc/wy9kY7/WVPcwIO9VA668Pu8RkO7+0G76SLROeyw9CpQ061i4mA==}
    engines: {node: '>=10'}

  chalk@5.4.1:
    resolution: {integrity: sha512-zgVZuo2WcZgfUEmsn6eO3kINexW8RAE4maiQ8QNs8CtpPCSyMiYsULR3HQYkm3w8FIA3SberyMJMSldGsW+U3w==}
    engines: {node: ^12.17.0 || ^14.13 || >=16.0.0}

  char-regex@1.0.2:
    resolution: {integrity: sha512-kWWXztvZ5SBQV+eRgKFeh8q5sLuZY2+8WUIzlxWVTg+oGwY14qylx1KbKzHd8P6ZYkAg0xyIDU9JMHhyJMZ1jw==}
    engines: {node: '>=10'}

  character-entities-html4@2.1.0:
    resolution: {integrity: sha512-1v7fgQRj6hnSwFpq1Eu0ynr/CDEw0rXo2B61qXrLNdHZmPKgb7fqS1a2JwF0rISo9q77jDI8VMEHoApn8qDoZA==}

  character-entities-legacy@3.0.0:
    resolution: {integrity: sha512-RpPp0asT/6ufRm//AJVwpViZbGM/MkjQFxJccQRHmISF/22NBtsHqAWmL+/pmkPWoIUJdWyeVleTl1wydHATVQ==}

  character-entities@2.0.2:
    resolution: {integrity: sha512-shx7oQ0Awen/BRIdkjkvz54PnEEI/EjwXDSIZp86/KKdbafHh1Df/RYGBhn4hbe2+uKC9FnT5UCEdyPz3ai9hQ==}

  character-reference-invalid@2.0.1:
    resolution: {integrity: sha512-iBZ4F4wRbyORVsu0jPV7gXkOsGYjGHPmAyv+HiHG8gi5PtC9KI2j1+v8/tlibRvjoWX027ypmG/n0HtO5t7unw==}

  chardet@0.7.0:
    resolution: {integrity: sha512-mT8iDcrh03qDGRRmoA2hmBJnxpllMR+0/0qlzjqZES6NdiWDcZkCNAk4rPFZ9Q85r27unkiNNg8ZOiwZXBHwcA==}

  chokidar@3.6.0:
    resolution: {integrity: sha512-7VT13fmjotKpGipCW9JEQAusEPE+Ei8nl6/g4FBAmIm0GOOLMua9NDDo/DWp0ZAxCr3cPq5ZpBqmPAQgDda2Pw==}
    engines: {node: '>= 8.10.0'}

  chokidar@4.0.3:
    resolution: {integrity: sha512-Qgzu8kfBvo+cA4962jnP1KkS6Dop5NS6g7R5LFYJr4b8Ub94PPQXUksCw9PvXoeXPRRddRNC5C1JQUR2SMGtnA==}
    engines: {node: '>= 14.16.0'}

  chownr@2.0.0:
    resolution: {integrity: sha512-bIomtDF5KGpdogkLd9VspvFzk9KfpyyGlS8YFVZl7TGPBHL5snIOnxeshwVgPteQ9b4Eydl+pVbIyE1DcvCWgQ==}
    engines: {node: '>=10'}

  chromium-bidi@0.6.3:
    resolution: {integrity: sha512-qXlsCmpCZJAnoTYI83Iu6EdYQpMYdVkCfq08KDh2pmlVqK5t5IA9mGs4/LwCwp4fqisSOMXZxP3HIh8w8aRn0A==}
    peerDependencies:
      devtools-protocol: '*'

  ci-info@3.9.0:
    resolution: {integrity: sha512-NIxF55hv4nSqQswkAeiOi1r83xy8JldOFDTWiug55KBu9Jnblncd2U6ViHmYgHf01TPZS77NJBhBMKdWj9HQMQ==}
    engines: {node: '>=8'}

  cjs-module-lexer@1.4.3:
    resolution: {integrity: sha512-9z8TZaGM1pfswYeXrUpzPrkx8UnWYdhJclsiYMm6x/w5+nN+8Tf/LnAgfLGQCm59qAOxU8WwHEq2vNwF6i4j+Q==}

  classnames@2.5.1:
    resolution: {integrity: sha512-saHYOzhIQs6wy2sVxTM6bUDsQO4F50V9RQ22qBpEdCW+I+/Wmke2HOl6lS6dTpdxVhb88/I6+Hs+438c3lfUow==}

  clean-stack@4.2.0:
    resolution: {integrity: sha512-LYv6XPxoyODi36Dp976riBtSY27VmFo+MKqEU9QCCWyTrdEPDog+RWA7xQWHi6Vbp61j5c4cdzzX1NidnwtUWg==}
    engines: {node: '>=12'}

  cli-cursor@4.0.0:
    resolution: {integrity: sha512-VGtlMu3x/4DOtIUwEkRezxUZ2lBacNJCHash0N0WeZDBS+7Ux1dm3XWAgWYxLJFMMdOeXMHXorshEFhbMSGelg==}
    engines: {node: ^12.20.0 || ^14.13.1 || >=16.0.0}

  cli-spinners@2.9.2:
    resolution: {integrity: sha512-ywqV+5MmyL4E7ybXgKys4DugZbX0FC6LnwrhjuykIjnK9k8OQacQ7axGKnjDXWNhns0xot3bZI5h55H8yo9cJg==}
    engines: {node: '>=6'}

  cli-width@4.1.0:
    resolution: {integrity: sha512-ouuZd4/dm2Sw5Gmqy6bGyNNNe1qt9RpmxveLSO7KcgsTnU7RXfsw+/bukWGo1abgBiMAic068rclZsO4IWmmxQ==}
    engines: {node: '>= 12'}

  cliui@8.0.1:
    resolution: {integrity: sha512-BSeNnyus75C4//NQ9gQt1/csTXyo/8Sb+afLAkzAptFuMsod9HFokGNudZpi/oQV73hnVK+sR+5PVRMd+Dr7YQ==}
    engines: {node: '>=12'}

  clone@1.0.4:
    resolution: {integrity: sha512-JQHZ2QMW6l3aH/j6xCqQThY/9OH4D/9ls34cgkUBiEeocRTU04tHfKPBsUK1PqZCUQM7GiA0IIXJSuXHI64Kbg==}
    engines: {node: '>=0.8'}

  clsx@1.2.1:
    resolution: {integrity: sha512-EcR6r5a8bj6pu3ycsa/E/cKVGuTgZJZdsyUYHOksG/UHIiKfjxzRxYJpyVBwYaQeOvghal9fcc4PidlgzugAQg==}
    engines: {node: '>=6'}

  clsx@2.1.1:
    resolution: {integrity: sha512-eYm0QWBtUrBWZWG0d386OGAw16Z995PiOVo2B7bjWSbHedGl5e0ZWaq65kOGgUSNesEIDkB9ISbTg/JK9dhCZA==}
    engines: {node: '>=6'}

  co@4.6.0:
    resolution: {integrity: sha512-QVb0dM5HvG+uaxitm8wONl7jltx8dqhfU33DcqtOZcLSVIKSDDLDi7+0LbAKiyI8hD9u42m2YxXSkMGWThaecQ==}
    engines: {iojs: '>= 1.0.0', node: '>= 0.12.0'}

  codsen-utils@1.6.4:
    resolution: {integrity: sha512-PDyvQ5f2PValmqZZIJATimcokDt4JjIev8cKbZgEOoZm+U1IJDYuLeTcxZPQdep99R/X0RIlQ6ReQgPOVnPbNw==}
    engines: {node: '>=14.18.0'}

  collapse-white-space@2.1.0:
    resolution: {integrity: sha512-loKTxY1zCOuG4j9f6EPnuyyYkf58RnhhWTvRoZEokgB+WbdXehfjFviyOVYkqzEWz1Q5kRiZdBYS5SwxbQYwzw==}

  collect-v8-coverage@1.0.2:
    resolution: {integrity: sha512-lHl4d5/ONEbLlJvaJNtsF/Lz+WvB07u2ycqTYbdrq7UypDXailES4valYb2eWiJFxZlVmpGekfqoxQhzyFdT4Q==}

  color-convert@2.0.1:
    resolution: {integrity: sha512-RRECPsj7iu/xb5oKYcsFHSppFNnsj/52OVTRKb4zP5onXwVF3zVmmToNcOfGC+CRDpfK/U584fMg38ZHCaElKQ==}
    engines: {node: '>=7.0.0'}

  color-name@1.1.4:
    resolution: {integrity: sha512-dOy+3AuW3a2wNbZHIuMZpTcgjGuLU/uBL/ubcZF9OXbDo8ff4O8yVp5Bf0efS8uEoYo5q4Fx7dY9OgQGXgAsQA==}

  color-string@1.9.1:
    resolution: {integrity: sha512-shrVawQFojnZv6xM40anx4CkoDP+fZsw/ZerEMsW/pyzsRbElpsL/DBVW7q3ExxwusdNXI3lXpuhEZkzs8p5Eg==}

  color@4.2.3:
    resolution: {integrity: sha512-1rXeuUUiGGrykh+CeBdu5Ie7OJwinCgQY0bc7GCRxy5xVHy+moaqkpL/jqQq0MtQOeYcrqEz4abc5f0KtU7W4A==}
    engines: {node: '>=12.5.0'}

  colord@2.9.3:
    resolution: {integrity: sha512-jeC1axXpnb0/2nn/Y1LPuLdgXBLH7aDcHu4KEKfqw3CUhX7ZpfBSlPKyqXE6btIgEzfWtrX3/tyBCaCvXvMkOw==}

  colorjs.io@0.5.2:
    resolution: {integrity: sha512-twmVoizEW7ylZSN32OgKdXRmo1qg+wT5/6C3xu5b9QsWzSFAhHLn2xd8ro0diCsKfCj1RdaTP/nrcW+vAoQPIw==}

  combined-stream@1.0.8:
    resolution: {integrity: sha512-FQN4MRfuJeHf7cBbBMJFXhKSDq+2kAArBlmRBvcvFE5BB1HZKXtSFASDhdlz9zOYwxh8lDdnvmMOe/+5cdoEdg==}
    engines: {node: '>= 0.8'}

  comma-separated-tokens@2.0.3:
    resolution: {integrity: sha512-Fu4hJdvzeylCfQPp9SGWidpzrMs7tTrlu6Vb8XGaRGck8QSNZJJp538Wrb60Lax4fPwR64ViY468OIUTbRlGZg==}

  commander@4.1.1:
    resolution: {integrity: sha512-NOKm8xhkzAjzFx8B2v5OAHT+u5pRQc2UCa2Vq9jYL/31o2wi9mxBA7LIFs3sV5VSC49z6pEhfbMULvShKj26WA==}
    engines: {node: '>= 6'}

  commander@8.3.0:
    resolution: {integrity: sha512-OkTL9umf+He2DZkUq8f8J9of7yL6RJKI24dVITBmNfZBmri9zYZQrKkuXiKhyfPSu8tUhnVBB1iKXevvnlR4Ww==}
    engines: {node: '>= 12'}

  complex.js@2.4.2:
    resolution: {integrity: sha512-qtx7HRhPGSCBtGiST4/WGHuW+zeaND/6Ld+db6PbrulIB1i2Ev/2UPiqcmpQNPSyfBKraC0EOvOKCB5dGZKt3g==}

  compute-scroll-into-view@3.1.1:
    resolution: {integrity: sha512-VRhuHOLoKYOy4UbilLbUzbYg93XLjv2PncJC50EuTWPA3gaja1UjBsUP/D/9/juV3vQFr6XBEzn9KCAHdUvOHw==}

  concat-map@0.0.1:
    resolution: {integrity: sha512-/Srv4dswyQNBfohGpz9o6Yb3Gz3SrUDqBH5rTuhGR7ahtlbYKnVxw2bCFMRljaA7EXHaXZ8wsHdodFvbkhKmqg==}

  consola@3.4.0:
    resolution: {integrity: sha512-EiPU8G6dQG0GFHNR8ljnZFki/8a+cQwEQ+7wpxdChl02Q8HXlwEZWD5lqAF8vC2sEC3Tehr8hy7vErz88LHyUA==}
    engines: {node: ^14.18.0 || >=16.10.0}

  content-disposition@0.5.4:
    resolution: {integrity: sha512-FveZTNuGw04cxlAiWbzi6zTAL/lhehaWbTtgluJh4/E95DqMwTmha3KZN1aAWA8cFIhHzMZUvLevkw5Rqk+tSQ==}
    engines: {node: '>= 0.6'}

  content-type@1.0.5:
    resolution: {integrity: sha512-nTjqfcBFEipKdXCv4YDQWCfmcLZKm81ldF0pAopTvyrFGVbcR6P/VAAd5G7N+0tTr8QqiU0tFadD6FK4NtJwOA==}
    engines: {node: '>= 0.6'}

  convert-source-map@2.0.0:
    resolution: {integrity: sha512-Kvp459HrV2FEJ1CAsi1Ku+MY3kasH19TFykTz2xWmMeq6bk2NU3XXvfJ+Q61m0xktWwt+1HSYf3JZsTms3aRJg==}

  cookie-signature@1.0.6:
    resolution: {integrity: sha512-QADzlaHc8icV8I7vbaJXJwod9HWYp8uCqf1xa4OfNu1T7JVxQIrUgOWtHdNDtPiywmFbiS12VjotIXLrKM3orQ==}

  cookie@0.7.1:
    resolution: {integrity: sha512-6DnInpx7SJ2AK3+CTUE/ZM0vWTUboZCegxhC2xiIydHR9jNuTAASBrfEpHhiGOZw/nX51bHt6YQl8jsGo4y/0w==}
    engines: {node: '>= 0.6'}

  cookie@0.7.2:
    resolution: {integrity: sha512-yki5XnKuf750l50uGTllt6kKILY4nQ1eNIQatoXEByZ5dWgnKqbnqmTrBE5B4N7lrMJKQ2ytWMiTO2o0v6Ew/w==}
    engines: {node: '>= 0.6'}

  cookie@1.0.2:
    resolution: {integrity: sha512-9Kr/j4O16ISv8zBBhJoi4bXOYNTkFLOqSL3UDB0njXxCXNezjeyVrJyGOWtgfs/q2km1gwBcfH8q1yEGoMYunA==}
    engines: {node: '>=18'}

  copy-to-clipboard@3.3.3:
    resolution: {integrity: sha512-2KV8NhB5JqC3ky0r9PMCAZKbUHSwtEo4CwCs0KXgruG43gX5PMqDEBbVU4OUzw2MuAWUfsuFmWvEKG5QRfSnJA==}

  cors@2.8.5:
    resolution: {integrity: sha512-KIHbLJqu73RGr/hnbrO9uBeixNGuvSQjul/jdFvS/KFSIH1hWVd1ng7zOHx+YrEfInLG7q4n6GHQ9cDtxv/P6g==}
    engines: {node: '>= 0.10'}

  cosmiconfig@8.3.6:
    resolution: {integrity: sha512-kcZ6+W5QzcJ3P1Mt+83OUv/oHFqZHIx8DuxG6eZ5RGMERoLqp4BuGjhHLYGK+Kf5XVkQvqBSmAy/nGWN3qDgEA==}
    engines: {node: '>=14'}
    peerDependencies:
      typescript: '>=4.9.5'
    peerDependenciesMeta:
      typescript:
        optional: true

  cosmiconfig@9.0.0:
    resolution: {integrity: sha512-itvL5h8RETACmOTFc4UfIyB2RfEHi71Ax6E/PivVxq9NseKbOWpeyHEOIbmAw1rs8Ak0VursQNww7lf7YtUwzg==}
    engines: {node: '>=14'}
    peerDependencies:
      typescript: '>=4.9.5'
    peerDependenciesMeta:
      typescript:
        optional: true

  create-jest@29.7.0:
    resolution: {integrity: sha512-Adz2bdH0Vq3F53KEMJOoftQFutWCukm6J24wbPWRO4k1kMY7gS7ds/uoJkNuV8wDCtWWnuwGcJwpWcih+zEW1Q==}
    engines: {node: ^14.15.0 || ^16.10.0 || >=18.0.0}
    hasBin: true

  cross-fetch@4.1.0:
    resolution: {integrity: sha512-uKm5PU+MHTootlWEY+mZ4vvXoCn4fLQxT9dSc1sXVMSFkINTJVN8cAQROpwcKm8bJ/c7rgZVIBWzH5T78sNZZw==}

  cross-spawn@7.0.6:
    resolution: {integrity: sha512-uV2QOWP2nWzsy2aMp8aRibhi9dlzF5Hgh5SHaB9OiTGEyDTiJJyx0uy51QXdyWbtAHNua4XJzUKca3OzKUd3vA==}
    engines: {node: '>= 8'}

  css-functions-list@3.2.3:
    resolution: {integrity: sha512-IQOkD3hbR5KrN93MtcYuad6YPuTSUhntLHDuLEbFWE+ff2/XSZNdZG+LcbbIW5AXKg/WFIfYItIzVoHngHXZzA==}
    engines: {node: '>=12 || >=16'}

  css-tree@3.1.0:
    resolution: {integrity: sha512-0eW44TGN5SQXU1mWSkKwFstI/22X2bG1nYzZTYMAWjylYURhse752YgbE4Cx46AC+bAvI+/dYTPRk1LqSUnu6w==}
    engines: {node: ^10 || ^12.20.0 || ^14.13.0 || >=15.0.0}

  cssesc@3.0.0:
    resolution: {integrity: sha512-/Tb/JcjK111nNScGob5MNtsntNM1aCNUDipB/TkwZFhyDrrE47SOx/18wF2bbjgc3ZzCSKW1T5nt5EbFoAz/Vg==}
    engines: {node: '>=4'}
    hasBin: true

  csstype@3.1.3:
    resolution: {integrity: sha512-M1uQkMl8rQK/szD0LNhtqxIPLpimGm8sOBwU7lLnCpSbTyY3yeU1Vc7l4KT5zT4s/yOxHH5O7tIuuLOCnLADRw==}

  data-uri-to-buffer@6.0.2:
    resolution: {integrity: sha512-7hvf7/GW8e86rW0ptuwS3OcBGDjIi6SZva7hCyWC0yYry2cOPmLIjXAUHI6DK2HsnwJd9ifmt57i8eV2n4YNpw==}
    engines: {node: '>= 14'}

  data-view-buffer@1.0.2:
    resolution: {integrity: sha512-EmKO5V3OLXh1rtK2wgXRansaK1/mtVdTUEiEI0W8RkvgT05kfxaH29PliLnpLP73yYO6142Q72QNa8Wx/A5CqQ==}
    engines: {node: '>= 0.4'}

  data-view-byte-length@1.0.2:
    resolution: {integrity: sha512-tuhGbE6CfTM9+5ANGf+oQb72Ky/0+s3xKUpHvShfiz2RxMFgFPjsXuRLBVMtvMs15awe45SRb83D6wH4ew6wlQ==}
    engines: {node: '>= 0.4'}

  data-view-byte-offset@1.0.1:
    resolution: {integrity: sha512-BS8PfmtDGnrgYdOonGZQdLZslWIeCGFP9tpan0hi1Co2Zr2NKADsvGYA8XxuG/4UWgJ6Cjtv+YJnB6MM69QGlQ==}
    engines: {node: '>= 0.4'}

  debug@2.6.9:
    resolution: {integrity: sha512-bC7ElrdJaJnPbAP+1EotYvqZsb3ecl5wi6Bfi6BJTUcNowp6cvspg0jXznRTKDjm/E7AdgFBVeAPVMNcKGsHMA==}
    peerDependencies:
      supports-color: '*'
    peerDependenciesMeta:
      supports-color:
        optional: true

  debug@4.3.7:
    resolution: {integrity: sha512-Er2nc/H7RrMXZBFCEim6TCmMk02Z8vLC2Rbi1KEBggpo0fS6l0S1nnapwmIi3yW/+GOJap1Krg4w0Hg80oCqgQ==}
    engines: {node: '>=6.0'}
    peerDependencies:
      supports-color: '*'
    peerDependenciesMeta:
      supports-color:
        optional: true

  debug@4.4.0:
    resolution: {integrity: sha512-6WTZ/IxCY/T6BALoZHaE4ctp9xm+Z5kY/pzYaCHRFeyVhojxlrm+46y68HA6hr0TcwEssoxNiDEUJQjfPZ/RYA==}
    engines: {node: '>=6.0'}
    peerDependencies:
      supports-color: '*'
    peerDependenciesMeta:
      supports-color:
        optional: true

  decimal.js@10.5.0:
    resolution: {integrity: sha512-8vDa8Qxvr/+d94hSh5P3IJwI5t8/c0KsMp+g8bNw9cY2icONa5aPfvKeieW1WlG0WQYwwhJ7mjui2xtiePQSXw==}

  decode-named-character-reference@1.0.2:
    resolution: {integrity: sha512-O8x12RzrUF8xyVcY0KJowWsmaJxQbmy0/EtnNtHRpsOcT7dFk5W598coHqBVpmWo1oQQfsCqfCmkZN5DJrZVdg==}

  decompress-response@6.0.0:
    resolution: {integrity: sha512-aW35yZM6Bb/4oJlZncMH2LCoZtJXTRxES17vE3hoRiowU2kWHaJKFkSBDnDR+cm9J+9QhXmREyIfv0pji9ejCQ==}
    engines: {node: '>=10'}

  dedent@1.5.3:
    resolution: {integrity: sha512-NHQtfOOW68WD8lgypbLA5oT+Bt0xXJhiYvoR6SmmNXZfpzOGXwdKWmcwG8N7PwVVWV3eF/68nmD9BaJSsTBhyQ==}
    peerDependencies:
      babel-plugin-macros: ^3.1.0
    peerDependenciesMeta:
      babel-plugin-macros:
        optional: true

  deep-is@0.1.4:
    resolution: {integrity: sha512-oIPzksmTg4/MriiaYGO+okXDT7ztn/w3Eptv/+gSIdMdKsJo0u4CfYNFJPy+4SKMuCqGw2wxnA+URMg3t8a/bQ==}

  deepmerge@4.3.1:
    resolution: {integrity: sha512-3sUqbMEc77XqpdNO7FRyRog+eW3ph+GYCbj+rK+uYyRMuwsVy0rMiVtPn+QJlKFvWP/1PYpapqYn0Me2knFn+A==}
    engines: {node: '>=0.10.0'}

  defaults@1.0.4:
    resolution: {integrity: sha512-eFuaLoy/Rxalv2kr+lqMlUnrDWV+3j4pljOIJgLIhI058IQfWJ7vXhyEIHu+HtC738klGALYxOKDO0bQP3tg8A==}

  defer-to-connect@2.0.1:
    resolution: {integrity: sha512-4tvttepXG1VaYGrRibk5EwJd1t4udunSOVMdLSAL6mId1ix438oPwPZMALY41FCijukO1L0twNcGsdzS7dHgDg==}
    engines: {node: '>=10'}

  define-data-property@1.1.4:
    resolution: {integrity: sha512-rBMvIzlpA8v6E+SJZoo++HAYqsLrkg7MSfIinMPFhmkorw7X+dOXVJQs+QT69zGkzMyfDnIMN2Wid1+NbL3T+A==}
    engines: {node: '>= 0.4'}

  define-lazy-prop@2.0.0:
    resolution: {integrity: sha512-Ds09qNh8yw3khSjiJjiUInaGX9xlqZDY7JVryGxdxV7NPeuqQfplOpQ66yJFZut3jLa5zOwkXw1g9EI2uKh4Og==}
    engines: {node: '>=8'}

  define-properties@1.2.1:
    resolution: {integrity: sha512-8QmQKqEASLd5nx0U1B1okLElbUuuttJ/AnYmRXbbbGDWh6uS208EjD4Xqq/I9wK7u0v6O08XhTWnt5XtEbR6Dg==}
    engines: {node: '>= 0.4'}

  degenerator@5.0.1:
    resolution: {integrity: sha512-TllpMR/t0M5sqCXfj85i4XaAzxmS5tVA16dqvdkMwGmzI+dXLXnw3J+3Vdv7VKw+ThlTMboK6i9rnZ6Nntj5CQ==}
    engines: {node: '>= 14'}

  delayed-stream@1.0.0:
    resolution: {integrity: sha512-ZySD7Nf91aLB0RxL4KGrKHBXl7Eds1DAmEdcoVawXnLD7SDhpNgtuII2aAkg7a7QS41jxPSZ17p4VdGnMHk3MQ==}
    engines: {node: '>=0.4.0'}

  depd@2.0.0:
    resolution: {integrity: sha512-g7nH6P6dyDioJogAAGprGpCtVImJhpPk/roCzdb3fIh61/s/nPsfR6onyMwkCAR/OlC3yBC0lESvUoQEAssIrw==}
    engines: {node: '>= 0.8'}

  deprecation@2.3.1:
    resolution: {integrity: sha512-xmHIy4F3scKVwMsQ4WnVaS8bHOx0DmVwRywosKhaILI0ywMDWPtBSku2HNxRvF7jtwDRsoEwYQSfbxj8b7RlJQ==}

  dequal@2.0.3:
    resolution: {integrity: sha512-0je+qPKHEMohvfRTCEo3CrPG6cAzAYgmzKyxRiYSSDkS6eGJdyVJm7WaYA5ECaAD9wLB2T4EEeymA5aFVcYXCA==}
    engines: {node: '>=6'}

  destroy@1.2.0:
    resolution: {integrity: sha512-2sJGJTaXIIaR1w4iJSNoN0hnMY7Gpc/n8D4qSCJw8QqFWXf7cuAgnEHxBpweaVcPevC2l3KpjYCx3NypQQgaJg==}
    engines: {node: '>= 0.8', npm: 1.2.8000 || >= 1.4.16}

  detect-libc@1.0.3:
    resolution: {integrity: sha512-pGjwhsmsp4kL2RTz08wcOlGN83otlqHeD/Z5T8GXZB+/YcpQ/dgo+lbU8ZsGxV0HIvqqxo9l7mqYwyYMD9bKDg==}
    engines: {node: '>=0.10'}
    hasBin: true

  detect-libc@2.0.3:
    resolution: {integrity: sha512-bwy0MGW55bG41VqxxypOsdSdGqLwXPI/focwgTYCFMbdUiBAxLg9CFzG08sz2aqzknwiX7Hkl0bQENjg8iLByw==}
    engines: {node: '>=8'}

  detect-newline@3.1.0:
    resolution: {integrity: sha512-TLz+x/vEXm/Y7P7wn1EJFNLxYpUD4TgMosxY6fAVJUnJMbupHBOncxyWUG9OpTaH9EBD7uFI5LfEgmMOc54DsA==}
    engines: {node: '>=8'}

  detect-port@1.6.1:
    resolution: {integrity: sha512-CmnVc+Hek2egPx1PeTFVta2W78xy2K/9Rkf6cC4T59S50tVnzKj+tnx5mmx5lwvCkujZ4uRrpRSuV+IVs3f90Q==}
    engines: {node: '>= 4.0.0'}
    hasBin: true

  devlop@1.1.0:
    resolution: {integrity: sha512-RWmIqhcFf1lRYBvNmr7qTNuyCt/7/ns2jbpp1+PalgE/rDQcBT0fioSMUpJ93irlUhC5hrg4cYqe6U+0ImW0rA==}

  devtools-protocol@0.0.1312386:
    resolution: {integrity: sha512-DPnhUXvmvKT2dFA/j7B+riVLUt9Q6RKJlcppojL5CoRywJJKLDYnRlw0gTFKfgDPHP5E04UoB71SxoJlVZy8FA==}

  diff-sequences@29.6.3:
    resolution: {integrity: sha512-EjePK1srD3P08o2j4f0ExnylqRs5B9tJjcp9t1krH2qRi8CCdsYfwe9JgSLurFBWwq4uOlipzfk5fHNvwFKr8Q==}
    engines: {node: ^14.15.0 || ^16.10.0 || >=18.0.0}

  dir-glob@3.0.1:
    resolution: {integrity: sha512-WkrWp9GR4KXfKGYzOLmTuGVi1UWFfws377n9cc55/tb6DuqyF6pcQ5AbiHEshaDpY9v6oaSr2XCDidGmMwdzIA==}
    engines: {node: '>=8'}

  dns-packet@5.6.1:
    resolution: {integrity: sha512-l4gcSouhcgIKRvyy99RNVOgxXiicE+2jZoNmaNmZ6JXiGajBOJAesk1OBlJuM5k2c+eudGdLxDqXuPCKIj6kpw==}
    engines: {node: '>=6'}

  dns-socket@4.2.2:
    resolution: {integrity: sha512-BDeBd8najI4/lS00HSKpdFia+OvUMytaVjfzR9n5Lq8MlZRSvtbI+uLtx1+XmQFls5wFU9dssccTmQQ6nfpjdg==}
    engines: {node: '>=6'}

  dot-case@3.0.4:
    resolution: {integrity: sha512-Kv5nKlh6yRrdrGvxeJ2e5y2eRUpkUosIW4A2AS38zwSz27zu7ufDwQPi5Jhs3XAlGNetl3bmnGhQsMtkKJnj3w==}

  dot-prop@6.0.1:
    resolution: {integrity: sha512-tE7ztYzXHIeyvc7N+hR3oi7FIbf/NIjVP9hmAt3yMXzrQ072/fpjGLx2GxNxGxUl5V73MEqYzioOMoVhGMJ5cA==}
    engines: {node: '>=10'}

  downshift@9.0.8:
    resolution: {integrity: sha512-59BWD7+hSUQIM1DeNPLirNNnZIO9qMdIK5GQ/Uo8q34gT4B78RBlb9dhzgnh0HfQTJj4T/JKYD8KoLAlMWnTsA==}
    peerDependencies:
      react: '>=16.12.0'

  duck-duck-scrape@2.2.7:
    resolution: {integrity: sha512-BEcglwnfx5puJl90KQfX+Q2q5vCguqyMpZcSRPBWk8OY55qWwV93+E+7DbIkrGDW4qkqPfUvtOUdi0lXz6lEMQ==}

  dunder-proto@1.0.1:
    resolution: {integrity: sha512-KIN/nDJBQRcXw0MLVhZE9iQHmG68qAVIBg9CqmUYjmQIhgij9U5MFvrqkUL5FbtyyzZuOeOt0zdeRe4UY7ct+A==}
    engines: {node: '>= 0.4'}

  eastasianwidth@0.2.0:
    resolution: {integrity: sha512-I88TYZWc9XiYHRQ4/3c5rjjfgkjhLyW2luGIheGERbNQ6OY7yTybanSpDXZa8y7VUP9YmDcYa+eyq4ca7iLqWA==}

  ee-first@1.1.1:
    resolution: {integrity: sha512-WMwm9LhRUo+WUaRN+vRuETqG89IgZphVSNkdFgeb6sS/E4OrDIN7t48CAewSHXc6C8lefD8KKfr5vY61brQlow==}

  ejs@3.1.10:
    resolution: {integrity: sha512-UeJmFfOrAQS8OJWPZ4qtgHyWExa088/MtK5UEyoJGFH67cDEXkZSviOiKRCZ4Xij0zxI3JECgYs3oKx+AizQBA==}
    engines: {node: '>=0.10.0'}
    hasBin: true

  electron-to-chromium@1.5.102:
    resolution: {integrity: sha512-eHhqaja8tE/FNpIiBrvBjFV/SSKpyWHLvxuR9dPTdo+3V9ppdLmFB7ZZQ98qNovcngPLYIz0oOBF9P0FfZef5Q==}

  emittery@0.13.1:
    resolution: {integrity: sha512-DeWwawk6r5yR9jFgnDKYt4sLS0LmHJJi3ZOnb5/JdbYwj3nW+FxQnHIjhBKz8YLC7oRNPVM9NQ47I3CVx34eqQ==}
    engines: {node: '>=12'}

  emoji-regex@8.0.0:
    resolution: {integrity: sha512-MSjYzcWNOA0ewAHpz0MxpYFvwg6yjy1NG3xteoqz644VCo/RPgnr1/GGt+ic3iJTzQ8Eu3TdM14SawnVUmGE6A==}

  emoji-regex@9.2.2:
    resolution: {integrity: sha512-L18DaJsXSUk2+42pv8mLs5jJT2hqFkFE4j21wOmgbUqsZ2hL72NsUU785g9RXgo3s0ZNgVl42TiHp3ZtOv/Vyg==}

  encodeurl@1.0.2:
    resolution: {integrity: sha512-TPJXq8JqFaVYm2CWmPvnP2Iyo4ZSM7/QKcSmuMLDObfpH5fi7RUGmd/rTDf+rut/saiDiQEeVTNgAmJEdAOx0w==}
    engines: {node: '>= 0.8'}

  encodeurl@2.0.0:
    resolution: {integrity: sha512-Q0n9HRi4m6JuGIV1eFlmvJB7ZEVxu93IrMyiMsGC0lrMJMWzRgx6WGquyfQgZVb31vhGgXnfmPNNXmxnOkRBrg==}
    engines: {node: '>= 0.8'}

  end-of-stream@1.4.4:
    resolution: {integrity: sha512-+uw1inIHVPQoaVuHzRyXd21icM+cnt4CzD5rW+NC1wjOUSTOs+Te7FOv7AhN7vS9x/oIyhLP5PR1H+phQAHu5Q==}

  engine.io-parser@5.2.3:
    resolution: {integrity: sha512-HqD3yTBfnBxIrbnM1DoD6Pcq8NECnh8d4As1Qgh0z5Gg3jRRIqijury0CL3ghu/edArpUYiYqQiDUQBIs4np3Q==}
    engines: {node: '>=10.0.0'}

  engine.io@6.6.4:
    resolution: {integrity: sha512-ZCkIjSYNDyGn0R6ewHDtXgns/Zre/NT6Agvq1/WobF7JXgFff4SeDroKiCO3fNJreU9YG429Sc81o4w5ok/W5g==}
    engines: {node: '>=10.2.0'}

  entities@4.5.0:
    resolution: {integrity: sha512-V0hjH4dGPh9Ao5p0MoRY6BVqtwCjhz6vI5LT8AJ55H+4g9/4vbHx1I54fS0XuclLhDHArPQCiMjDxjaL8fPxhw==}
    engines: {node: '>=0.12'}

  env-paths@2.2.1:
    resolution: {integrity: sha512-+h1lkLKhZMTYjog1VEpJNG7NZJWcuc2DDk/qsqSTRRCOXiLjeQ1d1/udrUGhqMxUgAlwKNZ0cf2uqan5GLuS2A==}
    engines: {node: '>=6'}

  error-ex@1.3.2:
    resolution: {integrity: sha512-7dFHNmqeFSEt2ZBsCriorKnn3Z2pj+fd9kmI6QoWw4//DL+icEBfc0U7qJCisqrTsKTjw4fNFy2pW9OqStD84g==}

  es-abstract@1.23.9:
    resolution: {integrity: sha512-py07lI0wjxAC/DcfK1S6G7iANonniZwTISvdPzk9hzeH0IZIshbuuFxLIU96OyF89Yb9hiqWn8M/bY83KY5vzA==}
    engines: {node: '>= 0.4'}

  es-define-property@1.0.1:
    resolution: {integrity: sha512-e3nRfgfUZ4rNGL232gUgX06QNyyez04KdjFrF+LTRoOXmrOgFKDg4BCdsjW8EnT69eqdYGmRpJwiPVYNrCaW3g==}
    engines: {node: '>= 0.4'}

  es-errors@1.3.0:
    resolution: {integrity: sha512-Zf5H2Kxt2xjTvbJvP2ZWLEICxA6j+hAmMzIlypy4xcBg1vKVnx89Wy0GbS+kf5cwCVFFzdCFh2XSCFNULS6csw==}
    engines: {node: '>= 0.4'}

  es-object-atoms@1.1.1:
    resolution: {integrity: sha512-FGgH2h8zKNim9ljj7dankFPcICIK9Cp5bm+c2gQSYePhpaG5+esrLODihIorn+Pe6FGJzWhXQotPv73jTaldXA==}
    engines: {node: '>= 0.4'}

  es-set-tostringtag@2.1.0:
    resolution: {integrity: sha512-j6vWzfrGVfyXxge+O0x5sh6cvxAog0a/4Rdd2K36zCMV5eJ+/+tOAngRO8cODMNWbVRdVlmGZQL2YS3yR8bIUA==}
    engines: {node: '>= 0.4'}

  es-to-primitive@1.3.0:
    resolution: {integrity: sha512-w+5mJ3GuFL+NjVtJlvydShqE1eN3h3PbI7/5LAsYJP/2qtuMXjfL2LpHSRqo4b4eSF5K/DH1JXKUAHSB2UW50g==}
    engines: {node: '>= 0.4'}

  es-toolkit@1.32.0:
    resolution: {integrity: sha512-ZfSfHP1l6ubgW/B/FRtqb9bYdMvI6jizbOSfbwwJNcOQ1QE6TFsC3jpQkZ900uUPSR3t3SU5Ds7UWKnYz+uP8Q==}

  esast-util-from-estree@2.0.0:
    resolution: {integrity: sha512-4CyanoAudUSBAn5K13H4JhsMH6L9ZP7XbLVe/dKybkxMO7eDyLsT8UHl9TRNrU2Gr9nz+FovfSIjuXWJ81uVwQ==}

  esast-util-from-js@2.0.1:
    resolution: {integrity: sha512-8Ja+rNJ0Lt56Pcf3TAmpBZjmx8ZcK5Ts4cAzIOjsjevg9oSXJnl6SUQ2EevU8tv3h6ZLWmoKL5H4fgWvdvfETw==}

  esbuild@0.23.1:
    resolution: {integrity: sha512-VVNz/9Sa0bs5SELtn3f7qhJCDPCF5oMEl5cO9/SSinpE9hbPVvxbd572HH5AKiP7WD8INO53GgfDDhRjkylHEg==}
    engines: {node: '>=18'}
    hasBin: true

  esbuild@0.24.2:
    resolution: {integrity: sha512-+9egpBW8I3CD5XPe0n6BfT5fxLzxrlDzqydF3aviG+9ni1lDC/OvMHcxqEFV0+LANZG5R1bFMWfUrjVsdwxJvA==}
    engines: {node: '>=18'}
    hasBin: true

  escalade@3.2.0:
    resolution: {integrity: sha512-WUj2qlxaQtO4g6Pq5c29GTcWGDyd8itL8zTlipgECz3JesAiiOKotd8JU6otB3PACgG6xkJUyVhboMS+bje/jA==}
    engines: {node: '>=6'}

  escape-html@1.0.3:
    resolution: {integrity: sha512-NiSupZ4OeuGwr68lGIeym/ksIZMJodUGOSCZ/FSnTxcrekbvqrgdUxlJOMpijaKZVjAJrWrGs/6Jy8OMuyj9ow==}

  escape-latex@1.2.0:
    resolution: {integrity: sha512-nV5aVWW1K0wEiUIEdZ4erkGGH8mDxGyxSeqPzRNtWP7ataw+/olFObw7hujFWlVjNsaDFw5VZ5NzVSIqRgfTiw==}

  escape-string-regexp@2.0.0:
    resolution: {integrity: sha512-UpzcLCXolUWcNu5HtVMHYdXJjArjsF9C0aNnquZYY4uW/Vu0miy5YoWvbV345HauVvcAUnpRuhMMcqTcGOY2+w==}
    engines: {node: '>=8'}

  escape-string-regexp@4.0.0:
    resolution: {integrity: sha512-TtpcNJ3XAzx3Gq8sWRzJaVajRs0uVxA2YAkdb1jm2YkPz4G6egUFAyA3n5vtEIZefPk5Wa4UXbKuS5fKkJWdgA==}
    engines: {node: '>=10'}

  escape-string-regexp@5.0.0:
    resolution: {integrity: sha512-/veY75JbMK4j1yjvuUxuVsiS/hr/4iHs9FTT6cgTexxdE0Ly/glccBAkloH/DofkjRbZU3bnoj38mOmhkZ0lHw==}
    engines: {node: '>=12'}

  escodegen@2.1.0:
    resolution: {integrity: sha512-2NlIDTwUWJN0mRPQOdtQBzbUHvdGY2P1VXSyU83Q3xKxM7WHX2Ql8dKq782Q9TgQUNOLEzEYu9bzLNj1q88I5w==}
    engines: {node: '>=6.0'}
    hasBin: true

  eslint-plugin-react-hooks@5.1.0:
    resolution: {integrity: sha512-mpJRtPgHN2tNAvZ35AMfqeB3Xqeo273QxrHJsbBEPWODRM4r0yB6jfoROqKEYrOn27UtRPpcpHc2UqyBSuUNTw==}
    engines: {node: '>=10'}
    peerDependencies:
      eslint: ^3.0.0 || ^4.0.0 || ^5.0.0 || ^6.0.0 || ^7.0.0 || ^8.0.0-0 || ^9.0.0

  eslint-plugin-react-refresh@0.4.19:
    resolution: {integrity: sha512-eyy8pcr/YxSYjBoqIFSrlbn9i/xvxUFa8CjzAYo9cFjgGXqq1hyjihcpZvxRLalpaWmueWR81xn7vuKmAFijDQ==}
    peerDependencies:
      eslint: '>=8.40'

  eslint-scope@8.2.0:
    resolution: {integrity: sha512-PHlWUfG6lvPc3yvP5A4PNyBL1W8fkDUccmI21JUu/+GKZBoH/W5u6usENXUrWFRsyoW5ACUjFGgAFQp5gUlb/A==}
    engines: {node: ^18.18.0 || ^20.9.0 || >=21.1.0}

  eslint-visitor-keys@3.4.3:
    resolution: {integrity: sha512-wpc+LXeiyiisxPlEkUzU6svyS1frIO3Mgxj1fdy7Pm8Ygzguax2N3Fa/D/ag1WqbOprdI+uY6wMUl8/a2G+iag==}
    engines: {node: ^12.22.0 || ^14.17.0 || >=16.0.0}

  eslint-visitor-keys@4.2.0:
    resolution: {integrity: sha512-UyLnSehNt62FFhSwjZlHmeokpRK59rcz29j+F1/aDgbkbRTk7wIc9XzdoasMUbRNKDM0qQt/+BJ4BrpFeABemw==}
    engines: {node: ^18.18.0 || ^20.9.0 || >=21.1.0}

  eslint@9.20.1:
    resolution: {integrity: sha512-m1mM33o6dBUjxl2qb6wv6nGNwCAsns1eKtaQ4l/NPHeTvhiUPbtdfMyktxN4B3fgHIgsYh1VT3V9txblpQHq+g==}
    engines: {node: ^18.18.0 || ^20.9.0 || >=21.1.0}
    hasBin: true
    peerDependencies:
      jiti: '*'
    peerDependenciesMeta:
      jiti:
        optional: true

  espree@10.3.0:
    resolution: {integrity: sha512-0QYC8b24HWY8zjRnDTL6RiHfDbAWn63qb4LMj1Z4b076A4une81+z03Kg7l7mn/48PUTqoLptSXez8oknU8Clg==}
    engines: {node: ^18.18.0 || ^20.9.0 || >=21.1.0}

  esprima@4.0.1:
    resolution: {integrity: sha512-eGuFFw7Upda+g4p+QHvnW0RyTX/SVeJBDM/gCtMARO0cLuT2HcEKnTPvhjV6aGeqrCB/sbNop0Kszm0jsaWU4A==}
    engines: {node: '>=4'}
    hasBin: true

  esquery@1.6.0:
    resolution: {integrity: sha512-ca9pw9fomFcKPvFLXhBKUK90ZvGibiGOvRJNbjljY7s7uq/5YO4BOzcYtJqExdx99rF6aAcnRxHmcUHcz6sQsg==}
    engines: {node: '>=0.10'}

  esrecurse@4.3.0:
    resolution: {integrity: sha512-KmfKL3b6G+RXvP8N1vr3Tq1kL/oCFgn2NYXEtqP8/L3pKapUA4G8cFVaoF3SU323CD4XypR/ffioHmkti6/Tag==}
    engines: {node: '>=4.0'}

  estraverse@5.3.0:
    resolution: {integrity: sha512-MMdARuVEQziNTeJD8DgMqmhwR11BRQ/cBP+pLtYdSTnf3MIO8fFeiINEbX36ZdNlfU/7A9f3gUw49B3oQsvwBA==}
    engines: {node: '>=4.0'}

  estree-util-attach-comments@3.0.0:
    resolution: {integrity: sha512-cKUwm/HUcTDsYh/9FgnuFqpfquUbwIqwKM26BVCGDPVgvaCl/nDCCjUfiLlx6lsEZ3Z4RFxNbOQ60pkaEwFxGw==}

  estree-util-build-jsx@3.0.1:
    resolution: {integrity: sha512-8U5eiL6BTrPxp/CHbs2yMgP8ftMhR5ww1eIKoWRMlqvltHF8fZn5LRDvTKuxD3DUn+shRbLGqXemcP51oFCsGQ==}

  estree-util-is-identifier-name@3.0.0:
    resolution: {integrity: sha512-hFtqIDZTIUZ9BXLb8y4pYGyk6+wekIivNVTcmvk8NoOh+VeRn5y6cEHzbURrWbfp1fIqdVipilzj+lfaadNZmg==}

  estree-util-scope@1.0.0:
    resolution: {integrity: sha512-2CAASclonf+JFWBNJPndcOpA8EMJwa0Q8LUFJEKqXLW6+qBvbFZuF5gItbQOs/umBUkjviCSDCbBwU2cXbmrhQ==}

  estree-util-to-js@2.0.0:
    resolution: {integrity: sha512-WDF+xj5rRWmD5tj6bIqRi6CkLIXbbNQUcxQHzGysQzvHmdYG2G7p/Tf0J0gpxGgkeMZNTIjT/AoSvC9Xehcgdg==}

  estree-util-visit@2.0.0:
    resolution: {integrity: sha512-m5KgiH85xAhhW8Wta0vShLcUvOsh3LLPI2YVwcbio1l7E09NTLL1EyMZFM1OyWowoH0skScNbhOPl4kcBgzTww==}

  estree-walker@2.0.2:
    resolution: {integrity: sha512-Rfkk/Mp/DL7JVje3u18FxFujQlTNR2q6QfMSMB7AvCBx91NGj/ba3kCfza0f6dVDbw7YlRf/nDrn7pQrCCyQ/w==}

  estree-walker@3.0.3:
    resolution: {integrity: sha512-7RUKfXgSMMkzt6ZuXmqapOurLGPPfgj6l9uRZ7lRGolvk0y2yocc35LdcxKC5PQZdn2DMqioAQ2NoWcrTKmm6g==}

  esutils@2.0.3:
    resolution: {integrity: sha512-kVscqXk4OCp68SZ0dkgEKVi6/8ij300KBWTJq32P/dYeWTSwK41WyTxalN1eRmA5Z9UU/LX9D7FWSmV9SAYx6g==}
    engines: {node: '>=0.10.0'}

  etag@1.8.1:
    resolution: {integrity: sha512-aIL5Fx7mawVa300al2BnEE4iNvo1qETxLrPI/o05L7z6go7fCw1J6EQmbK4FmJ2AS7kgVF/KEZWufBfdClMcPg==}
    engines: {node: '>= 0.6'}

  eventemitter3@5.0.1:
    resolution: {integrity: sha512-GWkBvjiSZK87ELrYOSESUYeVIc9mvLLf/nXalMOS5dYrgZq9o5OVkbZAVM06CVxYsCwH9BDZFPlQTlPA1j4ahA==}

  eventsource-parser@3.0.0:
    resolution: {integrity: sha512-T1C0XCUimhxVQzW4zFipdx0SficT651NnkR0ZSH3yQwh+mFMdLfgjABVi4YtMTtaL4s168593DaoaRLMqryavA==}
    engines: {node: '>=18.0.0'}

  eventsource@3.0.5:
    resolution: {integrity: sha512-LT/5J605bx5SNyE+ITBDiM3FxffBiq9un7Vx0EwMDM3vg8sWKx/tO2zC+LMqZ+smAM0F2hblaDZUVZF0te2pSw==}
    engines: {node: '>=18.0.0'}

  execa@5.1.1:
    resolution: {integrity: sha512-8uSpZZocAZRBAPIEINJj3Lo9HyGitllczc27Eh5YYojjMFMn8yHMDMaUHE2Jqfq05D/wucwI4JGURyXt1vchyg==}
    engines: {node: '>=10'}

  exit@0.1.2:
    resolution: {integrity: sha512-Zk/eNKV2zbjpKzrsQ+n1G6poVbErQxJ0LBOJXaKZ1EViLzH+hrLu9cdXI4zw9dBQJslwBEpbQ2P1oS7nDxs6jQ==}
    engines: {node: '>= 0.8.0'}

  expect@29.7.0:
    resolution: {integrity: sha512-2Zks0hf1VLFYI1kbh0I5jP3KHHyCHpkfyHBzsSXRFgl/Bg9mWYfMW8oD+PdMPlEwy5HNsR9JutYy6pMeOh61nw==}
    engines: {node: ^14.15.0 || ^16.10.0 || >=18.0.0}

  express@4.21.2:
    resolution: {integrity: sha512-28HqgMZAmih1Czt9ny7qr6ek2qddF4FclbMzwhCREB6OFfH+rXAnuNCwo1/wFvrtbgsQDb4kSbX9de9lFbrXnA==}
    engines: {node: '>= 0.10.0'}

  extend-shallow@2.0.1:
    resolution: {integrity: sha512-zCnTtlxNoAiDc3gqY2aYAWFx7XWWiasuF2K8Me5WbN8otHKTUKBwjPtNpRs/rbUZm7KxWAaNj7P1a/p52GbVug==}
    engines: {node: '>=0.10.0'}

  extend@3.0.2:
    resolution: {integrity: sha512-fjquC59cD7CyW6urNXK0FBufkZcoiGG80wTuPujX590cB5Ttln20E2UB4S/WARVqhXffZl2LNgS+gQdPIIim/g==}

  external-editor@3.1.0:
    resolution: {integrity: sha512-hMQ4CX1p1izmuLYyZqLMO/qGNw10wSv9QDCPfzXfyFrOaCSSoRfqE1Kf1s5an66J5JZC62NewG+mK49jOCtQew==}
    engines: {node: '>=4'}

  extract-zip@2.0.1:
    resolution: {integrity: sha512-GDhU9ntwuKyGXdZBUgTIe+vXnWj0fppUEtMDL0+idd5Sta8TGpHssn/eusA9mrPr9qNDym6SxAYZjNvCn/9RBg==}
    engines: {node: '>= 10.17.0'}
    hasBin: true

  fast-deep-equal@3.1.3:
    resolution: {integrity: sha512-f3qQ9oQy9j2AhBe/H9VC91wLmKBCCU/gDOnKNAYG5hswO7BLKj09Hc5HYNz9cGI++xlpDCIgDaitVs03ATR84Q==}

  fast-fifo@1.3.2:
    resolution: {integrity: sha512-/d9sfos4yxzpwkDkuN7k2SqFKtYNmCTzgfEpz82x34IM9/zc8KGxQoXg1liNC/izpRM/MBdt44Nmx41ZWqk+FQ==}

  fast-glob@3.3.3:
    resolution: {integrity: sha512-7MptL8U0cqcFdzIzwOTHoilX9x5BrNqye7Z/LuC7kCMRio1EMSyqRK3BEAUD7sXRq4iT4AzTVuZdhgQ2TCvYLg==}
    engines: {node: '>=8.6.0'}

  fast-json-stable-stringify@2.1.0:
    resolution: {integrity: sha512-lhd/wF+Lk98HZoTCtlVraHtfh5XYijIjalXck7saUtuanSDyLMxnHhSXEDJqHxD7msR8D0uCmqlkwjCV8xvwHw==}

  fast-levenshtein@2.0.6:
    resolution: {integrity: sha512-DCXu6Ifhqcks7TZKY3Hxp3y6qphY5SJZmrWMDrKcERSOXWQdMhU9Ig/PYrzyw/ul9jOIyh0N4M0tbC5hodg8dw==}

  fast-redact@3.5.0:
    resolution: {integrity: sha512-dwsoQlS7h9hMeYUq1W++23NDcBLV4KqONnITDV9DjfS3q1SgDGVrBdvvTLUotWtPSD7asWDV9/CmsZPy8Hf70A==}
    engines: {node: '>=6'}

  fast-uri@3.0.6:
    resolution: {integrity: sha512-Atfo14OibSv5wAp4VWNsFYE1AchQRTv9cBGWET4pZWHzYshFSS9NQI6I57rdKn9croWVMbYFbLhJ+yJvmZIIHw==}

  fast-xml-parser@4.5.2:
    resolution: {integrity: sha512-xmnYV9o0StIz/0ArdzmWTxn9oDy0lH8Z80/8X/TD2EUQKXY4DHxoT9mYBqgGIG17DgddCJtH1M6DriMbalNsAA==}
    hasBin: true

  fastest-levenshtein@1.0.16:
    resolution: {integrity: sha512-eRnCtTTtGZFpQCwhJiUOuxPQWRXVKYDn0b2PeHfXL6/Zi53SLAzAHfVhVWK2AryC/WH05kGfxhFIPvTF0SXQzg==}
    engines: {node: '>= 4.9.1'}

  fastq@1.19.0:
    resolution: {integrity: sha512-7SFSRCNjBQIZH/xZR3iy5iQYR8aGBE0h3VG6/cwlbrpdciNYBMotQav8c1XI3HjHH+NikUpP53nPdlZSdWmFzA==}

  fault@2.0.1:
    resolution: {integrity: sha512-WtySTkS4OKev5JtpHXnib4Gxiurzh5NCGvWrFaZ34m6JehfTUhKZvn9njTfw48t6JumVQOmrKqpmGcdwxnhqBQ==}

  favicons@7.2.0:
    resolution: {integrity: sha512-k/2rVBRIRzOeom3wI9jBPaSEvoTSQEW4iM0EveBmBBKFxO8mSyyRWtDlfC3VnEfu0avmjrMzy8/ZFPSe6F71Hw==}
    engines: {node: '>=14.0.0'}

  fb-watchman@2.0.2:
    resolution: {integrity: sha512-p5161BqbuCaSnB8jIbzQHOlpgsPmK5rJVDfDKO91Axs5NC1uu3HRQm6wt9cd9/+GtQQIO53JdGXXoyDpTAsgYA==}

  fd-slicer@1.1.0:
    resolution: {integrity: sha512-cE1qsB/VwyQozZ+q1dGxR8LBYNZeofhEdUNGSMbQD3Gw2lAzX9Zb3uIU6Ebc/Fmyjo9AWWfnn0AUCHqtevs/8g==}

  fdir@6.4.3:
    resolution: {integrity: sha512-PMXmW2y1hDDfTSRc9gaXIuCCRpuoz3Kaz8cUelp3smouvfT632ozg2vrT6lJsHKKOF59YLbOGfAWGUcKEfRMQw==}
    peerDependencies:
      picomatch: ^3 || ^4
    peerDependenciesMeta:
      picomatch:
        optional: true

  file-entry-cache@10.0.6:
    resolution: {integrity: sha512-0wvv16mVo9nN0Md3k7DMjgAPKG/TY4F/gYMBVb/wMThFRJvzrpaqBFqF6km9wf8QfYTN+mNg5aeaBLfy8k35uA==}

  file-entry-cache@8.0.0:
    resolution: {integrity: sha512-XXTUwCvisa5oacNGRP9SfNtYBNAMi+RPwBFmblZEF7N7swHYQS6/Zfk7SRwx4D5j3CH211YNRco1DEMNVfZCnQ==}
    engines: {node: '>=16.0.0'}

  filelist@1.0.4:
    resolution: {integrity: sha512-w1cEuf3S+DrLCQL7ET6kz+gmlJdbq9J7yXCSjK/OZCPA+qEN1WyF4ZAf0YYJa4/shHJra2t/d/r8SV4Ji+x+8Q==}

  fill-range@7.1.1:
    resolution: {integrity: sha512-YsGpe3WHLK8ZYi4tWDg2Jy3ebRz2rXowDxnld4bkQB00cc/1Zw9AWnC0i9ztDJitivtQvaI9KaLyKrc+hBW0yg==}
    engines: {node: '>=8'}

  finalhandler@1.3.1:
    resolution: {integrity: sha512-6BN9trH7bp3qvnrRyzsBz+g3lZxTNZTbVO2EV1CS0WIcDbawYVdYvGflME/9QP0h0pYlCDBCTjYa9nZzMDpyxQ==}
    engines: {node: '>= 0.8'}

  find-up@4.1.0:
    resolution: {integrity: sha512-PpOwAdQ/YlXQ2vj8a3h8IipDuYRi3wceVQQGYWxNINccq40Anw7BlsEXCMbt1Zt+OLA6Fq9suIpIWD0OsnISlw==}
    engines: {node: '>=8'}

  find-up@5.0.0:
    resolution: {integrity: sha512-78/PXT1wlLLDgTzDs7sjq9hzz0vXD+zn+7wypEe4fXQxCmdmqfGsEPQxmiCSQI3ajFV91bVSsvNtrJRiW6nGng==}
    engines: {node: '>=10'}

  flat-cache@4.0.1:
    resolution: {integrity: sha512-f7ccFPK3SXFHpx15UIGyRJ/FJQctuKZ0zVuN3frBo4HnK3cay9VEW0R6yPYFHC0AgqhukPzKjq22t5DmAyqGyw==}
    engines: {node: '>=16'}

  flat-cache@6.1.6:
    resolution: {integrity: sha512-F+CKgSwp0pzLx67u+Zy1aCueVWFAHWbXepvXlZ+bWVTaASbm5SyCnSJ80Fp1ePEmS57wU+Bf6cx6525qtMZ4lQ==}

  flatpickr@4.6.13:
    resolution: {integrity: sha512-97PMG/aywoYpB4IvbvUJi0RQi8vearvU0oov1WW3k0WZPBMrTQVqekSX5CjSG/M4Q3i6A/0FKXC7RyAoAUUSPw==}

  flatted@3.3.2:
    resolution: {integrity: sha512-AiwGJM8YcNOaobumgtng+6NHuOqC3A7MixFeDafM3X9cIUM+xUXoS5Vfgf+OihAYe20fxqNM9yPBXJzRtZ/4eA==}

  follow-redirects@1.15.9:
    resolution: {integrity: sha512-gew4GsXizNgdoRyqmyfMHyAmXsZDk6mHkSxZFCzW9gwlbtOW44CDtYavM+y+72qD/Vq2l550kMF52DT8fOLJqQ==}
    engines: {node: '>=4.0'}
    peerDependencies:
      debug: '*'
    peerDependenciesMeta:
      debug:
        optional: true

  for-each@0.3.5:
    resolution: {integrity: sha512-dKx12eRCVIzqCxFGplyFKJMPvLEWgmNtUrpTiJIR5u97zEhRG8ySrtboPHZXx7daLxQVrl643cTzbab2tkQjxg==}
    engines: {node: '>= 0.4'}

  foreground-child@3.3.0:
    resolution: {integrity: sha512-Ld2g8rrAyMYFXBhEqMz8ZAHBi4J4uS1i/CxGMDnjyFWddMXLVcDp051DZfu+t7+ab7Wv6SMqpWmyFIj5UbfFvg==}
    engines: {node: '>=14'}

  form-data-encoder@2.1.4:
    resolution: {integrity: sha512-yDYSgNMraqvnxiEXO4hi88+YZxaHC6QKzb5N84iRCTDeRO7ZALpir/lVmf/uXUhnwUr2O4HU8s/n6x+yNjQkHw==}
    engines: {node: '>= 14.17'}

  form-data@4.0.2:
    resolution: {integrity: sha512-hGfm/slu0ZabnNt4oaRZ6uREyfCj6P4fT/n6A1rGV+Z0VdGXjfOhVUpkn6qVQONHGIFwmveGXyDs75+nr6FM8w==}
    engines: {node: '>= 6'}

  format@0.2.2:
    resolution: {integrity: sha512-wzsgA6WOq+09wrU1tsJ09udeR/YZRaeArL9e1wPbFg3GG2yDnC2ldKpxs4xunpFF9DgqCqOIra3bc1HWrJ37Ww==}
    engines: {node: '>=0.4.x'}

  forwarded@0.2.0:
    resolution: {integrity: sha512-buRG0fpBtRHSTCOASe6hD258tEubFoRLb4ZNA6NxMVHNw2gOcwHo9wyablzMzOA5z9xA9L1KNjk/Nt6MT9aYow==}
    engines: {node: '>= 0.6'}

  fraction.js@5.2.1:
    resolution: {integrity: sha512-Ah6t/7YCYjrPUFUFsOsRLMXAdnYM+aQwmojD2Ayb/Ezr82SwES0vuyQ8qZ3QO8n9j7W14VJuVZZet8U3bhSdQQ==}
    engines: {node: '>= 12'}

  framer-motion@12.4.3:
    resolution: {integrity: sha512-rsMeO7w3dKyNG09o3cGwSH49iHU+VgDmfSSfsX+wfkO3zDA6WWkh4sUsMXd155YROjZP+7FTIhDrBYfgZeHjKQ==}
    peerDependencies:
      '@emotion/is-prop-valid': '*'
      react: ^18.0.0 || ^19.0.0
      react-dom: ^18.0.0 || ^19.0.0
    peerDependenciesMeta:
      '@emotion/is-prop-valid':
        optional: true
      react:
        optional: true
      react-dom:
        optional: true

  fresh@0.5.2:
    resolution: {integrity: sha512-zJ2mQYM18rEFOudeV4GShTGIQ7RbzA7ozbU9I/XBpm7kqgMywgmylMwXHxZJmkVoYkna9d2pVXVXPdYTP9ej8Q==}
    engines: {node: '>= 0.6'}

  fs-extra@11.3.0:
    resolution: {integrity: sha512-Z4XaCL6dUDHfP/jT25jJKMmtxvuwbkrD1vNSMFlo9lNLY2c5FHYSQgHPRZUjAB26TpDEoW9HCOgplrdbaPV/ew==}
    engines: {node: '>=14.14'}

  fs-minipass@2.1.0:
    resolution: {integrity: sha512-V/JgOLFCS+R6Vcq0slCuaeWEdNC3ouDlJMNIsacH2VtALiu9mV4LPrHc5cDl8k5aw6J8jwgWWpiTo5RYhmIzvg==}
    engines: {node: '>= 8'}

  fs.realpath@1.0.0:
    resolution: {integrity: sha512-OO0pH2lK6a0hZnAdau5ItzHPI6pUlvI7jMVnxUQRtw4owF2wk8lOSabtGDCTP4Ggrg2MbGnWO9X8K1t4+fGMDw==}

  fsevents@2.3.3:
    resolution: {integrity: sha512-5xoDfX+fL7faATnagmWPpbFtwh/R77WmMMqqHGS65C3vvB0YHrgF+B1YmZ3441tMj5n63k0212XNoJwzlhffQw==}
    engines: {node: ^8.16.0 || ^10.6.0 || >=11.0.0}
    os: [darwin]

  function-bind@1.1.2:
    resolution: {integrity: sha512-7XHNxH7qX9xG5mIwxkhumTox/MIRNcOgDrxWsMt2pAr23WHp6MrRlN7FBSFpCpr+oVO0F744iUgR82nJMfG2SA==}

  function.prototype.name@1.1.8:
    resolution: {integrity: sha512-e5iwyodOHhbMr/yNrc7fDYG4qlbIvI5gajyzPnb5TCwyhjApznQh1BMFou9b30SevY43gCJKXycoCBjMbsuW0Q==}
    engines: {node: '>= 0.4'}

  functions-have-names@1.2.3:
    resolution: {integrity: sha512-xckBUXyTIqT97tq2x2AMb+g163b5JFysYk0x4qxNFwbfQkmNZoiRHb6sPzI9/QV33WeuvVYBUIiD4NzNIyqaRQ==}

  gcd@0.0.1:
    resolution: {integrity: sha512-VNx3UEGr+ILJTiMs1+xc5SX1cMgJCrXezKPa003APUWNqQqaF6n25W8VcR7nHN6yRWbvvUTwCpZCFJeWC2kXlw==}

  generative-bayesian-network@2.1.62:
    resolution: {integrity: sha512-+zq1/AHdxb+0MXF34krM/IUu/N9gI6llzQg2gf7WMfuzh0nv6xbhb8QyfL48MOJihum7wSE90+/hMXK60X+Kpw==}

  gensync@1.0.0-beta.2:
    resolution: {integrity: sha512-3hN7NaskYvMDLQY55gnW3NQ+mesEAepTqlg+VEbj7zzqEMBVNhzcGYYeqFo/TlYz6eQiFcp1HcsCZO+nGgS8zg==}
    engines: {node: '>=6.9.0'}

  get-caller-file@2.0.5:
    resolution: {integrity: sha512-DyFP3BM/3YHTQOCUL/w0OZHR0lpKeGrxotcHWcqNEdnltqFwXVfhEBQ94eIo34AfQpo0rGki4cyIiftY06h2Fg==}
    engines: {node: 6.* || 8.* || >= 10.*}

  get-intrinsic@1.2.7:
    resolution: {integrity: sha512-VW6Pxhsrk0KAOqs3WEd0klDiF/+V7gQOpAvY1jVU/LHmaD/kQO4523aiJuikX/QAKYiW6x8Jh+RJej1almdtCA==}
    engines: {node: '>= 0.4'}

  get-package-type@0.1.0:
    resolution: {integrity: sha512-pjzuKtY64GYfWizNAJ0fr9VqttZkNiK2iS430LtIHzjBEr6bX8Am2zm4sW4Ro5wjWW5cAlRL1qAMTcXbjNAO2Q==}
    engines: {node: '>=8.0.0'}

  get-proto@1.0.1:
    resolution: {integrity: sha512-sTSfBjoXBp89JvIKIefqw7U2CCebsc74kiY6awiGogKtoSGbgjYE/G/+l9sF3MWFPNc9IcoOC4ODfKHfxFmp0g==}
    engines: {node: '>= 0.4'}

  get-stream@5.2.0:
    resolution: {integrity: sha512-nBF+F1rAZVCu/p7rjzgA+Yb4lfYXrpl7a6VmJrU8wF9I1CKvP/QwPNZHnOlwbTkY6dvtFIzFMSyQXbLoTQPRpA==}
    engines: {node: '>=8'}

  get-stream@6.0.1:
    resolution: {integrity: sha512-ts6Wi+2j3jQjqi70w5AlN8DFnkSwC+MqmxEzdEALB2qXZYV3X/b1CTfgPLGJNMeAWxdPfU8FO1ms3NUfaHCPYg==}
    engines: {node: '>=10'}

  get-symbol-description@1.1.0:
    resolution: {integrity: sha512-w9UMqWwJxHNOvoNzSJ2oPF5wvYcvP7jUvYzhp67yEhTi17ZDBBC1z9pTdGuzjD+EFIqLSYRweZjqfiPzQ06Ebg==}
    engines: {node: '>= 0.4'}

  get-tsconfig@4.10.0:
    resolution: {integrity: sha512-kGzZ3LWWQcGIAmg6iWvXn0ei6WDtV26wzHRMwDSzmAbcXrTEXxHy6IehI6/4eT6VRKyMP1eF1VqwrVUmE/LR7A==}

  get-uri@6.0.4:
    resolution: {integrity: sha512-E1b1lFFLvLgak2whF2xDBcOy6NLVGZBqqjJjsIhvopKfWWEi64pLVTWWehV8KlLerZkfNTA95sTe2OdJKm1OzQ==}
    engines: {node: '>= 14'}

  glob-parent@5.1.2:
    resolution: {integrity: sha512-AOIgSQCepiJYwP3ARnGx+5VnTu2HBYdzbGP45eLw1vr3zB3vZLeyed1sC9hnbcOc9/SrMyM5RPQrkGz4aS9Zow==}
    engines: {node: '>= 6'}

  glob-parent@6.0.2:
    resolution: {integrity: sha512-XxwI8EOhVQgWp6iDL+3b0r86f4d6AX6zSU55HfB4ydCEuXLXc5FcYeOu+nnGftS4TEju/11rt4KJPTMgbfmv4A==}
    engines: {node: '>=10.13.0'}

  glob@10.4.5:
    resolution: {integrity: sha512-7Bv8RF0k6xjo7d4A/PxYLbUCfb6c+Vpd2/mB2yRDlew7Jb5hEXiCD9ibfO7wpk8i4sevK6DFny9h7EYbM3/sHg==}
    hasBin: true

  glob@11.0.1:
    resolution: {integrity: sha512-zrQDm8XPnYEKawJScsnM0QzobJxlT/kHOOlRTio8IH/GrmxRE5fjllkzdaHclIuNjUQTJYH2xHNIGfdpJkDJUw==}
    engines: {node: 20 || >=22}
    hasBin: true

  glob@7.2.3:
    resolution: {integrity: sha512-nFR0zLpU2YCaRxwoCJvL6UvCH2JFyFVIvwTLsIf21AuHlMskA1hhTdk+LlYJtOlYt9v6dvszD2BGRqBL+iQK9Q==}
    deprecated: Glob versions prior to v9 are no longer supported

  global-modules@2.0.0:
    resolution: {integrity: sha512-NGbfmJBp9x8IxyJSd1P+otYK8vonoJactOogrVfFRIAEY1ukil8RSKDz2Yo7wh1oihl51l/r6W4epkeKJHqL8A==}
    engines: {node: '>=6'}

  global-prefix@3.0.0:
    resolution: {integrity: sha512-awConJSVCHVGND6x3tmMaKcQvwXLhjdkmomy2W+Goaui8YPgYgXJZewhg3fWC+DlfqqQuWg8AwqjGTD2nAPVWg==}
    engines: {node: '>=6'}

  globals@11.12.0:
    resolution: {integrity: sha512-WOBp/EEGUiIsJSp7wcv/y6MO+lV9UoncWqxuFfm8eBwzWNgyfBd6Gz+IeKQ9jCmyhoH99g15M3T+QaVHFjizVA==}
    engines: {node: '>=4'}

  globals@14.0.0:
    resolution: {integrity: sha512-oahGvuMGQlPw/ivIYBjVSrWAfWLBeku5tpPE2fOPLi+WHffIWbuh2tCjhyQhTBPMf5E9jDEH4FOmTYgYwbKwtQ==}
    engines: {node: '>=18'}

  globals@15.15.0:
    resolution: {integrity: sha512-7ACyT3wmyp3I61S4fG682L0VA2RGD9otkqGJIwNUMF1SWUombIIk+af1unuDYgMm082aHYwD+mzJvv9Iu8dsgg==}
    engines: {node: '>=18'}

  globalthis@1.0.4:
    resolution: {integrity: sha512-DpLKbNU4WylpxJykQujfCcwYWiV/Jhm50Goo0wrVILAv5jOr9d+H+UR3PhSCD2rCCEIg0uc+G+muBTwD54JhDQ==}
    engines: {node: '>= 0.4'}

  globby@11.1.0:
    resolution: {integrity: sha512-jhIXaOzy1sb8IyocaruWSn1TjmnBVs8Ayhcy83rmxNJ8q2uWKCAj3CnJY+KpGSXCueAPc0i05kVvVKtP1t9S3g==}
    engines: {node: '>=10'}

  globjoin@0.1.4:
    resolution: {integrity: sha512-xYfnw62CKG8nLkZBfWbhWwDw02CHty86jfPcc2cr3ZfeuK9ysoVPPEUxf21bAD/rWAgk52SuBrLJlefNy8mvFg==}

  globrex@0.1.2:
    resolution: {integrity: sha512-uHJgbwAMwNFf5mLst7IWLNg14x1CkeqglJb/K3doi4dw6q2IvAAmM/Y81kevy83wP+Sst+nutFTYOGg3d1lsxg==}

  gopd@1.2.0:
    resolution: {integrity: sha512-ZUKRh6/kUFoAiTAtTYPZJ3hw9wNxx+BIBOijnlG9PnrJsCcSjs1wyyD6vJpaYtgnzDrKYRSqf3OO6Rfa93xsRg==}
    engines: {node: '>= 0.4'}

  got@12.6.1:
    resolution: {integrity: sha512-mThBblvlAF1d4O5oqyvN+ZxLAYwIJK7bpMxgYqPD9okW0C3qm5FFn7k811QrcuEBwaogR3ngOFoCfs6mRv7teQ==}
    engines: {node: '>=14.16'}

  got@13.0.0:
    resolution: {integrity: sha512-XfBk1CxOOScDcMr9O1yKkNaQyy865NbYs+F7dr4H0LZMVgCj2Le59k6PqbNHoL5ToeaEQUYh6c6yMfVcc6SJxA==}
    engines: {node: '>=16'}

  graceful-fs@4.2.11:
    resolution: {integrity: sha512-RbJ5/jmFcNNCcDV5o9eTnBLJ/HszWV0P73bc+Ff4nS/rJj+YaS6IGyiOL0VoBYX+l1Wrl3k63h/KrH+nhJ0XvQ==}

  graphemer@1.4.0:
    resolution: {integrity: sha512-EtKwoO6kxCL9WO5xipiHTZlSzBm7WLT627TqC/uVRd0HKmq8NXyebnNYxDoBi7wt8eTWrUrKXCOVaFq9x1kgag==}

  gray-matter@4.0.3:
    resolution: {integrity: sha512-5v6yZd4JK3eMI3FqqCouswVqwugaA9r4dNZB1wwcmrD02QkV5H0y7XBQW8QwQqEaZY1pM9aqORSORhJRdNK44Q==}
    engines: {node: '>=6.0'}

  has-bigints@1.1.0:
    resolution: {integrity: sha512-R3pbpkcIqv2Pm3dUwgjclDRVmWpTJW2DcMzcIhEXEx1oh/CEMObMm3KLmRJOdvhM7o4uQBnwr8pzRK2sJWIqfg==}
    engines: {node: '>= 0.4'}

  has-flag@4.0.0:
    resolution: {integrity: sha512-EykJT/Q1KjTWctppgIAgfSO0tKVuZUjhgMr17kqTumMl6Afv3EISleU7qZUzoXDFTAHTDC4NOoG/ZxU3EvlMPQ==}
    engines: {node: '>=8'}

  has-property-descriptors@1.0.2:
    resolution: {integrity: sha512-55JNKuIW+vq4Ke1BjOTjM2YctQIvCT7GFzHwmfZPGo5wnrgkid0YQtnAleFSqumZm4az3n2BS+erby5ipJdgrg==}

  has-proto@1.2.0:
    resolution: {integrity: sha512-KIL7eQPfHQRC8+XluaIw7BHUwwqL19bQn4hzNgdr+1wXoU0KKj6rufu47lhY7KbJR2C6T6+PfyN0Ea7wkSS+qQ==}
    engines: {node: '>= 0.4'}

  has-symbols@1.1.0:
    resolution: {integrity: sha512-1cDNdwJ2Jaohmb3sg4OmKaMBwuC48sYni5HUw2DvsC8LjGTLK9h+eb1X6RyuOHe4hT0ULCW68iomhjUoKUqlPQ==}
    engines: {node: '>= 0.4'}

  has-tostringtag@1.0.2:
    resolution: {integrity: sha512-NqADB8VjPFLM2V0VvHUewwwsw0ZWBaIdgo+ieHtK3hasLz4qeCRjYcqfB6AQrBggRKppKF8L52/VqdVsO47Dlw==}
    engines: {node: '>= 0.4'}

  hasown@2.0.2:
    resolution: {integrity: sha512-0hJU9SCPvmMzIBdZFqNPXWa6dqh7WdH0cII9y+CyS8rG3nL48Bclra9HmKhVVUHyPWNH5Y7xDwAB7bfgSjkUMQ==}
    engines: {node: '>= 0.4'}

  hast-util-embedded@3.0.0:
    resolution: {integrity: sha512-naH8sld4Pe2ep03qqULEtvYr7EjrLK2QHY8KJR6RJkTUjPGObe1vnx585uzem2hGra+s1q08DZZpfgDVYRbaXA==}

  hast-util-from-dom@5.0.1:
    resolution: {integrity: sha512-N+LqofjR2zuzTjCPzyDUdSshy4Ma6li7p/c3pA78uTwzFgENbgbUrm2ugwsOdcjI1muO+o6Dgzp9p8WHtn/39Q==}

  hast-util-from-html-isomorphic@2.0.0:
    resolution: {integrity: sha512-zJfpXq44yff2hmE0XmwEOzdWin5xwH+QIhMLOScpX91e/NSGPsAzNCvLQDIEPyO2TXi+lBmU6hjLIhV8MwP2kw==}

  hast-util-from-html@2.0.3:
    resolution: {integrity: sha512-CUSRHXyKjzHov8yKsQjGOElXy/3EKpyX56ELnkHH34vDVw1N1XSQ1ZcAvTyAPtGqLTuKP/uxM+aLkSPqF/EtMw==}

  hast-util-from-parse5@8.0.2:
    resolution: {integrity: sha512-SfMzfdAi/zAoZ1KkFEyyeXBn7u/ShQrfd675ZEE9M3qj+PMFX05xubzRyF76CCSJu8au9jgVxDV1+okFvgZU4A==}

  hast-util-has-property@3.0.0:
    resolution: {integrity: sha512-MNilsvEKLFpV604hwfhVStK0usFY/QmM5zX16bo7EjnAEGofr5YyI37kzopBlZJkHD4t887i+q/C8/tr5Q94cA==}

  hast-util-is-body-ok-link@3.0.1:
    resolution: {integrity: sha512-0qpnzOBLztXHbHQenVB8uNuxTnm/QBFUOmdOSsEn7GnBtyY07+ENTWVFBAnXd/zEgd9/SUG3lRY7hSIBWRgGpQ==}

  hast-util-is-element@3.0.0:
    resolution: {integrity: sha512-Val9mnv2IWpLbNPqc/pUem+a7Ipj2aHacCwgNfTiK0vJKl0LF+4Ba4+v1oPHFpf3bLYmreq0/l3Gud9S5OH42g==}

  hast-util-minify-whitespace@1.0.1:
    resolution: {integrity: sha512-L96fPOVpnclQE0xzdWb/D12VT5FabA7SnZOUMtL1DbXmYiHJMXZvFkIZfiMmTCNJHUeO2K9UYNXoVyfz+QHuOw==}

  hast-util-parse-selector@3.1.1:
    resolution: {integrity: sha512-jdlwBjEexy1oGz0aJ2f4GKMaVKkA9jwjr4MjAAI22E5fM/TXVZHuS5OpONtdeIkRKqAaryQ2E9xNQxijoThSZA==}

  hast-util-parse-selector@4.0.0:
    resolution: {integrity: sha512-wkQCkSYoOGCRKERFWcxMVMOcYE2K1AaNLU8DXS9arxnLOUEWbOXKXiJUNzEpqZ3JOKpnha3jkFrumEjVliDe7A==}

  hast-util-phrasing@3.0.1:
    resolution: {integrity: sha512-6h60VfI3uBQUxHqTyMymMZnEbNl1XmEGtOxxKYL7stY2o601COo62AWAYBQR9lZbYXYSBoxag8UpPRXK+9fqSQ==}

  hast-util-to-estree@3.1.1:
    resolution: {integrity: sha512-IWtwwmPskfSmma9RpzCappDUitC8t5jhAynHhc1m2+5trOgsrp7txscUSavc5Ic8PATyAjfrCK1wgtxh2cICVQ==}

  hast-util-to-html@9.0.4:
    resolution: {integrity: sha512-wxQzXtdbhiwGAUKrnQJXlOPmHnEehzphwkK7aluUPQ+lEc1xefC8pblMgpp2w5ldBTEfveRIrADcrhGIWrlTDA==}

  hast-util-to-jsx-runtime@2.3.2:
    resolution: {integrity: sha512-1ngXYb+V9UT5h+PxNRa1O1FYguZK/XL+gkeqvp7EdHlB9oHUG0eYRo/vY5inBdcqo3RkPMC58/H94HvkbfGdyg==}

  hast-util-to-mdast@10.1.2:
    resolution: {integrity: sha512-FiCRI7NmOvM4y+f5w32jPRzcxDIz+PUqDwEqn1A+1q2cdp3B8Gx7aVrXORdOKjMNDQsD1ogOr896+0jJHW1EFQ==}

  hast-util-to-string@3.0.1:
    resolution: {integrity: sha512-XelQVTDWvqcl3axRfI0xSeoVKzyIFPwsAGSLIsKdJKQMXDYJS4WYrBNF/8J7RdhIcFI2BOHgAifggsvsxp/3+A==}

  hast-util-to-text@4.0.2:
    resolution: {integrity: sha512-KK6y/BN8lbaq654j7JgBydev7wuNMcID54lkRav1P0CaE1e47P72AWWPiGKXTJU271ooYzcvTAn/Zt0REnvc7A==}

  hast-util-whitespace@3.0.0:
    resolution: {integrity: sha512-88JUN06ipLwsnv+dVn+OIYOvAuvBMy/Qoi6O7mQHxdPXpjy+Cd6xRkWwux7DKO+4sYILtLBRIKgsdpS2gQc7qw==}

  hastscript@7.2.0:
    resolution: {integrity: sha512-TtYPq24IldU8iKoJQqvZOuhi5CyCQRAbvDOX0x1eW6rsHSxa/1i2CCiptNTotGHJ3VoHRGmqiv6/D3q113ikkw==}

  hastscript@9.0.0:
    resolution: {integrity: sha512-jzaLBGavEDKHrc5EfFImKN7nZKKBdSLIdGvCwDZ9TfzbF2ffXiov8CKE445L2Z1Ek2t/m4SKQ2j6Ipv7NyUolw==}

  header-generator@2.1.62:
    resolution: {integrity: sha512-L4y1Fush4bkC/3zEurWjiwzeuekAH3HMYA508EZDmvk1wPmcbpV/mq3u3d3fxq7v4oPmaCfsRm1T5DUH19uikA==}
    engines: {node: '>=16.0.0'}

  hookified@1.7.1:
    resolution: {integrity: sha512-OXcdHsXeOiD7OJ5zvWj8Oy/6RCdLwntAX+wUrfemNcMGn6sux4xbEHi2QXwqePYhjQ/yvxxq2MvCRirdlHscBw==}

  html-entities@2.5.2:
    resolution: {integrity: sha512-K//PSRMQk4FZ78Kyau+mZurHn3FH0Vwr+H36eE0rPbeYkRRi9YxceYPhuN60UwWorxyKHhqoAJl2OFKa4BVtaA==}

  html-escaper@2.0.2:
    resolution: {integrity: sha512-H2iMtd0I4Mt5eYiapRdIDjp+XzelXQ0tFE4JS7YFwFevXXMmOp9myNrUvCg0D6ws8iqkRPBfKHgbwig1SmlLfg==}

  html-tags@3.3.1:
    resolution: {integrity: sha512-ztqyC3kLto0e9WbNp0aeP+M3kTt+nbaIveGmUxAtZa+8iFgKLUOD4YKM5j+f3QD89bra7UeumolZHKuOXnTmeQ==}
    engines: {node: '>=8'}

  html-url-attributes@3.0.1:
    resolution: {integrity: sha512-ol6UPyBWqsrO6EJySPz2O7ZSr856WDrEzM5zMqp+FJJLGMW35cLYmmZnl0vztAZxRUoNZJFTCohfjuIJ8I4QBQ==}

  html-void-elements@3.0.0:
    resolution: {integrity: sha512-bEqo66MRXsUGxWHV5IP0PUiAWwoEjba4VCzg0LjFJBpchPaTfyfCKTG6bc5F8ucKec3q5y6qOdGyYTSBEvhCrg==}

  http-cache-semantics@4.1.1:
    resolution: {integrity: sha512-er295DKPVsV82j5kw1Gjt+ADA/XYHsajl82cGNQG2eyoPkvgUhX+nDIyelzhIWbbsXP39EHcI6l5tYs2FYqYXQ==}

  http-errors@2.0.0:
    resolution: {integrity: sha512-FtwrG/euBzaEjYeRqOgly7G0qviiXoJWnvEH2Z1plBdXgbyjv34pHTSb9zoeHMyDy33+DWy5Wt9Wo+TURtOYSQ==}
    engines: {node: '>= 0.8'}

  http-proxy-agent@7.0.2:
    resolution: {integrity: sha512-T1gkAiYYDWYx3V5Bmyu7HcfcvL7mUrTWiM6yOfa3PIphViJ/gFPbvidQ+veqSOHci/PxBcDabeUNCzpOODJZig==}
    engines: {node: '>= 14'}

  http2-wrapper@2.2.1:
    resolution: {integrity: sha512-V5nVw1PAOgfI3Lmeaj2Exmeg7fenjhRUgz1lPSezy1CuhPYbgQtbQj4jZfEAEMlaL+vupsvhjqCyjzob0yxsmQ==}
    engines: {node: '>=10.19.0'}

  https-proxy-agent@7.0.6:
    resolution: {integrity: sha512-vK9P5/iUfdl95AI+JVyUuIcVtd4ofvtrOr3HNtM2yxC9bnMbEdp3x01OhQNnjb8IJYi38VlTE3mBXwcfvywuSw==}
    engines: {node: '>= 14'}

  human-signals@2.1.0:
    resolution: {integrity: sha512-B4FFZ6q/T2jhhksgkbEW3HBvWIfDW85snkQgawt07S7J5QXTk6BkNV+0yAeZrM5QpMAdYlocGoljn0sJ/WQkFw==}
    engines: {node: '>=10.17.0'}

  iconv-lite@0.4.24:
    resolution: {integrity: sha512-v3MXnZAcvnywkTUEZomIActle7RXXeedOR31wwl7VlyoXO4Qi9arvSenNQWne1TcRwhCL1HwLI21bEqdpj8/rA==}
    engines: {node: '>=0.10.0'}

  iconv-lite@0.6.3:
    resolution: {integrity: sha512-4fCk79wshMdzMp2rH06qWrJE4iolqLhCUH+OiuIgU++RB0+94NlDL81atO7GX55uUKueo0txHNtvEyI6D7WdMw==}
    engines: {node: '>=0.10.0'}

  ieee754@1.2.1:
    resolution: {integrity: sha512-dcyqhDvX1C46lXZcVqCpK+FtMRQVdIMN6/Df5js2zouUsqG7I6sFxitIC+7KYK29KdXOLHdu9zL4sFnoVQnqaA==}

  ignore@5.3.2:
    resolution: {integrity: sha512-hsBTNUqQTDwkWtcdYI2i06Y/nUBEsNEDJKjWdigLvegy8kDuJAS8uRlpkkcQpyEXL0Z/pjDy5HBmMjRCJ2gq+g==}
    engines: {node: '>= 4'}

  ignore@7.0.3:
    resolution: {integrity: sha512-bAH5jbK/F3T3Jls4I0SO1hmPR0dKU0a7+SY6n1yzRtG54FLO8d6w/nxLFX2Nb7dBu6cCWXPaAME6cYqFUMmuCA==}
    engines: {node: '>= 4'}

  immer@10.1.1:
    resolution: {integrity: sha512-s2MPrmjovJcoMaHtx6K11Ra7oD05NT97w1IC5zpMkT6Atjr7H8LjaDd81iIxUYpMKSRRNMJE703M1Fhr/TctHw==}

  immutable@5.0.3:
    resolution: {integrity: sha512-P8IdPQHq3lA1xVeBRi5VPqUm5HDgKnx0Ru51wZz5mjxHr5n3RWhjIpOFU7ybkUxfB+5IToy+OLaHYDBIWsv+uw==}

  import-fresh@3.3.1:
    resolution: {integrity: sha512-TR3KfrTZTYLPB6jUjfx6MF9WcWrHL9su5TObK4ZkYgBdWKPOFoSoQIdEuTuR82pmtxH2spWG9h6etwfr1pLBqQ==}
    engines: {node: '>=6'}

  import-in-the-middle@1.13.0:
    resolution: {integrity: sha512-YG86SYDtrL/Yu8JgfWb7kjQ0myLeT1whw6fs/ZHFkXFcbk9zJU9lOCsSJHpvaPumU11nN3US7NW6x1YTk+HrUA==}

  import-local@3.2.0:
    resolution: {integrity: sha512-2SPlun1JUPWoM6t3F0dw0FkCF/jWY8kttcY4f599GLTSjh2OCuuhdTkJQsEcZzBqbXZGKMK2OqW1oZsjtf/gQA==}
    engines: {node: '>=8'}
    hasBin: true

  imurmurhash@0.1.4:
    resolution: {integrity: sha512-JmXMZ6wuvDmLiHEml9ykzqO6lwFbof0GG4IkcGaENdCRDDmMVnny7s5HsIgHCbaq0w2MyPhDqkhTUgS2LU2PHA==}
    engines: {node: '>=0.8.19'}

  indent-string@5.0.0:
    resolution: {integrity: sha512-m6FAo/spmsW2Ab2fU35JTYwtOKa2yAwXSwgjSv1TJzh4Mh7mC3lzAOVLBprb72XsTrgkEIsl7YrFNAiDiRhIGg==}
    engines: {node: '>=12'}

  inflight@1.0.6:
    resolution: {integrity: sha512-k92I/b08q4wvFscXCLvqfsHCrjrF7yiXsQuIVvVE7N82W3+aqpzuUdBbfhWcy/FZR3/4IgflMgKLOsvPDrGCJA==}
    deprecated: This module is not supported, and leaks memory. Do not use it. Check out lru-cache if you want a good and tested way to coalesce async requests by a key value, which is much more comprehensive and powerful.

  infobox-parser@3.6.4:
    resolution: {integrity: sha512-d2lTlxKZX7WsYxk9/UPt51nkmZv5tbC75SSw4hfHqZ3LpRAn6ug0oru9xI2X+S78va3aUAze3xl/UqMuwLmJUw==}

  inherits@2.0.4:
    resolution: {integrity: sha512-k/vGaX4/Yla3WzyMCvTQOXYeIHvqOKtnqBduzTHpzpQZzAskKMhZ2K+EnBiSM9zGSoIFeMpXKxa4dYeZIQqewQ==}

  ini@1.3.8:
    resolution: {integrity: sha512-JV/yugV2uzW5iMRSiZAyDtQd+nxtUnjeLt0acNdw98kKLrvuRVyB80tsREOE7yvGVgalhZ6RNXCmEHkUKBKxew==}

  inline-style-parser@0.2.4:
    resolution: {integrity: sha512-0aO8FkhNZlj/ZIbNi7Lxxr12obT7cL1moPfE4tg1LkX7LlLfC6DeX4l2ZEud1ukP9jNQyNnfzQVqwbwmAATY4Q==}

  inquirer@12.4.2:
    resolution: {integrity: sha512-reyjHcwyK2LObXgTJH4T1Dpfhwu88LNPTZmg/KenmTsy3T8lN/kZT8Oo7UwwkB9q8+ss2qjjN7GV8oFAfyz9Xg==}
    engines: {node: '>=18'}
    peerDependencies:
      '@types/node': '>=18'
    peerDependenciesMeta:
      '@types/node':
        optional: true

  internal-slot@1.1.0:
    resolution: {integrity: sha512-4gd7VpWNQNB4UKKCFFVcp1AVv+FMOgs9NKzjHKusc8jTMhd5eL1NqQqOpE0KzMds804/yHlglp3uxgluOqAPLw==}
    engines: {node: '>= 0.4'}

  invariant@2.2.4:
    resolution: {integrity: sha512-phJfQVBuaJM5raOpJjSfkiD6BpbCE4Ns//LaXl6wGYtUBY83nWS6Rf9tXm2e8VaK60JEjYldbPif/A2B1C2gNA==}

  ip-address@9.0.5:
    resolution: {integrity: sha512-zHtQzGojZXTwZTHQqra+ETKd4Sn3vgi7uBmlPoXVWZqYvuKmtI0l/VZTjqGmJY9x88GGOaZ9+G9ES8hC4T4X8g==}
    engines: {node: '>= 12'}

  ip-regex@4.3.0:
    resolution: {integrity: sha512-B9ZWJxHHOHUhUjCPrMpLD4xEq35bUTClHM1S6CBU5ixQnkZmwipwgc96vAd7AAGM9TGHvJR+Uss+/Ak6UphK+Q==}
    engines: {node: '>=8'}

  ipaddr.js@1.9.1:
    resolution: {integrity: sha512-0KI/607xoxSToH7GjN1FfSbLoU0+btTicjsQSWQlh/hZykN8KpmMf7uYwPW3R+akZ6R/w18ZlXSHBYXiYUPO3g==}
    engines: {node: '>= 0.10'}

  is-absolute-url@4.0.1:
    resolution: {integrity: sha512-/51/TKE88Lmm7Gc4/8btclNXWS+g50wXhYJq8HWIBAGUBnoAdRu1aXeh364t/O7wXDAcTJDP8PNuNKWUDWie+A==}
    engines: {node: ^12.20.0 || ^14.13.1 || >=16.0.0}

  is-alphabetical@2.0.1:
    resolution: {integrity: sha512-FWyyY60MeTNyeSRpkM2Iry0G9hpr7/9kD40mD/cGQEuilcZYS4okz8SN2Q6rLCJ8gbCt6fN+rC+6tMGS99LaxQ==}

  is-alphanumerical@2.0.1:
    resolution: {integrity: sha512-hmbYhX/9MUMF5uh7tOXyK/n0ZvWpad5caBA17GsC6vyuCqaWliRG5K1qS9inmUhEMaOBIW7/whAnSwveW/LtZw==}

  is-array-buffer@3.0.5:
    resolution: {integrity: sha512-DDfANUiiG2wC1qawP66qlTugJeL5HyzMpfr8lLK+jMQirGzNod0B12cFB/9q838Ru27sBwfw78/rdoU7RERz6A==}
    engines: {node: '>= 0.4'}

  is-arrayish@0.2.1:
    resolution: {integrity: sha512-zz06S8t0ozoDXMG+ube26zeCTNXcKIPJZJi8hBrF4idCLms4CG9QtK7qBl1boi5ODzFpjswb5JPmHCbMpjaYzg==}

  is-arrayish@0.3.2:
    resolution: {integrity: sha512-eVRqCvVlZbuw3GrM63ovNSNAeA1K16kaR/LRY/92w0zxQ5/1YzwblUX652i4Xs9RwAGjW9d9y6X88t8OaAJfWQ==}

  is-async-function@2.1.1:
    resolution: {integrity: sha512-9dgM/cZBnNvjzaMYHVoxxfPj2QXt22Ev7SuuPrs+xav0ukGB0S6d4ydZdEiM48kLx5kDV+QBPrpVnFyefL8kkQ==}
    engines: {node: '>= 0.4'}

  is-bigint@1.1.0:
    resolution: {integrity: sha512-n4ZT37wG78iz03xPRKJrHTdZbe3IicyucEtdRsV5yglwc3GyUfbAfpSeD0FJ41NbUNSt5wbhqfp1fS+BgnvDFQ==}
    engines: {node: '>= 0.4'}

  is-binary-path@2.1.0:
    resolution: {integrity: sha512-ZMERYes6pDydyuGidse7OsHxtbI7WVeUEozgR/g7rd0xUimYNlvZRE/K2MgZTjWy725IfelLeVcEM97mmtRGXw==}
    engines: {node: '>=8'}

  is-boolean-object@1.2.2:
    resolution: {integrity: sha512-wa56o2/ElJMYqjCjGkXri7it5FbebW5usLw/nPmCMs5DeZ7eziSYZhSmPRn0txqeW4LnAmQQU7FgqLpsEFKM4A==}
    engines: {node: '>= 0.4'}

  is-callable@1.2.7:
    resolution: {integrity: sha512-1BC0BVFhS/p0qtw6enp8e+8OD0UrK0oFLztSjNzhcKA3WDuJxxAPXzPuPtKkjEY9UUoEWlX/8fgKeu2S8i9JTA==}
    engines: {node: '>= 0.4'}

  is-core-module@2.16.1:
    resolution: {integrity: sha512-UfoeMA6fIJ8wTYFEUjelnaGI67v6+N7qXJEvQuIGa99l4xsCruSYOVSQ0uPANn4dAzm8lkYPaKLrrijLq7x23w==}
    engines: {node: '>= 0.4'}

  is-data-view@1.0.2:
    resolution: {integrity: sha512-RKtWF8pGmS87i2D6gqQu/l7EYRlVdfzemCJN/P3UOs//x1QE7mfhvzHIApBTRf7axvT6DMGwSwBXYCT0nfB9xw==}
    engines: {node: '>= 0.4'}

  is-date-object@1.1.0:
    resolution: {integrity: sha512-PwwhEakHVKTdRNVOw+/Gyh0+MzlCl4R6qKvkhuvLtPMggI1WAHt9sOwZxQLSGpUaDnrdyDsomoRgNnCfKNSXXg==}
    engines: {node: '>= 0.4'}

  is-decimal@2.0.1:
    resolution: {integrity: sha512-AAB9hiomQs5DXWcRB1rqsxGUstbRroFOPPVAomNk/3XHR5JyEZChOyTWe2oayKnsSsr/kcGqF+z6yuH6HHpN0A==}

  is-docker@2.2.1:
    resolution: {integrity: sha512-F+i2BKsFrH66iaUFc0woD8sLy8getkwTwtOBjvs56Cx4CgJDeKQeqfz8wAYiSb8JOprWhHH5p77PbmYCvvUuXQ==}
    engines: {node: '>=8'}
    hasBin: true

  is-extendable@0.1.1:
    resolution: {integrity: sha512-5BMULNob1vgFX6EjQw5izWDxrecWK9AM72rugNr0TFldMOi0fj6Jk+zeKIt0xGj4cEfQIJth4w3OKWOJ4f+AFw==}
    engines: {node: '>=0.10.0'}

  is-extglob@2.1.1:
    resolution: {integrity: sha512-SbKbANkN603Vi4jEZv49LeVJMn4yGwsbzZworEoyEiutsN3nJYdbO36zfhGJ6QEDpOZIFkDtnq5JRxmvl3jsoQ==}
    engines: {node: '>=0.10.0'}

  is-finalizationregistry@1.1.1:
    resolution: {integrity: sha512-1pC6N8qWJbWoPtEjgcL2xyhQOP491EQjeUo3qTKcmV8YSDDJrOepfG8pcC7h/QgnQHYSv0mJ3Z/ZWxmatVrysg==}
    engines: {node: '>= 0.4'}

  is-fullwidth-code-point@3.0.0:
    resolution: {integrity: sha512-zymm5+u+sCsSWyD9qNaejV3DFvhCKclKdizYaJUuHA83RLjb7nSuGnddCHGv0hk+KY7BMAlsWeK4Ueg6EV6XQg==}
    engines: {node: '>=8'}

  is-generator-fn@2.1.0:
    resolution: {integrity: sha512-cTIB4yPYL/Grw0EaSzASzg6bBy9gqCofvWN8okThAYIxKJZC+udlRAmGbM0XLeniEJSs8uEgHPGuHSe1XsOLSQ==}
    engines: {node: '>=6'}

  is-generator-function@1.1.0:
    resolution: {integrity: sha512-nPUB5km40q9e8UfN/Zc24eLlzdSf9OfKByBw9CIdw4H1giPMeA0OIJvbchsCu4npfI2QcMVBsGEBHKZ7wLTWmQ==}
    engines: {node: '>= 0.4'}

  is-glob@4.0.3:
    resolution: {integrity: sha512-xelSayHH36ZgE7ZWhli7pW34hNbNl8Ojv5KVmkJD4hBdD3th8Tfk9vYasLM+mXWOZhFkgZfxhLSnrwRr4elSSg==}
    engines: {node: '>=0.10.0'}

  is-hexadecimal@2.0.1:
    resolution: {integrity: sha512-DgZQp241c8oO6cA1SbTEWiXeoxV42vlcJxgH+B3hi1AiqqKruZR3ZGF8In3fj4+/y/7rHvlOZLZtgJ/4ttYGZg==}

  is-interactive@2.0.0:
    resolution: {integrity: sha512-qP1vozQRI+BMOPcjFzrjXuQvdak2pHNUMZoeG2eRbiSqyvbEf/wQtEOTOX1guk6E3t36RkaqiSt8A/6YElNxLQ==}
    engines: {node: '>=12'}

  is-ip@3.1.0:
    resolution: {integrity: sha512-35vd5necO7IitFPjd/YBeqwWnyDWbuLH9ZXQdMfDA8TEo7pv5X8yfrvVO3xbJbLUlERCMvf6X0hTUamQxCYJ9Q==}
    engines: {node: '>=8'}

  is-map@2.0.3:
    resolution: {integrity: sha512-1Qed0/Hr2m+YqxnM09CjA2d/i6YZNfF6R2oRAOj36eUdS6qIV/huPJNSEpKbupewFs+ZsJlxsjjPbc0/afW6Lw==}
    engines: {node: '>= 0.4'}

  is-number-object@1.1.1:
    resolution: {integrity: sha512-lZhclumE1G6VYD8VHe35wFaIif+CTy5SJIi5+3y4psDgWu4wPDoBhF8NxUOinEc7pHgiTsT6MaBb92rKhhD+Xw==}
    engines: {node: '>= 0.4'}

  is-number@7.0.0:
    resolution: {integrity: sha512-41Cifkg6e8TylSpdtTpeLVMqvSBEVzTttHvERD741+pnZ8ANv0004MRL43QKPDlK9cGvNp6NZWZUBlbGXYxxng==}
    engines: {node: '>=0.12.0'}

  is-obj@2.0.0:
    resolution: {integrity: sha512-drqDG3cbczxxEJRoOXcOjtdp1J/lyp1mNn0xaznRs8+muBhgQcrnbspox5X5fOw0HnMnbfDzvnEMEtqDEJEo8w==}
    engines: {node: '>=8'}

  is-online@10.0.0:
    resolution: {integrity: sha512-WCPdKwNDjXJJmUubf2VHLMDBkUZEtuOvpXUfUnUFbEnM6In9ByiScL4f4jKACz/fsb2qDkesFerW3snf/AYz3A==}
    engines: {node: '>=14.16'}

  is-plain-obj@4.1.0:
    resolution: {integrity: sha512-+Pgi+vMuUNkJyExiMBt5IlFoMyKnr5zhJ4Uspz58WOhBF5QoIZkFyNHIbBAtHwzVAgk5RtndVNsDRN61/mmDqg==}
    engines: {node: '>=12'}

  is-plain-object@5.0.0:
    resolution: {integrity: sha512-VRSzKkbMm5jMDoKLbltAkFQ5Qr7VDiTFGXxYFXXowVj387GeGNOCsOH6Msy00SGZ3Fp84b1Naa1psqgcCIEP5Q==}
    engines: {node: '>=0.10.0'}

  is-regex@1.2.1:
    resolution: {integrity: sha512-MjYsKHO5O7mCsmRGxWcLWheFqN9DJ/2TmngvjKXihe6efViPqc274+Fx/4fYj/r03+ESvBdTXK0V6tA3rgez1g==}
    engines: {node: '>= 0.4'}

  is-set@2.0.3:
    resolution: {integrity: sha512-iPAjerrse27/ygGLxw+EBR9agv9Y6uLeYVJMu+QNCoouJ1/1ri0mGrcWpfCqFZuzzx3WjtwxG098X+n4OuRkPg==}
    engines: {node: '>= 0.4'}

  is-shared-array-buffer@1.0.4:
    resolution: {integrity: sha512-ISWac8drv4ZGfwKl5slpHG9OwPNty4jOWPRIhBpxOoD+hqITiwuipOQ2bNthAzwA3B4fIjO4Nln74N0S9byq8A==}
    engines: {node: '>= 0.4'}

  is-stream@2.0.1:
    resolution: {integrity: sha512-hFoiJiTl63nn+kstHGBtewWSKnQLpyb155KHheA1l39uvtO9nWIop1p3udqPcUd/xbF1VLMO4n7OI6p7RbngDg==}
    engines: {node: '>=8'}

  is-string@1.1.1:
    resolution: {integrity: sha512-BtEeSsoaQjlSPBemMQIrY1MY0uM6vnS1g5fmufYOtnxLGUZM2178PKbhsk7Ffv58IX+ZtcvoGwccYsh0PglkAA==}
    engines: {node: '>= 0.4'}

  is-symbol@1.1.1:
    resolution: {integrity: sha512-9gGx6GTtCQM73BgmHQXfDmLtfjjTUDSyoxTCbp5WtoixAhfgsDirWIcVQ/IHpvI5Vgd5i/J5F7B9cN/WlVbC/w==}
    engines: {node: '>= 0.4'}

  is-typed-array@1.1.15:
    resolution: {integrity: sha512-p3EcsicXjit7SaskXHs1hA91QxgTw46Fv6EFKKGS5DRFLD8yKnohjF3hxoju94b/OcMZoQukzpPpBE9uLVKzgQ==}
    engines: {node: '>= 0.4'}

  is-unicode-supported@1.3.0:
    resolution: {integrity: sha512-43r2mRvz+8JRIKnWJ+3j8JtjRKZ6GmjzfaE/qiBJnikNnYv/6bagRJ1kUhNk8R5EX/GkobD+r+sfxCPJsiKBLQ==}
    engines: {node: '>=12'}

  is-weakmap@2.0.2:
    resolution: {integrity: sha512-K5pXYOm9wqY1RgjpL3YTkF39tni1XajUIkawTLUo9EZEVUFga5gSQJF8nNS7ZwJQ02y+1YCNYcMh+HIf1ZqE+w==}
    engines: {node: '>= 0.4'}

  is-weakref@1.1.1:
    resolution: {integrity: sha512-6i9mGWSlqzNMEqpCp93KwRS1uUOodk2OJ6b+sq7ZPDSy2WuI5NFIxp/254TytR8ftefexkWn5xNiHUNpPOfSew==}
    engines: {node: '>= 0.4'}

  is-weakset@2.0.4:
    resolution: {integrity: sha512-mfcwb6IzQyOKTs84CQMrOwW4gQcaTOAWJ0zzJCl2WSPDrWk/OzDaImWFH3djXhb24g4eudZfLRozAvPGw4d9hQ==}
    engines: {node: '>= 0.4'}

  is-wsl@2.2.0:
    resolution: {integrity: sha512-fKzAra0rGJUUBwGBgNkHZuToZcn+TtXHpeCgmkMJMMYx1sQDYaCSyjJBSCa2nH1DGm7s3n1oBnohoVTBaN7Lww==}
    engines: {node: '>=8'}

  isarray@2.0.5:
    resolution: {integrity: sha512-xHjhDr3cNBK0BzdUJSPXZntQUx/mwMS5Rw4A7lPJ90XGAO6ISP/ePDNuo0vhqOZU+UD5JoodwCAAoZQd3FeAKw==}

  isexe@2.0.0:
    resolution: {integrity: sha512-RHxMLp9lnKHGHRng9QFhRCMbYAcVpn69smSGcq3f36xjgVVWThj4qqLbTLlq7Ssj8B+fIQ1EuCEGI2lKsyQeIw==}

  istanbul-lib-coverage@3.2.2:
    resolution: {integrity: sha512-O8dpsF+r0WV/8MNRKfnmrtCWhuKjxrq2w+jpzBL5UZKTi2LeVWnWOmWRxFlesJONmc+wLAGvKQZEOanko0LFTg==}
    engines: {node: '>=8'}

  istanbul-lib-instrument@5.2.1:
    resolution: {integrity: sha512-pzqtp31nLv/XFOzXGuvhCb8qhjmTVo5vjVk19XE4CRlSWz0KoeJ3bw9XsA7nOp9YBf4qHjwBxkDzKcME/J29Yg==}
    engines: {node: '>=8'}

  istanbul-lib-instrument@6.0.3:
    resolution: {integrity: sha512-Vtgk7L/R2JHyyGW07spoFlB8/lpjiOLTjMdms6AFMraYt3BaJauod/NGrfnVG/y4Ix1JEuMRPDPEj2ua+zz1/Q==}
    engines: {node: '>=10'}

  istanbul-lib-report@3.0.1:
    resolution: {integrity: sha512-GCfE1mtsHGOELCU8e/Z7YWzpmybrx/+dSTfLrvY8qRmaY6zXTKWn6WQIjaAFw069icm6GVMNkgu0NzI4iPZUNw==}
    engines: {node: '>=10'}

  istanbul-lib-source-maps@4.0.1:
    resolution: {integrity: sha512-n3s8EwkdFIJCG3BPKBYvskgXGoy88ARzvegkitk60NxRdwltLOTaH7CUiMRXvwYorl0Q712iEjcWB+fK/MrWVw==}
    engines: {node: '>=10'}

  istanbul-reports@3.1.7:
    resolution: {integrity: sha512-BewmUXImeuRk2YY0PVbxgKAysvhRPUQE0h5QRM++nVWyubKGV0l8qQ5op8+B2DOmwSe63Jivj0BjkPQVf8fP5g==}
    engines: {node: '>=8'}

  jackspeak@3.4.3:
    resolution: {integrity: sha512-OGlZQpz2yfahA/Rd1Y8Cd9SIEsqvXkLVoSw/cgwhnhFMDbsQFeZYoJJ7bIZBS9BcamUW96asq/npPWugM+RQBw==}

  jackspeak@4.0.3:
    resolution: {integrity: sha512-oSwM7q8PTHQWuZAlp995iPpPJ4Vkl7qT0ZRD+9duL9j2oBy6KcTfyxc8mEuHJYC+z/kbps80aJLkaNzTOrf/kw==}
    engines: {node: 20 || >=22}

  jake@10.9.2:
    resolution: {integrity: sha512-2P4SQ0HrLQ+fw6llpLnOaGAvN2Zu6778SJMrCUwns4fOoG9ayrTiZk3VV8sCPkVZF8ab0zksVpS8FDY5pRCNBA==}
    engines: {node: '>=10'}
    hasBin: true

  javascript-natural-sort@0.7.1:
    resolution: {integrity: sha512-nO6jcEfZWQXDhOiBtG2KvKyEptz7RVbpGP4vTD2hLBdmNQSsCiicO2Ioinv6UI4y9ukqnBpy+XZ9H6uLNgJTlw==}

  jest-changed-files@29.7.0:
    resolution: {integrity: sha512-fEArFiwf1BpQ+4bXSprcDc3/x4HSzL4al2tozwVpDFpsxALjLYdyiIK4e5Vz66GQJIbXJ82+35PtysofptNX2w==}
    engines: {node: ^14.15.0 || ^16.10.0 || >=18.0.0}

  jest-circus@29.7.0:
    resolution: {integrity: sha512-3E1nCMgipcTkCocFwM90XXQab9bS+GMsjdpmPrlelaxwD93Ad8iVEjX/vvHPdLPnFf+L40u+5+iutRdA1N9myw==}
    engines: {node: ^14.15.0 || ^16.10.0 || >=18.0.0}

  jest-cli@29.7.0:
    resolution: {integrity: sha512-OVVobw2IubN/GSYsxETi+gOe7Ka59EFMR/twOU3Jb2GnKKeMGJB5SGUUrEz3SFVmJASUdZUzy83sLNNQ2gZslg==}
    engines: {node: ^14.15.0 || ^16.10.0 || >=18.0.0}
    hasBin: true
    peerDependencies:
      node-notifier: ^8.0.1 || ^9.0.0 || ^10.0.0
    peerDependenciesMeta:
      node-notifier:
        optional: true

  jest-config@29.7.0:
    resolution: {integrity: sha512-uXbpfeQ7R6TZBqI3/TxCU4q4ttk3u0PJeC+E0zbfSoSjq6bJ7buBPxzQPL0ifrkY4DNu4JUdk0ImlBUYi840eQ==}
    engines: {node: ^14.15.0 || ^16.10.0 || >=18.0.0}
    peerDependencies:
      '@types/node': '*'
      ts-node: '>=9.0.0'
    peerDependenciesMeta:
      '@types/node':
        optional: true
      ts-node:
        optional: true

  jest-diff@29.7.0:
    resolution: {integrity: sha512-LMIgiIrhigmPrs03JHpxUh2yISK3vLFPkAodPeo0+BuF7wA2FoQbkEg1u8gBYBThncu7e1oEDUfIXVuTqLRUjw==}
    engines: {node: ^14.15.0 || ^16.10.0 || >=18.0.0}

  jest-docblock@29.7.0:
    resolution: {integrity: sha512-q617Auw3A612guyaFgsbFeYpNP5t2aoUNLwBUbc/0kD1R4t9ixDbyFTHd1nok4epoVFpr7PmeWHrhvuV3XaJ4g==}
    engines: {node: ^14.15.0 || ^16.10.0 || >=18.0.0}

  jest-each@29.7.0:
    resolution: {integrity: sha512-gns+Er14+ZrEoC5fhOfYCY1LOHHr0TI+rQUHZS8Ttw2l7gl+80eHc/gFf2Ktkw0+SIACDTeWvpFcv3B04VembQ==}
    engines: {node: ^14.15.0 || ^16.10.0 || >=18.0.0}

  jest-environment-node@29.7.0:
    resolution: {integrity: sha512-DOSwCRqXirTOyheM+4d5YZOrWcdu0LNZ87ewUoywbcb2XR4wKgqiG8vNeYwhjFMbEkfju7wx2GYH0P2gevGvFw==}
    engines: {node: ^14.15.0 || ^16.10.0 || >=18.0.0}

  jest-get-type@29.6.3:
    resolution: {integrity: sha512-zrteXnqYxfQh7l5FHyL38jL39di8H8rHoecLH3JNxH3BwOrBsNeabdap5e0I23lD4HHI8W5VFBZqG4Eaq5LNcw==}
    engines: {node: ^14.15.0 || ^16.10.0 || >=18.0.0}

  jest-haste-map@29.7.0:
    resolution: {integrity: sha512-fP8u2pyfqx0K1rGn1R9pyE0/KTn+G7PxktWidOBTqFPLYX0b9ksaMFkhK5vrS3DVun09pckLdlx90QthlW7AmA==}
    engines: {node: ^14.15.0 || ^16.10.0 || >=18.0.0}

  jest-leak-detector@29.7.0:
    resolution: {integrity: sha512-kYA8IJcSYtST2BY9I+SMC32nDpBT3J2NvWJx8+JCuCdl/CR1I4EKUJROiP8XtCcxqgTTBGJNdbB1A8XRKbTetw==}
    engines: {node: ^14.15.0 || ^16.10.0 || >=18.0.0}

  jest-matcher-utils@29.7.0:
    resolution: {integrity: sha512-sBkD+Xi9DtcChsI3L3u0+N0opgPYnCRPtGcQYrgXmR+hmt/fYfWAL0xRXYU8eWOdfuLgBe0YCW3AFtnRLagq/g==}
    engines: {node: ^14.15.0 || ^16.10.0 || >=18.0.0}

  jest-message-util@29.7.0:
    resolution: {integrity: sha512-GBEV4GRADeP+qtB2+6u61stea8mGcOT4mCtrYISZwfu9/ISHFJ/5zOMXYbpBE9RsS5+Gb63DW4FgmnKJ79Kf6w==}
    engines: {node: ^14.15.0 || ^16.10.0 || >=18.0.0}

  jest-mock@29.7.0:
    resolution: {integrity: sha512-ITOMZn+UkYS4ZFh83xYAOzWStloNzJFO2s8DWrE4lhtGD+AorgnbkiKERe4wQVBydIGPx059g6riW5Btp6Llnw==}
    engines: {node: ^14.15.0 || ^16.10.0 || >=18.0.0}

  jest-pnp-resolver@1.2.3:
    resolution: {integrity: sha512-+3NpwQEnRoIBtx4fyhblQDPgJI0H1IEIkX7ShLUjPGA7TtUTvI1oiKi3SR4oBR0hQhQR80l4WAe5RrXBwWMA8w==}
    engines: {node: '>=6'}
    peerDependencies:
      jest-resolve: '*'
    peerDependenciesMeta:
      jest-resolve:
        optional: true

  jest-regex-util@29.6.3:
    resolution: {integrity: sha512-KJJBsRCyyLNWCNBOvZyRDnAIfUiRJ8v+hOBQYGn8gDyF3UegwiP4gwRR3/SDa42g1YbVycTidUF3rKjyLFDWbg==}
    engines: {node: ^14.15.0 || ^16.10.0 || >=18.0.0}

  jest-resolve-dependencies@29.7.0:
    resolution: {integrity: sha512-un0zD/6qxJ+S0et7WxeI3H5XSe9lTBBR7bOHCHXkKR6luG5mwDDlIzVQ0V5cZCuoTgEdcdwzTghYkTWfubi+nA==}
    engines: {node: ^14.15.0 || ^16.10.0 || >=18.0.0}

  jest-resolve@29.7.0:
    resolution: {integrity: sha512-IOVhZSrg+UvVAshDSDtHyFCCBUl/Q3AAJv8iZ6ZjnZ74xzvwuzLXid9IIIPgTnY62SJjfuupMKZsZQRsCvxEgA==}
    engines: {node: ^14.15.0 || ^16.10.0 || >=18.0.0}

  jest-runner@29.7.0:
    resolution: {integrity: sha512-fsc4N6cPCAahybGBfTRcq5wFR6fpLznMg47sY5aDpsoejOcVYFb07AHuSnR0liMcPTgBsA3ZJL6kFOjPdoNipQ==}
    engines: {node: ^14.15.0 || ^16.10.0 || >=18.0.0}

  jest-runtime@29.7.0:
    resolution: {integrity: sha512-gUnLjgwdGqW7B4LvOIkbKs9WGbn+QLqRQQ9juC6HndeDiezIwhDP+mhMwHWCEcfQ5RUXa6OPnFF8BJh5xegwwQ==}
    engines: {node: ^14.15.0 || ^16.10.0 || >=18.0.0}

  jest-snapshot@29.7.0:
    resolution: {integrity: sha512-Rm0BMWtxBcioHr1/OX5YCP8Uov4riHvKPknOGs804Zg9JGZgmIBkbtlxJC/7Z4msKYVbIJtfU+tKb8xlYNfdkw==}
    engines: {node: ^14.15.0 || ^16.10.0 || >=18.0.0}

  jest-util@29.7.0:
    resolution: {integrity: sha512-z6EbKajIpqGKU56y5KBUgy1dt1ihhQJgWzUlZHArA/+X2ad7Cb5iF+AK1EWVL/Bo7Rz9uurpqw6SiBCefUbCGA==}
    engines: {node: ^14.15.0 || ^16.10.0 || >=18.0.0}

  jest-validate@29.7.0:
    resolution: {integrity: sha512-ZB7wHqaRGVw/9hST/OuFUReG7M8vKeq0/J2egIGLdvjHCmYqGARhzXmtgi+gVeZ5uXFF219aOc3Ls2yLg27tkw==}
    engines: {node: ^14.15.0 || ^16.10.0 || >=18.0.0}

  jest-watcher@29.7.0:
    resolution: {integrity: sha512-49Fg7WXkU3Vl2h6LbLtMQ/HyB6rXSIX7SqvBLQmssRBGN9I0PNvPmAmCWSOY6SOvrjhI/F7/bGAv9RtnsPA03g==}
    engines: {node: ^14.15.0 || ^16.10.0 || >=18.0.0}

  jest-worker@29.7.0:
    resolution: {integrity: sha512-eIz2msL/EzL9UFTFFx7jBTkeZfku0yUAyZZZmJ93H2TYEiroIx2PQjEXcwYtYl8zXCxb+PAmA2hLIt/6ZEkPHw==}
    engines: {node: ^14.15.0 || ^16.10.0 || >=18.0.0}

  jest@29.7.0:
    resolution: {integrity: sha512-NIy3oAFp9shda19hy4HK0HRTWKtPJmGdnvywu01nOqNC2vZg+Z+fvJDxpMQA88eb2I9EcafcdjYgsDthnYTvGw==}
    engines: {node: ^14.15.0 || ^16.10.0 || >=18.0.0}
    hasBin: true
    peerDependencies:
      node-notifier: ^8.0.1 || ^9.0.0 || ^10.0.0
    peerDependenciesMeta:
      node-notifier:
        optional: true

  joplin-turndown-plugin-gfm@1.0.12:
    resolution: {integrity: sha512-qL4+1iycQjZ1fs8zk3jSRk7cg3ROBUHk7GKtiLAQLFzLPKErnILUvz5DLszSQvz3s1sTjPbywLDISVUtBY6HaA==}

  joycon@3.1.1:
    resolution: {integrity: sha512-34wB/Y7MW7bzjKRjUKTa46I2Z7eV62Rkhva+KkopW7Qvv/OSWBqvkSY7vusOPrNuZcUG3tApvdVgNB8POj3SPw==}
    engines: {node: '>=10'}

  js-tokens@4.0.0:
    resolution: {integrity: sha512-RdJUflcE3cUzKiMqQgsCu06FPu9UdIJO0beYbPhHN4k6apgJtifcoCtT9bcxOpYBtpD2kCM6Sbzg4CausW/PKQ==}

  js-yaml@3.14.1:
    resolution: {integrity: sha512-okMH7OXXJ7YrN9Ok3/SXrnu4iX9yOk+25nqX4imS2npuvTYDmo/QEZoqwZkYaIDk3jVvBOTOIEgEhaLOynBS9g==}
    hasBin: true

  js-yaml@4.1.0:
    resolution: {integrity: sha512-wpxZs9NoxZaJESJGIZTyDEaYpl0FKSA+FB9aJiyemKhMwkxQg63h4T1KJgUGHpTqPDNRcmmYLugrRjJlBtWvRA==}
    hasBin: true

  jsbn@1.1.0:
    resolution: {integrity: sha512-4bYVV3aAMtDTTu4+xsDYa6sy9GyJ69/amsu9sYF2zqjiEoZA5xJi3BrfX3uY+/IekIu7MwdObdbDWpoZdBv3/A==}

  jsesc@3.1.0:
    resolution: {integrity: sha512-/sM3dO2FOzXjKQhJuo0Q173wf2KOo8t4I8vHy6lF9poUp7bKT0/NHE8fPX23PwfhnykfqnC2xRxOnVw5XuGIaA==}
    engines: {node: '>=6'}
    hasBin: true

  json-buffer@3.0.1:
    resolution: {integrity: sha512-4bV5BfR2mqfQTJm+V5tPPdf+ZpuhiIvTuAB5g8kcrXOZpTT/QwwVRWBywX1ozr6lEuPdbHxwaJlm9G6mI2sfSQ==}

  json-parse-even-better-errors@2.3.1:
    resolution: {integrity: sha512-xyFwyhro/JEof6Ghe2iz2NcXoj2sloNsWr/XsERDK/oiPCfaNhl5ONfp+jQdAZRQQ0IJWNzH9zIZF7li91kh2w==}

  json-schema-to-typescript@15.0.4:
    resolution: {integrity: sha512-Su9oK8DR4xCmDsLlyvadkXzX6+GGXJpbhwoLtOGArAG61dvbW4YQmSEno2y66ahpIdmLMg6YUf/QHLgiwvkrHQ==}
    engines: {node: '>=16.0.0'}
    hasBin: true

  json-schema-traverse@0.4.1:
    resolution: {integrity: sha512-xbbCH5dCYU5T8LcEhhuh7HJ88HXuW3qsI3Y0zOZFKfZEHcpWiHU/Jxzk629Brsab/mMiHQti9wMP+845RPe3Vg==}

  json-schema-traverse@1.0.0:
    resolution: {integrity: sha512-NM8/P9n3XjXhIZn1lLhkFaACTOURQXjWhV4BA/RnOv8xvgqtqpAX9IO4mRQxSx1Rlo4tqzeqb0sOlruaOy3dug==}

  json-stable-stringify-without-jsonify@1.0.1:
    resolution: {integrity: sha512-Bdboy+l7tA3OGW6FjyFHWkP5LuByj1Tk33Ljyq0axyzdk9//JSi2u3fP1QSmd1KNwq6VOKYGlAu87CisVir6Pw==}

  json5@2.2.3:
    resolution: {integrity: sha512-XmOWe7eyHYH14cLdVPoyg+GOH3rYX++KpzrylJwSW98t3Nk+U8XOl8FWKOgwtzdb8lXGf6zYwDUzeHMWfxasyg==}
    engines: {node: '>=6'}
    hasBin: true

  jsonfile@6.1.0:
    resolution: {integrity: sha512-5dgndWOriYSm5cnYaJNhalLNDKOqFwyDB/rr1E9ZsGciGvKPs8R2xYGCacuf3z6K1YKDz182fd+fY3cn3pMqXQ==}

  jsonpointer@5.0.1:
    resolution: {integrity: sha512-p/nXbhSEcu3pZRdkW1OfJhpsVtW1gd4Wa1fnQc9YLiTfAjn0312eMKimbdIQzuZl9aa9xUGaRlP9T/CJE/ditQ==}
    engines: {node: '>=0.10.0'}

  jsonrepair@3.12.0:
    resolution: {integrity: sha512-SWfjz8SuQ0wZjwsxtSJ3Zy8vvLg6aO/kxcp9TWNPGwJKgTZVfhNEQBMk/vPOpYCDFWRxD6QWuI6IHR1t615f0w==}
    hasBin: true

  katex@0.16.21:
    resolution: {integrity: sha512-XvqR7FgOHtWupfMiigNzmh+MgUVmDGU2kXZm899ZkPfcuoPuFxyHmXsgATDpFZDAXCI8tvinaVcDo8PIIJSo4A==}
    hasBin: true

  keycode-js@3.1.0:
    resolution: {integrity: sha512-aAa8PVW7kBDyG14ifGOseaVBjsT1LI953060yRSzzf3G0beKKEuwHVvFGcCI+AofY68NUkPxbLqrkfWPjXySCw==}

  keyv@4.5.4:
    resolution: {integrity: sha512-oxVHkHR/EJf2CNXnWxRLW6mg7JyCCUcG0DtEGmL2ctUo1PNTin1PUil+r/+4r5MpVgC/fn1kjsx7mjSujKqIpw==}

  keyv@5.2.3:
    resolution: {integrity: sha512-AGKecUfzrowabUv0bH1RIR5Vf7w+l4S3xtQAypKaUpTdIR1EbrAcTxHCrpo9Q+IWeUlFE2palRtgIQcgm+PQJw==}

  kind-of@6.0.3:
    resolution: {integrity: sha512-dcS1ul+9tmeD95T+x28/ehLgd9mENa3LsvDTtzm3vyBEO7RPptvAD+t44WVXaUjTBRcrpFeFlC8WCruUR456hw==}
    engines: {node: '>=0.10.0'}

  kleur@3.0.3:
    resolution: {integrity: sha512-eTIzlVOSUR+JxdDFepEYcBMtZ9Qqdef+rnzWdRZuMbOywu5tO2w2N7rqjoANZ5k9vywhL6Br1VRjUIgTQx4E8w==}
    engines: {node: '>=6'}

  known-css-properties@0.35.0:
    resolution: {integrity: sha512-a/RAk2BfKk+WFGhhOCAYqSiFLc34k8Mt/6NWRI4joER0EYUzXIcFivjjnoD3+XU1DggLn/tZc3DOAgke7l8a4A==}

  ky@1.7.5:
    resolution: {integrity: sha512-HzhziW6sc5m0pwi5M196+7cEBtbt0lCYi67wNsiwMUmz833wloE0gbzJPWKs1gliFKQb34huItDQX97LyOdPdA==}
    engines: {node: '>=18'}

  lcm@0.0.3:
    resolution: {integrity: sha512-TB+ZjoillV6B26Vspf9l2L/vKaRY/4ep3hahcyVkCGFgsTNRUQdc24bQeNFiZeoxH0vr5+7SfNRMQuPHv/1IrQ==}

  leven@3.1.0:
    resolution: {integrity: sha512-qsda+H8jTaUaN/x5vzW2rzc+8Rw4TAQ/4KjB46IwK5VH+IlVeeeje/EoZRpiXvIqjFgK84QffqPztGI3VBLG1A==}
    engines: {node: '>=6'}

  leven@4.0.0:
    resolution: {integrity: sha512-puehA3YKku3osqPlNuzGDUHq8WpwXupUg1V6NXdV38G+gr+gkBwFC8g1b/+YcIvp8gnqVIus+eJCH/eGsRmJNw==}
    engines: {node: ^12.20.0 || ^14.13.1 || >=16.0.0}

  levn@0.4.1:
    resolution: {integrity: sha512-+bT2uH4E5LGE7h/n3evcS/sQlJXCpIp6ym8OWJ5eV6+67Dsql/LaaT7qJBAt2rzfoa/5QBGBhxDix1dMt2kQKQ==}
    engines: {node: '>= 0.8.0'}

  lilconfig@3.1.3:
    resolution: {integrity: sha512-/vlFKAoH5Cgt3Ie+JLhRbwOsCQePABiU3tJ1egGvyQ+33R/vcwM2Zl2QR/LzjsBeItPt3oSVXapn+m4nQDvpzw==}
    engines: {node: '>=14'}

  lines-and-columns@1.2.4:
    resolution: {integrity: sha512-7ylylesZQ/PV29jhEDl3Ufjo6ZX7gCqJr5F7PKrqc93v7fzSymt1BpwEU8nAUXs8qzzvqhbjhK5QZg6Mt/HkBg==}

  load-tsconfig@0.2.5:
    resolution: {integrity: sha512-IXO6OCs9yg8tMKzfPZ1YmheJbZCiEsnBdcB03l0OcfK9prKnJb96siuHCr5Fl37/yo9DnKU+TLpxzTUspw9shg==}
    engines: {node: ^12.20.0 || ^14.13.1 || >=16.0.0}

  locate-path@5.0.0:
    resolution: {integrity: sha512-t7hw9pI+WvuwNJXwk5zVHpyhIqzg2qTlklJOf0mVxGSbe3Fp2VieZcduNYjaLDoy6p9uGpQEGWG87WpMKlNq8g==}
    engines: {node: '>=8'}

  locate-path@6.0.0:
    resolution: {integrity: sha512-iPZK6eYjbxRu3uB4/WZ3EsEIMJFMqAoopl3R+zuq0UjcAm/MO6KCweDgPfP3elTztoKP3KtnVHxTn2NHBSDVUw==}
    engines: {node: '>=10'}

  lodash-es@4.17.21:
    resolution: {integrity: sha512-mKnC+QJ9pWVzv+C4/U3rRsHapFfHvQFoFB92e52xeyGMcX6/OlIl78je1u8vePzYZSkkogMPJ2yjxxsb89cxyw==}

  lodash.camelcase@4.3.0:
    resolution: {integrity: sha512-TwuEnCnxbc3rAvhf/LbG7tJUDzhqXyFnv3dtzLOPgCG/hODL7WFnsbwktkD7yUV0RrreP/l1PALq/YSg6VvjlA==}

  lodash.isequal@4.5.0:
    resolution: {integrity: sha512-pDo3lu8Jhfjqls6GkMgpahsF9kCyayhgykjyLMNFTKWrpVdAQtYyB4muAMWozBB4ig/dtWAmsMxLEI8wuz+DYQ==}
    deprecated: This package is deprecated. Use require('node:util').isDeepStrictEqual instead.

  lodash.memoize@4.1.2:
    resolution: {integrity: sha512-t7j+NzmgnQzTAYXcsHYLgimltOV1MXHtlOWf6GjL9Kj8GK5FInw5JotxvbOs+IvV1/Dzo04/fCGfLVs7aXb4Ag==}

  lodash.merge@4.6.2:
    resolution: {integrity: sha512-0KpjqXRVvrYyCsX1swR/XTK0va6VQkQM6MNo7PqW77ByjAhoARA8EfrP1N4+KlKj8YS0ZUCtRT/YUuhyYDujIQ==}

  lodash.sortby@4.7.0:
    resolution: {integrity: sha512-HDWXG8isMntAyRF5vZ7xKuEvOhT4AhlRt/3czTSjvGUxjYCBVRQY48ViDHyfYz9VIoBkW4TMGQNapx+l3RUwdA==}

  lodash.truncate@4.4.2:
    resolution: {integrity: sha512-jttmRe7bRse52OsWIMDLaXxWqRAmtIUccAQ3garviCqJjafXOfNMO0yMfNpdD6zbGaTU0P5Nz7e7gAT6cKmJRw==}

  lodash@4.17.21:
    resolution: {integrity: sha512-v2kDEe57lecTulaDIuNTPy3Ry4gLGJ6Z1O3vE1krgXZNrsQ+LFTGHVxVjcXPs17LhbZVGedAJv8XZ1tvj5FvSg==}

  log-symbols@5.1.0:
    resolution: {integrity: sha512-l0x2DvrW294C9uDCoQe1VSU4gf529FkSZ6leBl4TiqZH/e+0R7hSfHQBNut2mNygDgHwvYHfFLn6Oxb3VWj2rA==}
    engines: {node: '>=12'}

  long@5.3.1:
    resolution: {integrity: sha512-ka87Jz3gcx/I7Hal94xaN2tZEOPoUOEVftkQqZx2EeQRN7LGdfLlI3FvZ+7WDplm+vK2Urx9ULrvSowtdCieng==}

  longest-streak@3.1.0:
    resolution: {integrity: sha512-9Ri+o0JYgehTaVBBDoMqIl8GXtbWg711O3srftcHhZ0dqnETqLaoIK0x17fUw9rFSlK/0NlsKe0Ahhyl5pXE2g==}

  loose-envify@1.4.0:
    resolution: {integrity: sha512-lyuxPGr/Wfhrlem2CL/UcnUc1zcqKAImBDzukY7Y5F/yQiNdko6+fRLevlw1HgMySw7f611UIY408EtxRSoK3Q==}
    hasBin: true

  lottie-react@2.4.1:
    resolution: {integrity: sha512-LQrH7jlkigIIv++wIyrOYFLHSKQpEY4zehPicL9bQsrt1rnoKRYCYgpCUe5maqylNtacy58/sQDZTkwMcTRxZw==}
    peerDependencies:
      react: ^16.8.0 || ^17.0.0 || ^18.0.0 || ^19.0.0
      react-dom: ^16.8.0 || ^17.0.0 || ^18.0.0 || ^19.0.0

  lottie-web@5.12.2:
    resolution: {integrity: sha512-uvhvYPC8kGPjXT3MyKMrL3JitEAmDMp30lVkuq/590Mw9ok6pWcFCwXJveo0t5uqYw1UREQHofD+jVpdjBv8wg==}

  lower-case@2.0.2:
    resolution: {integrity: sha512-7fm3l3NAF9WfN6W3JOmf5drwpVqX78JtoGJ3A6W0a6ZnldM41w2fV5D490psKFTpMds8TJse/eHLFFsNHHjHgg==}

  lowercase-keys@3.0.0:
    resolution: {integrity: sha512-ozCC6gdQ+glXOQsveKD0YsDy8DSQFjDTz4zyzEHNV5+JP5D62LmfDZ6o1cycFx9ouG940M5dE8C8CTewdj2YWQ==}
    engines: {node: ^12.20.0 || ^14.13.1 || >=16.0.0}

  lru-cache@10.4.3:
    resolution: {integrity: sha512-JNAzZcXrCt42VGLuYz0zfAzDfAvJWW6AfYlDBQyDV5DClI2m5sAmK+OIO7s59XfsRsWHp02jAJrRadPRGTt6SQ==}

  lru-cache@11.0.2:
    resolution: {integrity: sha512-123qHRfJBmo2jXDbo/a5YOQrJoHF/GNQTLzQ5+IdK5pWpceK17yRc6ozlWd25FxvGKQbIUs91fDFkXmDHTKcyA==}
    engines: {node: 20 || >=22}

  lru-cache@5.1.1:
    resolution: {integrity: sha512-KpNARQA3Iwv+jTA0utUVVbrh+Jlrr1Fv0e56GGzAFOXN7dk/FviaDW8LHmK52DlcH4WP2n6gI8vN1aesBFgo9w==}

  lru-cache@7.18.3:
    resolution: {integrity: sha512-jumlc0BIUrS3qJGgIkWZsyfAM7NCWiBcCDhnd+3NNM5KbBmLTgHVfWBcg6W+rLUsIpzpERPsvwUP7CckAQSOoA==}
    engines: {node: '>=12'}

  make-dir@4.0.0:
    resolution: {integrity: sha512-hXdUTZYIVOt1Ex//jAQi+wTZZpUpwBj/0QsOzqegb3rGMMeJiSEu5xLHnYfBrRV4RH2+OCSOO95Is/7x1WJ4bw==}
    engines: {node: '>=10'}

  make-error@1.3.6:
    resolution: {integrity: sha512-s8UhlNe7vPKomQhC1qFelMokr/Sc3AgNbso3n74mVPA5LTZwkB9NlXf4XPamLxJE8h0gh73rM94xvwRT2CVInw==}

  makeerror@1.0.12:
    resolution: {integrity: sha512-JmqCvUhmt43madlpFzG4BQzG2Z3m6tvQDNKdClZnO3VbIudJYmxsT0FNJMeiB2+JTSlTQTSbU8QdesVmwJcmLg==}

  markdown-extensions@2.0.0:
    resolution: {integrity: sha512-o5vL7aDWatOTX8LzaS1WMoaoxIiLRQJuIKKe2wAw6IeULDHaqbiqiggmx+pKvZDb1Sj+pE46Sn1T7lCqfFtg1Q==}
    engines: {node: '>=16'}

  markdown-table@3.0.4:
    resolution: {integrity: sha512-wiYz4+JrLyb/DqW2hkFJxP7Vd7JuTDm77fvbM8VfEQdmSMqcImWeeRbHwZjBjIFki/VaMK2BhFi7oUUZeM5bqw==}

  math-intrinsics@1.1.0:
    resolution: {integrity: sha512-/IXtbwEk5HTPyEwyKX6hGkYXxM9nbj64B+ilVJnC/R6B0pH5G4V3b0pVbL7DBj4tkhBAppbQUlf6F6Xl9LHu1g==}
    engines: {node: '>= 0.4'}

  mathjs@14.2.1:
    resolution: {integrity: sha512-vARWETUx75+kR2K9qBV20n6NYtGXCuQKX8Zo4+AhJI5LX+ukSM1NYebv+wLnJG8KMvEe9H01sJUyC5bMciA4Tg==}
    engines: {node: '>= 18'}
    hasBin: true

  mathml-tag-names@2.1.3:
    resolution: {integrity: sha512-APMBEanjybaPzUrfqU0IMU5I0AswKMH7k8OTLs0vvV4KZpExkTkY87nR/zpbuTPj+gARop7aGUbl11pnDfW6xg==}

  mdast-util-find-and-replace@3.0.2:
    resolution: {integrity: sha512-Tmd1Vg/m3Xz43afeNxDIhWRtFZgM2VLyaf4vSTYwudTyeuTneoL3qtWMA5jeLyz/O1vDJmmV4QuScFCA2tBPwg==}

  mdast-util-from-markdown@2.0.2:
    resolution: {integrity: sha512-uZhTV/8NBuw0WHkPTrCqDOl0zVe1BIng5ZtHoDk49ME1qqcjYmmLmOf0gELgcRMxN4w2iuIeVso5/6QymSrgmA==}

  mdast-util-frontmatter@2.0.1:
    resolution: {integrity: sha512-LRqI9+wdgC25P0URIJY9vwocIzCcksduHQ9OF2joxQoyTNVduwLAFUzjoopuRJbJAReaKrNQKAZKL3uCMugWJA==}

  mdast-util-gfm-autolink-literal@2.0.1:
    resolution: {integrity: sha512-5HVP2MKaP6L+G6YaxPNjuL0BPrq9orG3TsrZ9YXbA3vDw/ACI4MEsnoDpn6ZNm7GnZgtAcONJyPhOP8tNJQavQ==}

  mdast-util-gfm-footnote@2.1.0:
    resolution: {integrity: sha512-sqpDWlsHn7Ac9GNZQMeUzPQSMzR6Wv0WKRNvQRg0KqHh02fpTz69Qc1QSseNX29bhz1ROIyNyxExfawVKTm1GQ==}

  mdast-util-gfm-strikethrough@2.0.0:
    resolution: {integrity: sha512-mKKb915TF+OC5ptj5bJ7WFRPdYtuHv0yTRxK2tJvi+BDqbkiG7h7u/9SI89nRAYcmap2xHQL9D+QG/6wSrTtXg==}

  mdast-util-gfm-table@2.0.0:
    resolution: {integrity: sha512-78UEvebzz/rJIxLvE7ZtDd/vIQ0RHv+3Mh5DR96p7cS7HsBhYIICDBCu8csTNWNO6tBWfqXPWekRuj2FNOGOZg==}

  mdast-util-gfm-task-list-item@2.0.0:
    resolution: {integrity: sha512-IrtvNvjxC1o06taBAVJznEnkiHxLFTzgonUdy8hzFVeDun0uTjxxrRGVaNFqkU1wJR3RBPEfsxmU6jDWPofrTQ==}

  mdast-util-gfm@3.1.0:
    resolution: {integrity: sha512-0ulfdQOM3ysHhCJ1p06l0b0VKlhU0wuQs3thxZQagjcjPrlFRqY215uZGHHJan9GEAXd9MbfPjFJz+qMkVR6zQ==}

  mdast-util-math@3.0.0:
    resolution: {integrity: sha512-Tl9GBNeG/AhJnQM221bJR2HPvLOSnLE/T9cJI9tlc6zwQk2nPk/4f0cHkOdEixQPC/j8UtKDdITswvLAy1OZ1w==}

  mdast-util-mdx-expression@2.0.1:
    resolution: {integrity: sha512-J6f+9hUp+ldTZqKRSg7Vw5V6MqjATc+3E4gf3CFNcuZNWD8XdyI6zQ8GqH7f8169MM6P7hMBRDVGnn7oHB9kXQ==}

  mdast-util-mdx-jsx@3.2.0:
    resolution: {integrity: sha512-lj/z8v0r6ZtsN/cGNNtemmmfoLAFZnjMbNyLzBafjzikOM+glrjNHPlf6lQDOTccj9n5b0PPihEBbhneMyGs1Q==}

  mdast-util-mdx@3.0.0:
    resolution: {integrity: sha512-JfbYLAW7XnYTTbUsmpu0kdBUVe+yKVJZBItEjwyYJiDJuZ9w4eeaqks4HQO+R7objWgS2ymV60GYpI14Ug554w==}

  mdast-util-mdxjs-esm@2.0.1:
    resolution: {integrity: sha512-EcmOpxsZ96CvlP03NghtH1EsLtr0n9Tm4lPUJUBccV9RwUOneqSycg19n5HGzCf+10LozMRSObtVr3ee1WoHtg==}

  mdast-util-phrasing@4.1.0:
    resolution: {integrity: sha512-TqICwyvJJpBwvGAMZjj4J2n0X8QWp21b9l0o7eXyVJ25YNWYbJDVIyD1bZXE6WtV6RmKJVYmQAKWa0zWOABz2w==}

  mdast-util-to-hast@13.2.0:
    resolution: {integrity: sha512-QGYKEuUsYT9ykKBCMOEDLsU5JRObWQusAolFMeko/tYPufNkRffBAQjIE+99jbA87xv6FgmjLtwjh9wBWajwAA==}

  mdast-util-to-markdown@2.1.2:
    resolution: {integrity: sha512-xj68wMTvGXVOKonmog6LwyJKrYXZPvlwabaryTjLh9LuvovB/KAH+kvi8Gjj+7rJjsFi23nkUxRQv1KqSroMqA==}

  mdast-util-to-string@4.0.0:
    resolution: {integrity: sha512-0H44vDimn51F0YwvxSJSm0eCDOJTRlmN0R1yBh4HLj9wiV1Dn0QoXGbvFAWj2hSItVTlCmBF1hqKlIyUBVFLPg==}

  mdn-data@2.12.2:
    resolution: {integrity: sha512-IEn+pegP1aManZuckezWCO+XZQDplx1366JoVhTpMpBB1sPey/SbveZQUosKiKiGYjg1wH4pMlNgXbCiYgihQA==}

  mdn-data@2.15.0:
    resolution: {integrity: sha512-KIrS0lFPOqA4DgeO16vI5fkAsy8p++WBlbXtB5P1EQs8ubBgguAInNd1DnrCeTRfGchY0kgThgDOOIPyOLH2dQ==}

  media-typer@0.3.0:
    resolution: {integrity: sha512-dq+qelQ9akHpcOl/gUVRTxVIOkAJ1wR3QAvb4RsVjS8oVoFjDGTc679wJYmUmknUF5HwMLOgb5O+a3KxfWapPQ==}
    engines: {node: '>= 0.6'}

  meow@13.2.0:
    resolution: {integrity: sha512-pxQJQzB6djGPXh08dacEloMFopsOqGVRKFPYvPOt9XDZ1HasbgDZA74CJGreSU4G3Ak7EFJGoiH2auq+yXISgA==}
    engines: {node: '>=18'}

  merge-descriptors@1.0.3:
    resolution: {integrity: sha512-gaNvAS7TZ897/rVaZ0nMtAyxNyi/pdbjbAwUpFQpN70GqnVfOiXpeUUMKRBmzXaSQ8DdTX4/0ms62r2K+hE6mQ==}

  merge-stream@2.0.0:
    resolution: {integrity: sha512-abv/qOcuPfk3URPfDzmZU1LKmuw8kT+0nIHvKrKgFrwifol/doWcdA4ZqsWQ8ENrFKkd67Mfpo/LovbIUsbt3w==}

  merge2@1.4.1:
    resolution: {integrity: sha512-8q7VEgMJW4J8tcfVPy8g09NcQwZdbwFEqhe/WZkoIzjn/3TGDwtOCYtXGxA3O8tPzpczCCDgv+P2P5y00ZJOOg==}
    engines: {node: '>= 8'}

  methods@1.1.2:
    resolution: {integrity: sha512-iclAHeNqNm68zFtnZ0e+1L2yUIdvzNoauKU4WBA3VvH/vPFieF7qfRlwUZU+DA9P9bPXIS90ulxoUoCH23sV2w==}
    engines: {node: '>= 0.6'}

  micromark-core-commonmark@2.0.2:
    resolution: {integrity: sha512-FKjQKbxd1cibWMM1P9N+H8TwlgGgSkWZMmfuVucLCHaYqeSvJ0hFeHsIa65pA2nYbes0f8LDHPMrd9X7Ujxg9w==}

  micromark-extension-frontmatter@2.0.0:
    resolution: {integrity: sha512-C4AkuM3dA58cgZha7zVnuVxBhDsbttIMiytjgsM2XbHAB2faRVaHRle40558FBN+DJcrLNCoqG5mlrpdU4cRtg==}

  micromark-extension-gfm-autolink-literal@2.1.0:
    resolution: {integrity: sha512-oOg7knzhicgQ3t4QCjCWgTmfNhvQbDDnJeVu9v81r7NltNCVmhPy1fJRX27pISafdjL+SVc4d3l48Gb6pbRypw==}

  micromark-extension-gfm-footnote@2.1.0:
    resolution: {integrity: sha512-/yPhxI1ntnDNsiHtzLKYnE3vf9JZ6cAisqVDauhp4CEHxlb4uoOTxOCJ+9s51bIB8U1N1FJ1RXOKTIlD5B/gqw==}

  micromark-extension-gfm-strikethrough@2.1.0:
    resolution: {integrity: sha512-ADVjpOOkjz1hhkZLlBiYA9cR2Anf8F4HqZUO6e5eDcPQd0Txw5fxLzzxnEkSkfnD0wziSGiv7sYhk/ktvbf1uw==}

  micromark-extension-gfm-table@2.1.1:
    resolution: {integrity: sha512-t2OU/dXXioARrC6yWfJ4hqB7rct14e8f7m0cbI5hUmDyyIlwv5vEtooptH8INkbLzOatzKuVbQmAYcbWoyz6Dg==}

  micromark-extension-gfm-tagfilter@2.0.0:
    resolution: {integrity: sha512-xHlTOmuCSotIA8TW1mDIM6X2O1SiX5P9IuDtqGonFhEK0qgRI4yeC6vMxEV2dgyr2TiD+2PQ10o+cOhdVAcwfg==}

  micromark-extension-gfm-task-list-item@2.1.0:
    resolution: {integrity: sha512-qIBZhqxqI6fjLDYFTBIa4eivDMnP+OZqsNwmQ3xNLE4Cxwc+zfQEfbs6tzAo2Hjq+bh6q5F+Z8/cksrLFYWQQw==}

  micromark-extension-gfm@3.0.0:
    resolution: {integrity: sha512-vsKArQsicm7t0z2GugkCKtZehqUm31oeGBV/KVSorWSy8ZlNAv7ytjFhvaryUiCUJYqs+NoE6AFhpQvBTM6Q4w==}

  micromark-extension-math@3.1.0:
    resolution: {integrity: sha512-lvEqd+fHjATVs+2v/8kg9i5Q0AP2k85H0WUOwpIVvUML8BapsMvh1XAogmQjOCsLpoKRCVQqEkQBB3NhVBcsOg==}

  micromark-extension-mdx-expression@3.0.0:
    resolution: {integrity: sha512-sI0nwhUDz97xyzqJAbHQhp5TfaxEvZZZ2JDqUo+7NvyIYG6BZ5CPPqj2ogUoPJlmXHBnyZUzISg9+oUmU6tUjQ==}

  micromark-extension-mdx-jsx@3.0.1:
    resolution: {integrity: sha512-vNuFb9czP8QCtAQcEJn0UJQJZA8Dk6DXKBqx+bg/w0WGuSxDxNr7hErW89tHUY31dUW4NqEOWwmEUNhjTFmHkg==}

  micromark-extension-mdx-md@2.0.0:
    resolution: {integrity: sha512-EpAiszsB3blw4Rpba7xTOUptcFeBFi+6PY8VnJ2hhimH+vCQDirWgsMpz7w1XcZE7LVrSAUGb9VJpG9ghlYvYQ==}

  micromark-extension-mdxjs-esm@3.0.0:
    resolution: {integrity: sha512-DJFl4ZqkErRpq/dAPyeWp15tGrcrrJho1hKK5uBS70BCtfrIFg81sqcTVu3Ta+KD1Tk5vAtBNElWxtAa+m8K9A==}

  micromark-extension-mdxjs@3.0.0:
    resolution: {integrity: sha512-A873fJfhnJ2siZyUrJ31l34Uqwy4xIFmvPY1oj+Ean5PHcPBYzEsvqvWGaWcfEIr11O5Dlw3p2y0tZWpKHDejQ==}

  micromark-factory-destination@2.0.1:
    resolution: {integrity: sha512-Xe6rDdJlkmbFRExpTOmRj9N3MaWmbAgdpSrBQvCFqhezUn4AHqJHbaEnfbVYYiexVSs//tqOdY/DxhjdCiJnIA==}

  micromark-factory-label@2.0.1:
    resolution: {integrity: sha512-VFMekyQExqIW7xIChcXn4ok29YE3rnuyveW3wZQWWqF4Nv9Wk5rgJ99KzPvHjkmPXF93FXIbBp6YdW3t71/7Vg==}

  micromark-factory-mdx-expression@2.0.2:
    resolution: {integrity: sha512-5E5I2pFzJyg2CtemqAbcyCktpHXuJbABnsb32wX2U8IQKhhVFBqkcZR5LRm1WVoFqa4kTueZK4abep7wdo9nrw==}

  micromark-factory-space@2.0.1:
    resolution: {integrity: sha512-zRkxjtBxxLd2Sc0d+fbnEunsTj46SWXgXciZmHq0kDYGnck/ZSGj9/wULTV95uoeYiK5hRXP2mJ98Uo4cq/LQg==}

  micromark-factory-title@2.0.1:
    resolution: {integrity: sha512-5bZ+3CjhAd9eChYTHsjy6TGxpOFSKgKKJPJxr293jTbfry2KDoWkhBb6TcPVB4NmzaPhMs1Frm9AZH7OD4Cjzw==}

  micromark-factory-whitespace@2.0.1:
    resolution: {integrity: sha512-Ob0nuZ3PKt/n0hORHyvoD9uZhr+Za8sFoP+OnMcnWK5lngSzALgQYKMr9RJVOWLqQYuyn6ulqGWSXdwf6F80lQ==}

  micromark-util-character@2.1.1:
    resolution: {integrity: sha512-wv8tdUTJ3thSFFFJKtpYKOYiGP2+v96Hvk4Tu8KpCAsTMs6yi+nVmGh1syvSCsaxz45J6Jbw+9DD6g97+NV67Q==}

  micromark-util-chunked@2.0.1:
    resolution: {integrity: sha512-QUNFEOPELfmvv+4xiNg2sRYeS/P84pTW0TCgP5zc9FpXetHY0ab7SxKyAQCNCc1eK0459uoLI1y5oO5Vc1dbhA==}

  micromark-util-classify-character@2.0.1:
    resolution: {integrity: sha512-K0kHzM6afW/MbeWYWLjoHQv1sgg2Q9EccHEDzSkxiP/EaagNzCm7T/WMKZ3rjMbvIpvBiZgwR3dKMygtA4mG1Q==}

  micromark-util-combine-extensions@2.0.1:
    resolution: {integrity: sha512-OnAnH8Ujmy59JcyZw8JSbK9cGpdVY44NKgSM7E9Eh7DiLS2E9RNQf0dONaGDzEG9yjEl5hcqeIsj4hfRkLH/Bg==}

  micromark-util-decode-numeric-character-reference@2.0.2:
    resolution: {integrity: sha512-ccUbYk6CwVdkmCQMyr64dXz42EfHGkPQlBj5p7YVGzq8I7CtjXZJrubAYezf7Rp+bjPseiROqe7G6foFd+lEuw==}

  micromark-util-decode-string@2.0.1:
    resolution: {integrity: sha512-nDV/77Fj6eH1ynwscYTOsbK7rR//Uj0bZXBwJZRfaLEJ1iGBR6kIfNmlNqaqJf649EP0F3NWNdeJi03elllNUQ==}

  micromark-util-encode@2.0.1:
    resolution: {integrity: sha512-c3cVx2y4KqUnwopcO9b/SCdo2O67LwJJ/UyqGfbigahfegL9myoEFoDYZgkT7f36T0bLrM9hZTAaAyH+PCAXjw==}

  micromark-util-events-to-acorn@2.0.2:
    resolution: {integrity: sha512-Fk+xmBrOv9QZnEDguL9OI9/NQQp6Hz4FuQ4YmCb/5V7+9eAh1s6AYSvL20kHkD67YIg7EpE54TiSlcsf3vyZgA==}

  micromark-util-html-tag-name@2.0.1:
    resolution: {integrity: sha512-2cNEiYDhCWKI+Gs9T0Tiysk136SnR13hhO8yW6BGNyhOC4qYFnwF1nKfD3HFAIXA5c45RrIG1ub11GiXeYd1xA==}

  micromark-util-normalize-identifier@2.0.1:
    resolution: {integrity: sha512-sxPqmo70LyARJs0w2UclACPUUEqltCkJ6PhKdMIDuJ3gSf/Q+/GIe3WKl0Ijb/GyH9lOpUkRAO2wp0GVkLvS9Q==}

  micromark-util-resolve-all@2.0.1:
    resolution: {integrity: sha512-VdQyxFWFT2/FGJgwQnJYbe1jjQoNTS4RjglmSjTUlpUMa95Htx9NHeYW4rGDJzbjvCsl9eLjMQwGeElsqmzcHg==}

  micromark-util-sanitize-uri@2.0.1:
    resolution: {integrity: sha512-9N9IomZ/YuGGZZmQec1MbgxtlgougxTodVwDzzEouPKo3qFWvymFHWcnDi2vzV1ff6kas9ucW+o3yzJK9YB1AQ==}

  micromark-util-subtokenize@2.0.4:
    resolution: {integrity: sha512-N6hXjrin2GTJDe3MVjf5FuXpm12PGm80BrUAeub9XFXca8JZbP+oIwY4LJSVwFUCL1IPm/WwSVUN7goFHmSGGQ==}

  micromark-util-symbol@2.0.1:
    resolution: {integrity: sha512-vs5t8Apaud9N28kgCrRUdEed4UJ+wWNvicHLPxCa9ENlYuAY31M0ETy5y1vA33YoNPDFTghEbnh6efaE8h4x0Q==}

  micromark-util-types@2.0.1:
    resolution: {integrity: sha512-534m2WhVTddrcKVepwmVEVnUAmtrx9bfIjNoQHRqfnvdaHQiFytEhJoTgpWJvDEXCO5gLTQh3wYC1PgOJA4NSQ==}

  micromark@4.0.1:
    resolution: {integrity: sha512-eBPdkcoCNvYcxQOAKAlceo5SNdzZWfF+FcSupREAzdAh9rRmE239CEQAiTwIgblwnoM8zzj35sZ5ZwvSEOF6Kw==}

  micromatch@4.0.8:
    resolution: {integrity: sha512-PXwfBhYu0hBCPw8Dn0E+WDYb7af3dSLVWKi3HGv84IdF4TyFoC0ysxFd0Goxw7nSv4T/PzEJQxsYsEiFCKo2BA==}
    engines: {node: '>=8.6'}

  mime-db@1.52.0:
    resolution: {integrity: sha512-sPU4uV7dYlvtWJxwwxHD0PuihVNiE7TyAbQ5SWxDCB9mUYvOgroQOwYQQOKPJ8CIbE+1ETVlOoK1UC2nU3gYvg==}
    engines: {node: '>= 0.6'}

  mime-types@2.1.35:
    resolution: {integrity: sha512-ZDY+bPm5zTTF+YpCrAU9nK0UgICYPT0QtT1NZWFv4s++TNkcgVaT0g6+4R2uI4MjQjzysHB1zxuWL50hzaeXiw==}
    engines: {node: '>= 0.6'}

  mime@1.6.0:
    resolution: {integrity: sha512-x0Vn8spI+wuJ1O6S7gnbaQg8Pxh4NNHb7KSINmEWKiPE4RKOplvijn+NkmYmmRgP68mc70j2EbeTFRsrswaQeg==}
    engines: {node: '>=4'}
    hasBin: true

  mimic-fn@2.1.0:
    resolution: {integrity: sha512-OqbOk5oEQeAZ8WXWydlu9HJjz9WVdEIvamMCcXmuqUYjTknH/sqsWvhQ3vgwKFRR1HpjvNBKQ37nbJgYzGqGcg==}
    engines: {node: '>=6'}

  mimic-response@3.1.0:
    resolution: {integrity: sha512-z0yWI+4FDrrweS8Zmt4Ej5HdJmky15+L2e6Wgn3+iK5fWzb6T3fhNFq2+MeTRb064c6Wr4N/wv0DzQTjNzHNGQ==}
    engines: {node: '>=10'}

  mimic-response@4.0.0:
    resolution: {integrity: sha512-e5ISH9xMYU0DzrT+jl8q2ze9D6eWBto+I8CNpe+VI+K2J/F/k3PdkdTdz4wvGVH4NTpo+NRYTVIuMQEMMcsLqg==}
    engines: {node: ^12.20.0 || ^14.13.1 || >=16.0.0}

  minimatch@10.0.1:
    resolution: {integrity: sha512-ethXTt3SGGR+95gudmqJ1eNhRO7eGEGIgYA9vnPatK4/etz2MEVDno5GMCibdMTuBMyElzIlgxMna3K94XDIDQ==}
    engines: {node: 20 || >=22}

  minimatch@3.1.2:
    resolution: {integrity: sha512-J7p63hRiAjw1NDEww1W7i37+ByIrOWO5XQQAzZ3VOcL0PNybwpfmV/N05zFAzwQ9USyEcX6t3UO+K5aqBQOIHw==}

  minimatch@5.1.6:
    resolution: {integrity: sha512-lKwV/1brpG6mBUFHtb7NUmtABCb2WZZmm2wNiOA5hAb8VdCS4B3dtMWyvcoViccwAW/COERjXLt0zP1zXUN26g==}
    engines: {node: '>=10'}

  minimatch@9.0.5:
    resolution: {integrity: sha512-G6T0ZX48xgozx7587koeX9Ys2NYy6Gmv//P89sEte9V9whIapMNF4idKxnW2QtCcLiTWlb/wfCabAtAFWhhBow==}
    engines: {node: '>=16 || 14 >=14.17'}

  minimist@1.2.8:
    resolution: {integrity: sha512-2yyAR8qBkN3YuheJanUpWC5U3bb5osDywNB8RzDVlDwDHbocAJveqqj1u8+SVD7jkWT4yvsHCpWqqWqAxb0zCA==}

  minipass@3.3.6:
    resolution: {integrity: sha512-DxiNidxSEK+tHG6zOIklvNOwm3hvCrbUrdtzY74U6HKTJxvIDfOUL5W5P2Ghd3DTkhhKPYGqeNUIh5qcM4YBfw==}
    engines: {node: '>=8'}

  minipass@5.0.0:
    resolution: {integrity: sha512-3FnjYuehv9k6ovOEbyOswadCDPX1piCfhV8ncmYtHOjuPwylVWsghTLo7rabjC3Rx5xD4HDx8Wm1xnMF7S5qFQ==}
    engines: {node: '>=8'}

  minipass@7.1.2:
    resolution: {integrity: sha512-qOOzS1cBTWYF4BH8fVePDBOO9iptMnGUEZwNc/cMWnTV2nVLZ7VoNWEPHkYczZA0pdoA7dl6e7FL659nX9S2aw==}
    engines: {node: '>=16 || 14 >=14.17'}

  minizlib@2.1.2:
    resolution: {integrity: sha512-bAxsR8BVfj60DWXHE3u30oHzfl4G7khkSuPW+qvpd7jFRHm7dLxOjUk1EHACJ/hxLY8phGJ0YhYHZo7jil7Qdg==}
    engines: {node: '>= 8'}

  mintlify@4.0.393:
    resolution: {integrity: sha512-3B1COnohfPSmNYumzyZMAaCrWHcRYM/hTSEjkr/vZ8Tnj+QLChOWmuk4ZVidpxZsPDDbAkOIMUkErp7V2QJkMg==}
    engines: {node: '>=18.0.0'}
    hasBin: true

  mitt@3.0.1:
    resolution: {integrity: sha512-vKivATfr97l2/QBCYAkXYDbrIWPM2IIKEl7YPhjCvKlG3kE2gm+uBo6nEXK3M5/Ffh/FLpKExzOQ3JJoJGFKBw==}

  mkdirp@1.0.4:
    resolution: {integrity: sha512-vVqVZQyf3WLx2Shd0qJ9xuvqgAyKPLAiqITEtqW0oIUjzo3PePDd6fW9iFz30ef7Ysp/oiWqbhszeGWW2T6Gzw==}
    engines: {node: '>=10'}
    hasBin: true

  module-details-from-path@1.0.3:
    resolution: {integrity: sha512-ySViT69/76t8VhE1xXHK6Ch4NcDd26gx0MzKXLO+F7NOtnqH68d9zF94nT8ZWSxXh8ELOERsnJO/sWt1xZYw5A==}

  motion-dom@12.0.0:
    resolution: {integrity: sha512-CvYd15OeIR6kHgMdonCc1ihsaUG4MYh/wrkz8gZ3hBX/uamyZCXN9S9qJoYF03GqfTt7thTV/dxnHYX4+55vDg==}

  motion-utils@12.0.0:
    resolution: {integrity: sha512-MNFiBKbbqnmvOjkPyOKgHUp3Q6oiokLkI1bEwm5QA28cxMZrv0CbbBGDNmhF6DIXsi1pCQBSs0dX8xjeER1tmA==}

  ms@2.0.0:
    resolution: {integrity: sha512-Tpp60P6IUJDTuOq/5Z8cdskzJujfwqfOTkrwIwj7IRISpnkJnT6SyJ4PCPnGMoFjC9ddhal5KVIYtAt97ix05A==}

  ms@2.1.3:
    resolution: {integrity: sha512-6FlzubTLZG3J2a/NVCAleEhjzq5oxgHyaCU9yYXvcLsvoVaHJq/s5xXI6/XXP6tz7R9xAOtHnSO/tXtF3WRTlA==}

  mustache@4.2.0:
    resolution: {integrity: sha512-71ippSywq5Yb7/tVYyGbkBggbU8H3u5Rz56fH60jGFgr8uHwxs+aSKeqmluIVzM0m0kB7xQjKS6qPfd0b2ZoqQ==}
    hasBin: true

  mute-stream@2.0.0:
    resolution: {integrity: sha512-WWdIxpyjEn+FhQJQQv9aQAYlHoNVdzIzUySNV1gHUPDSdZJ3yZn7pAAbQcV7B56Mvu881q9FZV+0Vx2xC44VWA==}
    engines: {node: ^18.17.0 || >=20.5.0}

  mz@2.7.0:
    resolution: {integrity: sha512-z81GNO7nnYMEhrGh9LeymoE4+Yr0Wn5McHIZMK5cfQCl+NDX08sCZgUc9/6MHni9IWuFLm1Z3HTCXu2z9fN62Q==}

  nanoid@3.3.8:
    resolution: {integrity: sha512-WNLf5Sd8oZxOm+TzppcYk8gVOgP+l58xNy58D0nbUnOxOWRWvlcCV4kUF7ltmI6PsrLl/BgKEyS4mqsGChFN0w==}
    engines: {node: ^10 || ^12 || ^13.7 || ^14 || >=15.0.1}
    hasBin: true

  natural-compare@1.4.0:
    resolution: {integrity: sha512-OWND8ei3VtNC9h7V60qff3SVobHr996CTwgxubgyQYEpg290h9J0buyECNNJexkFm5sOajh5G116RYA1c8ZMSw==}

  needle@3.3.1:
    resolution: {integrity: sha512-6k0YULvhpw+RoLNiQCRKOl09Rv1dPLr8hHnVjHqdolKwDrdNyk+Hmrthi4lIGPPz3r39dLx0hsF5s40sZ3Us4Q==}
    engines: {node: '>= 4.4.x'}
    hasBin: true

  negotiator@0.6.3:
    resolution: {integrity: sha512-+EUsqGPLsM+j/zdChZjsnX51g4XrHFOIXwfnCVPGlQk/k5giakcKsuxCObBRu6DSm9opw/O6slWbJdghQM4bBg==}
    engines: {node: '>= 0.6'}

  netmask@2.0.2:
    resolution: {integrity: sha512-dBpDMdxv9Irdq66304OLfEmQ9tbNRFnFTuZiLo+bD+r332bBmMJ8GBLXklIXXgxd3+v9+KUnZaUR5PJMa75Gsg==}
    engines: {node: '>= 0.4.0'}

  next-mdx-remote-client@1.0.7:
    resolution: {integrity: sha512-bO15bFa9e33JuxO50OWMyGmW7O7Pbe4qe1AjFiZHfbqYff5ga095pCfRcDBMVUQ6oKXPq/qzdgUbTIiHQZRrPw==}
    engines: {node: '>=18.18.0'}
    peerDependencies:
      react: '>= 18.3.0 < 19.0.0'
      react-dom: '>= 18.3.0 < 19.0.0'

  nlcst-to-string@4.0.0:
    resolution: {integrity: sha512-YKLBCcUYKAg0FNlOBT6aI91qFmSiFKiluk655WzPF+DDMA02qIyy8uiRqI8QXtcFpEvll12LpL5MXqEmAZ+dcA==}

  no-case@3.0.4:
    resolution: {integrity: sha512-fgAN3jGAh+RoxUGZHTSOLJIqUc2wmoBwGR4tbpNAKmmovFoWq0OdRkb0VkldReO2a2iBT/OEulG9XSUc10r3zg==}

  node-addon-api@7.1.1:
    resolution: {integrity: sha512-5m3bsyrjFWE1xf7nz7YXdN4udnVtXK6/Yfgn5qnahL6bCkf2yKt4k3nuTKAtT4r3IG8JNR2ncsIMdZuAzJjHQQ==}

  node-fetch@2.7.0:
    resolution: {integrity: sha512-c4FRfUm/dbcWZ7U+1Wq0AwCyFL+3nt2bEw05wfxSz+DWpWsitgmSgYmy2dQdWyKC1694ELPqMs/YzUSNozLt8A==}
    engines: {node: 4.x || >=6.0.0}
    peerDependencies:
      encoding: ^0.1.0
    peerDependenciesMeta:
      encoding:
        optional: true

  node-int64@0.4.0:
    resolution: {integrity: sha512-O5lz91xSOeoXP6DulyHfllpq+Eg00MWitZIbtPfoSEvqIHdl5gfcY6hYzDWnj0qD5tz52PI08u9qUvSVeUBeHw==}

  node-releases@2.0.19:
    resolution: {integrity: sha512-xxOWJsBKtzAq7DY0J+DTzuz58K8e7sJbdgwkbMWQe8UYB6ekmsQ45q0M/tJDsGaZmbC+l7n57UV8Hl5tHxO9uw==}

  normalize-path@3.0.0:
    resolution: {integrity: sha512-6eZs5Ls3WtCisHWp9S2GUy8dqkpGi4BVSz3GaqiE6ezub0512ESztXUwUB6C6IKbQkY2Pnb/mD4WYojCRwcwLA==}
    engines: {node: '>=0.10.0'}

  normalize-url@8.0.1:
    resolution: {integrity: sha512-IO9QvjUMWxPQQhs60oOu10CRkWCiZzSUkzbXGGV9pviYl1fXYcvkzQ5jV9z8Y6un8ARoVRl4EtC6v6jNqbaJ/w==}
    engines: {node: '>=14.16'}

  npm-run-path@4.0.1:
    resolution: {integrity: sha512-S48WzZW777zhNIrn7gxOlISNAqi9ZC/uQFnRdbeIHhZhCA6UqpkOT8T1G7BvfdgP4Er8gF4sUbaS0i7QvIfCWw==}
    engines: {node: '>=8'}

  object-assign@4.1.1:
    resolution: {integrity: sha512-rJgTQnkUnH1sFw8yT6VSU3zD3sWmu6sZhIseY8VX+GRu3P6F7Fu+JNDoXfklElbLJSnc3FUQHVe4cU5hj+BcUg==}
    engines: {node: '>=0.10.0'}

  object-hash@3.0.0:
    resolution: {integrity: sha512-RSn9F68PjH9HqtltsSnqYC1XXoWe9Bju5+213R98cNGttag9q9yAOTzdbsqvIa7aNm5WffBZFpWYr2aWrklWAw==}
    engines: {node: '>= 6'}

  object-inspect@1.13.4:
    resolution: {integrity: sha512-W67iLl4J2EXEGTbfeHCffrjDfitvLANg0UlX3wFUUSTx92KXRFegMHUVgSqE+wvhAbi4WqjGg9czysTV2Epbew==}
    engines: {node: '>= 0.4'}

  object-keys@1.1.1:
    resolution: {integrity: sha512-NuAESUOUMrlIXOfHKzD6bpPu3tYt3xvjNdRIQ+FeT0lNb4K8WR70CaDxhuNguS2XG+GjkyMwOzsN5ZktImfhLA==}
    engines: {node: '>= 0.4'}

  object.assign@4.1.7:
    resolution: {integrity: sha512-nK28WOo+QIjBkDduTINE4JkF/UJJKyf2EJxvJKfblDpyg0Q+pkOHNTL0Qwy6NP6FhE/EnzV73BxxqcJaXY9anw==}
    engines: {node: '>= 0.4'}

  ollama@0.5.13:
    resolution: {integrity: sha512-qK3eE2GjMYjCiTknEJfAHjbUzUqgVtf9qtzjxWrkwBZgBG7kOB6Z4+Ov4fbvDjmKKHv+rpuTsWFg4jZvVjNBtQ==}

  on-exit-leak-free@2.1.2:
    resolution: {integrity: sha512-0eJJY6hXLGf1udHwfNftBqH+g73EU4B504nZeKpz1sYRKafAghwxEJunB2O7rDZkL4PGfsMVnTXZ2EjibbqcsA==}
    engines: {node: '>=14.0.0'}

  on-finished@2.4.1:
    resolution: {integrity: sha512-oVlzkg3ENAhCk2zdv7IJwd/QUD4z2RxRwpkcGY8psCVcCYZNq4wYnVWALHM+brtuJjePWiYF/ClmuDr8Ch5+kg==}
    engines: {node: '>= 0.8'}

  once@1.4.0:
    resolution: {integrity: sha512-lNaJgI+2Q5URQBkccEKHTQOPaXdUxnZZElQTZY0MFUAuaEqe1E+Nyvgdz/aIyNi6Z9MzO5dv1H8n58/GELp3+w==}

  onetime@5.1.2:
    resolution: {integrity: sha512-kbpaSSGJTWdAY5KPVeMOKXSrPtr8C8C7wodJbcsd51jRnmD+GZu8Y0VoU6Dm5Z4vWr0Ig/1NKuWRKf7j5aaYSg==}
    engines: {node: '>=6'}

  open@8.4.2:
    resolution: {integrity: sha512-7x81NCL719oNbsq/3mh+hVrAWmFuEYUqrq/Iw3kUzH8ReypT9QQ0BLoJS7/G9k6N81XjW4qHWtjWwe/9eLy1EQ==}
    engines: {node: '>=12'}

  openapi-types@12.1.3:
    resolution: {integrity: sha512-N4YtSYJqghVu4iek2ZUvcN/0aqH1kRDuNqzcycDxhOUpg7GdvLa2F3DgS6yBNhInhv2r/6I0Flkn7CqL8+nIcw==}

  optionator@0.9.4:
    resolution: {integrity: sha512-6IpQ7mKUxRcZNLIObR0hz7lxsapSSIYNZJwXPGeF0mTVqGKFIXj1DQcMoT22S3ROcLyY/rz0PWaWZ9ayWmad9g==}
    engines: {node: '>= 0.8.0'}

  ora@6.3.1:
    resolution: {integrity: sha512-ERAyNnZOfqM+Ao3RAvIXkYh5joP220yf59gVe2X/cI6SiCxIdi4c9HZKZD8R6q/RDXEje1THBju6iExiSsgJaQ==}
    engines: {node: ^12.20.0 || ^14.13.1 || >=16.0.0}

  os-tmpdir@1.0.2:
    resolution: {integrity: sha512-D2FR03Vir7FIu45XBY20mTb+/ZSWB00sjU9jdQXt83gDrI4Ztz5Fs7/yy74g2N5SVQY4xY1qDr4rNddwYRVX0g==}
    engines: {node: '>=0.10.0'}

  ow@0.28.2:
    resolution: {integrity: sha512-dD4UpyBh/9m4X2NVjA+73/ZPBRF+uF4zIMFvvQsabMiEK8x41L3rQ8EENOi35kyyoaJwNxEeJcP6Fj1H4U409Q==}
    engines: {node: '>=12'}

  own-keys@1.0.1:
    resolution: {integrity: sha512-qFOyK5PjiWZd+QQIh+1jhdb9LpxTF0qs7Pm8o5QHYZ0M3vKqSqzsZaEB6oWlxZ+q2sJBMI/Ktgd2N5ZwQoRHfg==}
    engines: {node: '>= 0.4'}

  p-any@4.0.0:
    resolution: {integrity: sha512-S/B50s+pAVe0wmEZHmBs/9yJXeZ5KhHzOsgKzt0hRdgkoR3DxW9ts46fcsWi/r3VnzsnkKS7q4uimze+zjdryw==}
    engines: {node: '>=12.20'}

  p-cancelable@3.0.0:
    resolution: {integrity: sha512-mlVgR3PGuzlo0MmTdk4cXqXWlwQDLnONTAg6sm62XkMJEiRxN3GL3SffkYvqwonbkJBcrI7Uvv5Zh9yjvn2iUw==}
    engines: {node: '>=12.20'}

  p-limit@2.3.0:
    resolution: {integrity: sha512-//88mFWSJx8lxCzwdAABTJL2MyWB12+eIY7MDL2SqLmAkeKU9qxRvWuSyTjm3FUmpBEMuFfckAIqEaVGUDxb6w==}
    engines: {node: '>=6'}

  p-limit@3.1.0:
    resolution: {integrity: sha512-TYOanM3wGwNGsZN2cVTYPArw454xnXj5qmWF1bEoAc4+cU/ol7GVh7odevjp1FNHduHc3KZMcFduxU5Xc6uJRQ==}
    engines: {node: '>=10'}

  p-locate@4.1.0:
    resolution: {integrity: sha512-R79ZZ/0wAxKGu3oYMlz8jy/kbhsNrS7SKZ7PxEHBgJ5+F2mtFW2fK2cOtBh1cHYkQsbzFV7I+EoRKe6Yt0oK7A==}
    engines: {node: '>=8'}

  p-locate@5.0.0:
    resolution: {integrity: sha512-LaNjtRWUBY++zB5nE/NwcaoMylSPk+S+ZHNB1TzdbMJMny6dynpAGt7X/tl/QYq3TIeE6nxHppbo2LGymrG5Pw==}
    engines: {node: '>=10'}

  p-queue-compat@1.0.229:
    resolution: {integrity: sha512-w/jxEziXYIoQ4O93LijryeEWTfcx/dTshOzPtydQ9kfgr1nPZ+h7h2nvoL/1rYYL/Rg2uwUydZV8GDkAYPqV5w==}
    engines: {node: '>=12'}

  p-some@6.0.0:
    resolution: {integrity: sha512-CJbQCKdfSX3fIh8/QKgS+9rjm7OBNUTmwWswAFQAhc8j1NR1dsEDETUEuVUtQHZpV+J03LqWBEwvu0g1Yn+TYg==}
    engines: {node: '>=12.20'}

  p-throttle@7.0.0:
    resolution: {integrity: sha512-aio0v+S0QVkH1O+9x4dHtD4dgCExACcL+3EtNaGqC01GBudS9ijMuUsmN8OVScyV4OOp0jqdLShZFuSlbL/AsA==}
    engines: {node: '>=18'}

  p-timeout-compat@1.0.6:
    resolution: {integrity: sha512-4Xj6j5oP1hYuBcl3iPhY972E8gm427UGqwV4UoXQB94ezqMY8VcRPV1rwAeENtSqCNjiEkEMwPgNdPpJdZV84w==}
    engines: {node: '>=12'}

  p-timeout@5.1.0:
    resolution: {integrity: sha512-auFDyzzzGZZZdHz3BtET9VEz0SE/uMEAx7uWfGPucfzEwwe/xH0iVeZibQmANYE/hp9T2+UUZT5m+BKyrDp3Ew==}
    engines: {node: '>=12'}

  p-try@2.2.0:
    resolution: {integrity: sha512-R4nPAVTAU0B9D35/Gk3uJf/7XYbQcyohSKdvAxIRSNghFl4e71hVoGnBNQz9cWaXxO2I10KTC+3jMdvvoKw6dQ==}
    engines: {node: '>=6'}

  pac-proxy-agent@7.1.0:
    resolution: {integrity: sha512-Z5FnLVVZSnX7WjBg0mhDtydeRZ1xMcATZThjySQUHqr+0ksP8kqaw23fNKkaaN/Z8gwLUs/W7xdl0I75eP2Xyw==}
    engines: {node: '>= 14'}

  pac-resolver@7.0.1:
    resolution: {integrity: sha512-5NPgf87AT2STgwa2ntRMr45jTKrYBGkVU36yT0ig/n/GMAa3oPqhZfIQ2kMEimReg0+t9kZViDVZ83qfVUlckg==}
    engines: {node: '>= 14'}

  package-json-from-dist@1.0.1:
    resolution: {integrity: sha512-UEZIS3/by4OC8vL3P2dTXRETpebLI2NiI5vIrjaD/5UtrkFX/tNbwjTSRAGC/+7CAo2pIcBaRgWmcBBHcsaCIw==}

  parent-module@1.0.1:
    resolution: {integrity: sha512-GQ2EWRpQV8/o+Aw8YqtfZZPfNRWZYkbidE9k5rpl/hC3vtHHBfGm2Ifi6qWV+coDGkrUKZAxE3Lot5kcsRlh+g==}
    engines: {node: '>=6'}

  parse-entities@4.0.2:
    resolution: {integrity: sha512-GG2AQYWoLgL877gQIKeRPGO1xF9+eG1ujIb5soS5gPvLQ1y2o8FL90w2QWNdf9I361Mpp7726c+lj3U0qK1uGw==}

  parse-json@5.2.0:
    resolution: {integrity: sha512-ayCKvm/phCGxOkYRSCM82iDwct8/EonSEgCSxWxD7ve6jHggsFl4fZVQBPRNgQoKiuV/odhFrGzQXZwbifC8Rg==}
    engines: {node: '>=8'}

  parse-latin@7.0.0:
    resolution: {integrity: sha512-mhHgobPPua5kZ98EF4HWiH167JWBfl4pvAIXXdbaVohtK7a6YBOy56kvhCqduqyo/f3yrHFWmqmiMg/BkBkYYQ==}

  parse5@7.2.1:
    resolution: {integrity: sha512-BuBYQYlv1ckiPdQi/ohiivi9Sagc9JG+Ozs0r7b/0iK3sKmrb0b9FdWdBbOdx6hBCM/F9Ir82ofnBhtZOjCRPQ==}

  parseurl@1.3.3:
    resolution: {integrity: sha512-CiyeOxFT/JZyN5m0z9PfXw4SCBJ6Sygz1Dpl0wqjlhDEGGBP1GnsUVEL0p63hoG1fcj3fHynXi9NYO4nWOL+qQ==}
    engines: {node: '>= 0.8'}

  path-exists@4.0.0:
    resolution: {integrity: sha512-ak9Qy5Q7jYb2Wwcey5Fpvg2KoAc/ZIhLSLOSBmRmygPsGwkVVt0fZa0qrtMz+m6tJTAHfZQ8FnmB4MG4LWy7/w==}
    engines: {node: '>=8'}

  path-is-absolute@1.0.1:
    resolution: {integrity: sha512-AVbw3UJ2e9bq64vSaS9Am0fje1Pa8pbGqTTsmXfaIiMpnr5DlDhfJOuLj9Sf95ZPVDAUerDfEk88MPmPe7UCQg==}
    engines: {node: '>=0.10.0'}

  path-key@3.1.1:
    resolution: {integrity: sha512-ojmeN0qd+y0jszEtoY48r0Peq5dwMEkIlCOu6Q5f41lfkswXuKtYrhgoTpLnyIcHm24Uhqx+5Tqm2InSwLhE6Q==}
    engines: {node: '>=8'}

  path-parse@1.0.7:
    resolution: {integrity: sha512-LDJzPVEEEPR+y48z93A0Ed0yXb8pAByGWo/k5YYdYgpY2/2EsOsksJrq7lOHxryrVOn1ejG6oAp8ahvOIQD8sw==}

  path-scurry@1.11.1:
    resolution: {integrity: sha512-Xa4Nw17FS9ApQFJ9umLiJS4orGjm7ZzwUrwamcGQuHSzDyth9boKDaycYdDcZDuqYATXw4HFXgaqWTctW/v1HA==}
    engines: {node: '>=16 || 14 >=14.18'}

  path-scurry@2.0.0:
    resolution: {integrity: sha512-ypGJsmGtdXUOeM5u93TyeIEfEhM6s+ljAhrk5vAvSx8uyY/02OvrZnA0YNGUrPXfpJMgI1ODd3nwz8Npx4O4cg==}
    engines: {node: 20 || >=22}

  path-to-regexp@0.1.12:
    resolution: {integrity: sha512-RA1GjUVMnvYFxuqovrEqZoxxW5NUZqbwKtYz/Tt7nXerk0LbLblQmrsgdeOxV5SFHf0UDggjS/bSeOZwt1pmEQ==}

  path-type@4.0.0:
    resolution: {integrity: sha512-gDKb8aZMDeD/tZWs9P6+q0J9Mwkdl6xMV8TjnGP3qJVJ06bdMgkbBlLU8IdfOsIsFz2BW1rNVT3XuNEl8zPAvw==}
    engines: {node: '>=8'}

  pend@1.2.0:
    resolution: {integrity: sha512-F3asv42UuXchdzt+xXqfW1OGlVBe+mxa2mqI0pg5yAHZPvFmY3Y6drSf/GQ1A86WgWEN9Kzh/WrgKa6iGcHXLg==}

  picocolors@1.1.1:
    resolution: {integrity: sha512-xceH2snhtb5M9liqDsmEw56le376mTZkEX/jEb/RxNFyegNul7eNslCXP9FDj/Lcu0X8KEyMceP2ntpaHrDEVA==}

  picomatch@2.3.1:
    resolution: {integrity: sha512-JU3teHTNjmE2VCGFzuY8EXzCDVwEqB2a8fsIvwaStHhAWJEeVd1o1QD80CU6+ZdEXXSLbSsuLwJjkCBWqRQUVA==}
    engines: {node: '>=8.6'}

  picomatch@4.0.2:
    resolution: {integrity: sha512-M7BAV6Rlcy5u+m6oPhAPFgJTzAioX/6B0DxyvDlo9l8+T3nLKbrczg2WLUyzd45L8RqfUMyGPzekbMvX2Ldkwg==}
    engines: {node: '>=12'}

  pino-abstract-transport@2.0.0:
    resolution: {integrity: sha512-F63x5tizV6WCh4R6RHyi2Ml+M70DNRXt/+HANowMflpgGFMAym/VKm6G7ZOQRjqN7XbGxK1Lg9t6ZrtzOaivMw==}

  pino-std-serializers@7.0.0:
    resolution: {integrity: sha512-e906FRY0+tV27iq4juKzSYPbUj2do2X2JX4EzSca1631EB2QJQUqGbDuERal7LCtOpxl6x3+nvo9NPZcmjkiFA==}

  pino@9.6.0:
    resolution: {integrity: sha512-i85pKRCt4qMjZ1+L7sy2Ag4t1atFcdbEt76+7iRJn1g2BvsnRMGu9p8pivl9fs63M2kF/A0OacFZhTub+m/qMg==}
    hasBin: true

  pirates@4.0.6:
    resolution: {integrity: sha512-saLsH7WeYYPiD25LDuLRRY/i+6HaPYr6G1OUlN39otzkSTxKnubR9RTxS3/Kk50s1g2JTgFwWQDQyplC5/SHZg==}
    engines: {node: '>= 6'}

  pkg-dir@4.2.0:
    resolution: {integrity: sha512-HRDzbaKjC+AOWVXxAU/x54COGeIv9eb+6CkDSQoNTt4XyWoIJvuPsXizxu/Fr23EiekbtZwmh1IcIG/l/a10GQ==}
    engines: {node: '>=8'}

  possible-typed-array-names@1.1.0:
    resolution: {integrity: sha512-/+5VFTchJDoVj3bhoqi6UeymcD00DAwb1nJwamzPvHEszJ4FpF6SNNbUbOS8yI56qHzdV8eK0qEfOSiodkTdxg==}
    engines: {node: '>= 0.4'}

  postcss-load-config@6.0.1:
    resolution: {integrity: sha512-oPtTM4oerL+UXmx+93ytZVN82RrlY/wPUV8IeDxFrzIjXOLF1pN+EmKPLbubvKHT2HC20xXsCAH2Z+CKV6Oz/g==}
    engines: {node: '>= 18'}
    peerDependencies:
      jiti: '>=1.21.0'
      postcss: '>=8.0.9'
      tsx: ^4.8.1
      yaml: ^2.4.2
    peerDependenciesMeta:
      jiti:
        optional: true
      postcss:
        optional: true
      tsx:
        optional: true
      yaml:
        optional: true

  postcss-media-query-parser@0.2.3:
    resolution: {integrity: sha512-3sOlxmbKcSHMjlUXQZKQ06jOswE7oVkXPxmZdoB1r5l0q6gTFTQSHxNxOrCccElbW7dxNytifNEo8qidX2Vsig==}

  postcss-resolve-nested-selector@0.1.6:
    resolution: {integrity: sha512-0sglIs9Wmkzbr8lQwEyIzlDOOC9bGmfVKcJTaxv3vMmd3uo4o4DerC3En0bnmgceeql9BfC8hRkp7cg0fjdVqw==}

  postcss-safe-parser@7.0.1:
    resolution: {integrity: sha512-0AioNCJZ2DPYz5ABT6bddIqlhgwhpHZ/l65YAYo0BCIn0xiDpsnTHz0gnoTGk0OXZW0JRs+cDwL8u/teRdz+8A==}
    engines: {node: '>=18.0'}
    peerDependencies:
      postcss: ^8.4.31

  postcss-scss@4.0.9:
    resolution: {integrity: sha512-AjKOeiwAitL/MXxQW2DliT28EKukvvbEWx3LBmJIRN8KfBGZbRTxNYW0kSqi1COiTZ57nZ9NW06S6ux//N1c9A==}
    engines: {node: '>=12.0'}
    peerDependencies:
      postcss: ^8.4.29

  postcss-selector-parser@7.1.0:
    resolution: {integrity: sha512-8sLjZwK0R+JlxlYcTuVnyT2v+htpdrjDOKuMcOVdYjt52Lh8hWRYpxBPoKx/Zg+bcjc3wx6fmQevMmUztS/ccA==}
    engines: {node: '>=4'}

  postcss-value-parser@4.2.0:
    resolution: {integrity: sha512-1NNCs6uurfkVbeXG4S8JFT9t19m45ICnif8zWLd5oPSZ50QnwMfK+H3jv408d4jw/7Bttv5axS5IiHoLaVNHeQ==}

  postcss@8.5.2:
    resolution: {integrity: sha512-MjOadfU3Ys9KYoX0AdkBlFEF1Vx37uCCeN4ZHnmwm9FfpbsGWMZeBLMmmpY+6Ocqod7mkdZ0DT31OlbsFrLlkA==}
    engines: {node: ^10 || ^12 || >=14}

  prelude-ls@1.2.1:
    resolution: {integrity: sha512-vkcDPrRZo1QZLbn5RLGPpg/WmIQ65qoWWhcGKf/b5eplkkarX0m9z8ppCat4mlOqUsWpyNuYgO3VRyrYHSzX5g==}
    engines: {node: '>= 0.8.0'}

  prettier@3.5.1:
    resolution: {integrity: sha512-hPpFQvHwL3Qv5AdRvBFMhnKo4tYxp0ReXiPn2bxkiohEX6mBeBwEpBSQTkD458RaaDKQMYSp4hX4UtfUTA5wDw==}
    engines: {node: '>=14'}
    hasBin: true

  pretty-format@29.7.0:
    resolution: {integrity: sha512-Pdlw/oPxN+aXdmM9R00JVC9WVFoCLTKJvDVLgmJ+qAffBMxsV85l/Lu7sNx4zSzPyoL2euImuEwHhOXdEgNFZQ==}
    engines: {node: ^14.15.0 || ^16.10.0 || >=18.0.0}

  process-warning@4.0.1:
    resolution: {integrity: sha512-3c2LzQ3rY9d0hc1emcsHhfT9Jwz0cChib/QN89oME2R451w5fy3f0afAhERFZAwrbDU43wk12d0ORBpDVME50Q==}

  progress@2.0.3:
    resolution: {integrity: sha512-7PiHtLll5LdnKIMw100I+8xJXR5gW2QwWYkT6iJva0bXitZKa/XMrSbdmg3r2Xnaidz9Qumd0VPaMrZlF9V9sA==}
    engines: {node: '>=0.4.0'}

  promise-based-task@3.1.1:
    resolution: {integrity: sha512-67wj5yO49S47PxPV4vMCcqGPm/K8AMyE1uXCyRFSd9y/crUaRyJf/NHy8UMNsyWm/PEOWWOa27fXxu591/xLag==}

  prompts@2.4.2:
    resolution: {integrity: sha512-NxNv/kLguCA7p3jE8oL2aEBsrJWgAakBpgmgK6lpPWV+WuOmY6r2/zbAVnP+T8bQlA0nzHXSJSJW0Hq7ylaD2Q==}
    engines: {node: '>= 6'}

  prop-types@15.8.1:
    resolution: {integrity: sha512-oj87CgZICdulUohogVAR7AjlC0327U4el4L6eAvOqCeudMDVU0NThNaV+b9Df4dXgSP1gXMTnPdhfe/2qDH5cg==}

  property-information@6.5.0:
    resolution: {integrity: sha512-PgTgs/BlvHxOu8QuEN7wi5A0OmXaBcHpmCSTehcs6Uuu9IkDIEo13Hy7n898RHfrQ49vKCoGeWZSaAK01nwVig==}

  protobufjs@7.4.0:
    resolution: {integrity: sha512-mRUWCc3KUU4w1jU8sGxICXH/gNS94DvI1gxqDvBzhj1JpcsimQkYiOJfwsPUykUI5ZaspFbSgmBLER8IrQ3tqw==}
    engines: {node: '>=12.0.0'}

  proxy-addr@2.0.7:
    resolution: {integrity: sha512-llQsMLSUDUPT44jdrU/O37qlnifitDP+ZwrmmZcoSKyLKvtZxpyV0n2/bD/N4tBAAZ/gJEdZU7KMraoK1+XYAg==}
    engines: {node: '>= 0.10'}

  proxy-agent@6.5.0:
    resolution: {integrity: sha512-TmatMXdr2KlRiA2CyDu8GqR8EjahTG3aY3nXjdzFyoZbmB8hrBsTyMezhULIXKnC0jpfjlmiZ3+EaCzoInSu/A==}
    engines: {node: '>= 14'}

  proxy-from-env@1.1.0:
    resolution: {integrity: sha512-D+zkORCbA9f1tdWRK0RaCR3GPv50cMxcrz4X8k5LTSUD1Dkw47mKJEZQNunItRTkWwgtaUSo1RVFRIG9ZXiFYg==}

  public-ip@5.0.0:
    resolution: {integrity: sha512-xaH3pZMni/R2BG7ZXXaWS9Wc9wFlhyDVJF47IJ+3ali0TGv+2PsckKxbmo+rnx3ZxiV2wblVhtdS3bohAP6GGw==}
    engines: {node: ^14.13.1 || >=16.0.0}

  pump@3.0.2:
    resolution: {integrity: sha512-tUPXtzlGM8FE3P0ZL6DVs/3P58k9nk8/jZeQCurTJylQA8qFYzHFfhBJkuqyE0FifOsQ0uKWekiZ5g8wtr28cw==}

  punycode@2.3.1:
    resolution: {integrity: sha512-vYt7UD1U9Wg6138shLtLOvdAu+8DsC/ilFtEVHcH+wydcSpNE20AfSOduf6MkRFahL5FY7X1oU7nKVZFtfq8Fg==}
    engines: {node: '>=6'}

  puppeteer-core@22.15.0:
    resolution: {integrity: sha512-cHArnywCiAAVXa3t4GGL2vttNxh7GqXtIYGym99egkNJ3oG//wL9LkvO4WE8W1TJe95t1F1ocu9X4xWaGsOKOA==}
    engines: {node: '>=18'}

  puppeteer@22.15.0:
    resolution: {integrity: sha512-XjCY1SiSEi1T7iSYuxS82ft85kwDJUS7wj1Z0eGVXKdtr5g4xnVcbjwxhq5xBnpK/E7x1VZZoJDxpjAOasHT4Q==}
    engines: {node: '>=18'}
    hasBin: true

  pure-rand@6.1.0:
    resolution: {integrity: sha512-bVWawvoZoBYpp6yIoQtQXHZjmz35RSVHnUOTefl8Vcjr8snTPY1wnpSPMWekcFwbxI6gtmT7rSYPFvz71ldiOA==}

  qs@6.13.0:
    resolution: {integrity: sha512-+38qI9SOr8tfZ4QmJNplMUxqjbe7LKvvZgWdExBOmd+egZTtjLB67Gu0HRX3u/XOq7UU2Nx6nsjvS16Z9uwfpg==}
    engines: {node: '>=0.6'}

  queue-microtask@1.2.3:
    resolution: {integrity: sha512-NuaNSa6flKT5JaSYQzJok04JzTL1CA6aGhv5rfLW3PgqA+M2ChpZQnAC8h8i4ZFkBS8X5RqkDBHA7r4hej3K9A==}

  quick-format-unescaped@4.0.4:
    resolution: {integrity: sha512-tYC1Q1hgyRuHgloV/YXs2w15unPVh8qfu/qCTfhTYamaw7fyhumKa2yGpdSo87vY32rIclj+4fWYQXUMs9EHvg==}

  quick-lru@5.1.1:
    resolution: {integrity: sha512-WuyALRjWPDGtt/wzJiadO5AXY+8hZ80hVpe6MyivgraREW751X3SbhRvG3eLKOYN+8VEvqLcf3wdnt44Z4S4SA==}
    engines: {node: '>=10'}

  range-parser@1.2.1:
    resolution: {integrity: sha512-Hrgsx+orqoygnmhFbKaHE6c296J+HTAQXoxEF6gNupROmmGJRoyzfG3ccAveqCBrwr/2yxQ5BVd/GTl5agOwSg==}
    engines: {node: '>= 0.6'}

  ranges-apply@7.0.16:
    resolution: {integrity: sha512-4rGJHOyA7qatiMDg3vcETkc/TVBPU86/xZRTXff6o7a2neYLmj0EXUUAlhLVuiWAzTPHDPHOQxtk8EDrIF4ohg==}
    engines: {node: '>=14.18.0'}

  ranges-merge@9.0.15:
    resolution: {integrity: sha512-hvt4hx0FKIaVfjd1oKx0poL57ljxdL2KHC6bXBrAdsx2iCsH+x7nO/5J0k2veM/isnOcFZKp0ZKkiCjCtzy74Q==}
    engines: {node: '>=14.18.0'}

  ranges-push@7.0.15:
    resolution: {integrity: sha512-gXpBYQ5Umf3uG6jkJnw5ddok2Xfo5p22rAJBLrqzNKa7qkj3q5AOCoxfRPXEHUVaJutfXc9K9eGXdIzdyQKPkw==}
    engines: {node: '>=14.18.0'}

  ranges-sort@6.0.11:
    resolution: {integrity: sha512-fhNEG0vGi7bESitNNqNBAfYPdl2efB+1paFlI8BQDCNkruERKuuhG8LkQClDIVqUJLkrmKuOSPQ3xZHqVnVo3Q==}
    engines: {node: '>=14.18.0'}

  raw-body@2.5.2:
    resolution: {integrity: sha512-8zGqypfENjCIqGhgXToC8aB2r7YrBX+AQAfIPs/Mlk+BtPTztOvTS01NRW/3Eh60J+a48lt8qsCzirQ6loCVfA==}
    engines: {node: '>= 0.8'}

  raw-body@3.0.0:
    resolution: {integrity: sha512-RmkhL8CAyCRPXCE28MMH0z2PNWQBNk2Q09ZdxM9IOOXwxwZbN+qbWaatPkdkWIKL2ZVDImrN/pK5HTRz2PcS4g==}
    engines: {node: '>= 0.8'}

  react-dom@19.0.0:
    resolution: {integrity: sha512-4GV5sHFG0e/0AD4X+ySy6UJd3jVl1iNsNHdpad0qhABJ11twS3TTBnseqsKurKcsNqCEFeGL3uLpVChpIO3QfQ==}
    peerDependencies:
      react: ^19.0.0

  react-draggable@4.4.6:
    resolution: {integrity: sha512-LtY5Xw1zTPqHkVmtM3X8MUOxNDOUhv/khTgBgrUvwaS064bwVvxT+q5El0uUFNx5IEPKXuRejr7UqLwBIg5pdw==}
    peerDependencies:
      react: '>= 16.3.0'
      react-dom: '>= 16.3.0'

  react-error-boundary@5.0.0:
    resolution: {integrity: sha512-tnjAxG+IkpLephNcePNA7v6F/QpWLH8He65+DmedchDwg162JZqx4NmbXj0mlAYVVEd81OW7aFhmbsScYfiAFQ==}
    peerDependencies:
      react: '>=16.13.1'

  react-fast-compare@3.2.2:
    resolution: {integrity: sha512-nsO+KSNgo1SbJqJEYRE9ERzo7YtYbou/OqjSQKxV7jcKox7+usiUVZOAC+XnDOABXggQTno0Y1CpVnuWEc1boQ==}

  react-hook-form@7.54.2:
    resolution: {integrity: sha512-eHpAUgUjWbZocoQYUHposymRb4ZP6d0uwUnooL2uOybA9/3tPUvoAKqEWK1WaSiTxxOfTpffNZP7QwlnM3/gEg==}
    engines: {node: '>=18.0.0'}
    peerDependencies:
      react: ^16.8.0 || ^17 || ^18 || ^19

  react-is@16.13.1:
    resolution: {integrity: sha512-24e6ynE2H+OKt4kqsOvNd8kBpV65zoxbA4BVsEOB3ARVWQki/DHzaUoC5KuON/BiccDaCCTZBuOcfZs70kR8bQ==}

  react-is@18.2.0:
    resolution: {integrity: sha512-xWGDIW6x921xtzPkhiULtthJHoJvBbF3q26fzloPCK0hsvxtPVelvftw3zjbHWSkR2km9Z+4uxbDDK/6Zw9B8w==}

  react-is@18.3.1:
    resolution: {integrity: sha512-/LLMVyas0ljjAtoYiPqYiL8VWXzUUdThrmU5+n20DZv+a+ClRoevUzw5JxU+Ieh5/c87ytoTBV9G1FiKfNJdmg==}

  react-markdown@9.0.3:
    resolution: {integrity: sha512-Yk7Z94dbgYTOrdk41Z74GoKA7rThnsbbqBTRYuxoe08qvfQ9tJVhmAKw6BJS/ZORG7kTy/s1QvYzSuaoBA1qfw==}
    peerDependencies:
      '@types/react': '>=18'
      react: '>=18'

  react-merge-refs@2.1.1:
    resolution: {integrity: sha512-jLQXJ/URln51zskhgppGJ2ub7b2WFKGq3cl3NYKtlHoTG+dN2q7EzWrn3hN3EgPsTMvpR9tpq5ijdp7YwFZkag==}

  react-resizable@3.0.5:
    resolution: {integrity: sha512-vKpeHhI5OZvYn82kXOs1bC8aOXktGU5AmKAgaZS4F5JPburCtbmDPqE7Pzp+1kN4+Wb81LlF33VpGwWwtXem+w==}
    peerDependencies:
      react: '>= 16.3'

  react-router@7.1.5:
    resolution: {integrity: sha512-8BUF+hZEU4/z/JD201yK6S+UYhsf58bzYIDq2NS1iGpwxSXDu7F+DeGSkIXMFBuHZB21FSiCzEcUb18cQNdRkA==}
    engines: {node: '>=20.0.0'}
    peerDependencies:
      react: '>=18'
      react-dom: '>=18'
    peerDependenciesMeta:
      react-dom:
        optional: true

  react@19.0.0:
    resolution: {integrity: sha512-V8AVnmPIICiWpGfm6GLzCR/W5FXLchHop40W4nXBmdlEceh16rCN8O8LNWm5bh5XUX91fh7KpA+W0TgMKmgTpQ==}
    engines: {node: '>=0.10.0'}

  readable-stream@3.6.2:
    resolution: {integrity: sha512-9u/sniCrY3D5WdsERHzHE4G2YCXqoG5FTHUiCC4SIbr6XcLZBY05ya9EKjYek9O5xOAwjGq+1JdGBAS7Q9ScoA==}
    engines: {node: '>= 6'}

  readdirp@3.6.0:
    resolution: {integrity: sha512-hOS089on8RduqdbhvQ5Z37A0ESjsqz6qnRcffsMU3495FuTdqSm+7bhJ29JvIOsBDEEnan5DPu9t3To9VRlMzA==}
    engines: {node: '>=8.10.0'}

  readdirp@4.1.2:
    resolution: {integrity: sha512-GDhwkLfywWL2s6vEjyhri+eXmfH6j1L7JE27WhqLeYzoh/A3DBaYGEj2H/HFZCn/kMfim73FXxEJTw06WtxQwg==}
    engines: {node: '>= 14.18.0'}

  real-require@0.2.0:
    resolution: {integrity: sha512-57frrGM/OCTLqLOAh0mhVA9VBMHd+9U7Zb2THMGdBUoZVOtGbJzjxsYGDJ3A9AYYCP4hn6y1TVbaOfzWtm5GFg==}
    engines: {node: '>= 12.13.0'}

  recma-build-jsx@1.0.0:
    resolution: {integrity: sha512-8GtdyqaBcDfva+GUKDr3nev3VpKAhup1+RvkMvUxURHpW7QyIvk9F5wz7Vzo06CEMSilw6uArgRqhpiUcWp8ew==}

  recma-jsx@1.0.0:
    resolution: {integrity: sha512-5vwkv65qWwYxg+Atz95acp8DMu1JDSqdGkA2Of1j6rCreyFUE/gp15fC8MnGEuG1W68UKjM6x6+YTWIh7hZM/Q==}

  recma-parse@1.0.0:
    resolution: {integrity: sha512-OYLsIGBB5Y5wjnSnQW6t3Xg7q3fQ7FWbw/vcXtORTnyaSFscOtABg+7Pnz6YZ6c27fG1/aN8CjfwoUEUIdwqWQ==}

  recma-stringify@1.0.0:
    resolution: {integrity: sha512-cjwII1MdIIVloKvC9ErQ+OgAtwHBmcZ0Bg4ciz78FtbT8In39aAYbaA7zvxQ61xVMSPE8WxhLwLbhif4Js2C+g==}

  reflect.getprototypeof@1.0.10:
    resolution: {integrity: sha512-00o4I+DVrefhv+nX0ulyi3biSHCPDe+yLv5o/p6d/UVlirijB8E16FtfwSAi4g3tcqrQ4lRAqQSoFEZJehYEcw==}
    engines: {node: '>= 0.4'}

  refractor@4.8.1:
    resolution: {integrity: sha512-/fk5sI0iTgFYlmVGYVew90AoYnNMP6pooClx/XKqyeeCQXrL0Kvgn8V0VEht5ccdljbzzF1i3Q213gcntkRExg==}

  regenerator-runtime@0.14.1:
    resolution: {integrity: sha512-dYnhHh0nJoMfnkZs6GmmhFknAGRrLznOu5nc9ML+EJxGvrx6H7teuevqVqCuPcPK//3eDrrjQhehXVx9cnkGdw==}

  regexp.prototype.flags@1.5.4:
    resolution: {integrity: sha512-dYqgNSZbDwkaJ2ceRd9ojCGjBq+mOm9LmtXnAnEGyHhN/5R7iDW2TRw3h+o/jCFxus3P2LfWIIiwowAjANm7IA==}
    engines: {node: '>= 0.4'}

  rehype-katex@7.0.1:
    resolution: {integrity: sha512-OiM2wrZ/wuhKkigASodFoo8wimG3H12LWQaH8qSPVJn9apWKFSH3YOCtbKpBorTVw/eI7cuT21XBbvwEswbIOA==}

  rehype-minify-whitespace@6.0.2:
    resolution: {integrity: sha512-Zk0pyQ06A3Lyxhe9vGtOtzz3Z0+qZ5+7icZ/PL/2x1SHPbKao5oB/g/rlc6BCTajqBb33JcOe71Ye1oFsuYbnw==}

  rehype-parse@9.0.1:
    resolution: {integrity: sha512-ksCzCD0Fgfh7trPDxr2rSylbwq9iYDkSn8TCDmEJ49ljEUBxDVCzCHv7QNzZOfODanX4+bWQ4WZqLCRWYLfhag==}

  rehype-recma@1.0.0:
    resolution: {integrity: sha512-lqA4rGUf1JmacCNWWZx0Wv1dHqMwxzsDWYMTowuplHF3xH0N/MmrZ/G3BDZnzAkRmxDadujCjaKM2hqYdCBOGw==}

  remark-frontmatter@5.0.0:
    resolution: {integrity: sha512-XTFYvNASMe5iPN0719nPrdItC9aU0ssC4v14mH1BCi1u0n1gAocqcujWUrByftZTbLhRtiKRyjYTSIOcr69UVQ==}

  remark-gfm@4.0.1:
    resolution: {integrity: sha512-1quofZ2RQ9EWdeN34S79+KExV1764+wCUGop5CPL1WGdD0ocPpu91lzPGbwWMECpEpd42kJGQwzRfyov9j4yNg==}

  remark-math@6.0.0:
    resolution: {integrity: sha512-MMqgnP74Igy+S3WwnhQ7kqGlEerTETXMvJhrUzDikVZ2/uogJCb+WHUg97hK9/jcfc0dkD73s3LN8zU49cTEtA==}

  remark-mdx-remove-esm@1.1.0:
    resolution: {integrity: sha512-oN3F9QRuPKSdzZi+wvEodBVjKwya63sl403pWzJvm0+c503iUjCDR+JAnP3Ho/4205IWbQ2NujPQi/B9kU6ZrA==}

  remark-mdx@3.1.0:
    resolution: {integrity: sha512-Ngl/H3YXyBV9RcRNdlYsZujAmhsxwzxpDzpDEhFBVAGthS4GDgnctpDjgFl/ULx5UEDzqtW1cyBSNKqYYrqLBA==}

  remark-parse@11.0.0:
    resolution: {integrity: sha512-FCxlKLNGknS5ba/1lmpYijMUzX2esxW5xQqjWxw2eHFfS2MSdaHVINFmhjo+qN1WhZhNimq0dZATN9pH0IDrpA==}

  remark-rehype@11.1.1:
    resolution: {integrity: sha512-g/osARvjkBXb6Wo0XvAeXQohVta8i84ACbenPpoSsxTOQH/Ae0/RGP4WZgnMH5pMLpsj4FG7OHmcIcXxpza8eQ==}

  remark-smartypants@3.0.2:
    resolution: {integrity: sha512-ILTWeOriIluwEvPjv67v7Blgrcx+LZOkAUVtKI3putuhlZm84FnqDORNXPPm+HY3NdZOMhyDwZ1E+eZB/Df5dA==}
    engines: {node: '>=16.0.0'}

  remark-stringify@11.0.0:
    resolution: {integrity: sha512-1OSmLd3awB/t8qdoEOMazZkNsfVTeY4fTsgzcQFdXNq8ToTN4ZGwrMnlda4K6smTFKD+GRV6O48i6Z4iKgPPpw==}

  remark@15.0.1:
    resolution: {integrity: sha512-Eht5w30ruCXgFmxVUSlNWQ9iiimq07URKeFS3hNc8cUWy1llX4KDWfyEDZRycMc+znsN9Ux5/tJ/BFdgdOwA3A==}

  remeda@2.20.2:
    resolution: {integrity: sha512-38pfm5aUq6mUkNYbt7TdY2WEk9mSqRVV+6UsoTjabwmbu8obLbh8sYYSX2WQ3W4u6EYp3XxUKqIiwGFZu+OY9g==}

  require-directory@2.1.1:
    resolution: {integrity: sha512-fGxEI7+wsG9xrvdjsrlmL22OMTTiHRwAMroiEeMgq8gzoLC/PQr7RsRDSTLUg/bZAZtF+TVIkHc6/4RIKrui+Q==}
    engines: {node: '>=0.10.0'}

  require-from-string@2.0.2:
    resolution: {integrity: sha512-Xf0nWe6RseziFMu+Ap9biiUbmplq6S9/p+7w7YXP/JBHhrUDDUhwa+vANyubuqfZWTveU//DYVGsDG7RKL/vEw==}
    engines: {node: '>=0.10.0'}

  require-in-the-middle@7.5.1:
    resolution: {integrity: sha512-fgZEz/t3FDrU9o7EhI+iNNq1pNNpJImOvX72HUd6RoFiw8MaKd8/gR5tLuc8A0G0e55LMbP6ImjnmXY6zrTmjw==}
    engines: {node: '>=8.6.0'}

  resize-observer-polyfill@1.5.1:
    resolution: {integrity: sha512-LwZrotdHOo12nQuZlHEmtuXdqGoOD0OhaxopaNFxWzInpEgaLWoVuAMbTzixuosCx2nEG58ngzW3vxdWoxIgdg==}

  resolve-alpn@1.2.1:
    resolution: {integrity: sha512-0a1F4l73/ZFZOakJnQ3FvkJ2+gSTQWz/r2KE5OdDY0TxPm5h4GkqkWWfM47T7HsbnOtcJVEF4epCVy6u7Q3K+g==}

  resolve-cwd@3.0.0:
    resolution: {integrity: sha512-OrZaX2Mb+rJCpH/6CpSqt9xFVpN++x01XnN2ie9g6P5/3xelLAkXWVADpdz1IHD/KFfEXyE6V0U01OQ3UO2rEg==}
    engines: {node: '>=8'}

  resolve-from@4.0.0:
    resolution: {integrity: sha512-pb/MYmXstAkysRFx8piNI1tGFNQIFA3vkE3Gq4EuA1dF6gHp/+vgZqsCGJapvy8N3Q+4o7FwvquPJcnZ7RYy4g==}
    engines: {node: '>=4'}

  resolve-from@5.0.0:
    resolution: {integrity: sha512-qYg9KP24dD5qka9J47d0aVky0N+b4fTU89LN9iDnjB5waksiC49rvMB0PrUJQGoTmH50XPiqOvAjDfaijGxYZw==}
    engines: {node: '>=8'}

  resolve-pkg-maps@1.0.0:
    resolution: {integrity: sha512-seS2Tj26TBVOC2NIc2rOe2y2ZO7efxITtLZcGSOnHHNOQ7CkiUBfw0Iw2ck6xkIhPwLhKNLS8BO+hEpngQlqzw==}

  resolve.exports@2.0.3:
    resolution: {integrity: sha512-OcXjMsGdhL4XnbShKpAcSqPMzQoYkYyhbEaeSko47MjRP9NfEQMhZkXL1DoFlt9LWQn4YttrdnV6X2OiyzBi+A==}
    engines: {node: '>=10'}

  resolve@1.22.10:
    resolution: {integrity: sha512-NPRy+/ncIMeDlTAsuqwKIiferiawhefFJtkNSW0qZJEqMEb+qBt/77B/jGeeek+F0uOeN05CDa6HXbbIgtVX4w==}
    engines: {node: '>= 0.4'}
    hasBin: true

  responselike@3.0.0:
    resolution: {integrity: sha512-40yHxbNcl2+rzXvZuVkrYohathsSJlMTXKryG5y8uciHv1+xDLHQpgjG64JUO9nrEq2jGLH6IZ8BcZyw3wrweg==}
    engines: {node: '>=14.16'}

  restore-cursor@4.0.0:
    resolution: {integrity: sha512-I9fPXU9geO9bHOt9pHHOhOkYerIMsmVaWB0rA2AI9ERh/+x/i7MV5HKBNrg+ljO5eoPVgCcnFuRjJ9uH6I/3eg==}
    engines: {node: ^12.20.0 || ^14.13.1 || >=16.0.0}

  retext-latin@4.0.0:
    resolution: {integrity: sha512-hv9woG7Fy0M9IlRQloq/N6atV82NxLGveq+3H2WOi79dtIYWN8OaxogDm77f8YnVXJL2VD3bbqowu5E3EMhBYA==}

  retext-smartypants@6.2.0:
    resolution: {integrity: sha512-kk0jOU7+zGv//kfjXEBjdIryL1Acl4i9XNkHxtM7Tm5lFiCog576fjNC9hjoR7LTKQ0DsPWy09JummSsH1uqfQ==}

  retext-stringify@4.0.0:
    resolution: {integrity: sha512-rtfN/0o8kL1e+78+uxPTqu1Klt0yPzKuQ2BfWwwfgIUSayyzxpM1PJzkKt4V8803uB9qSy32MvI7Xep9khTpiA==}

  retext@9.0.0:
    resolution: {integrity: sha512-sbMDcpHCNjvlheSgMfEcVrZko3cDzdbe1x/e7G66dFp0Ff7Mldvi2uv6JkJQzdRcvLYE8CA8Oe8siQx8ZOgTcA==}

  reusify@1.0.4:
    resolution: {integrity: sha512-U9nH88a3fc/ekCF1l0/UP1IosiuIjyTh7hBvXVMHYgVcfGvt897Xguj2UOLDeI5BG2m7/uwyaLVT6fbtCwTyzw==}
    engines: {iojs: '>=1.0.0', node: '>=0.10.0'}

  rfdc@1.4.1:
    resolution: {integrity: sha512-q1b3N5QkRUWUl7iyylaaj3kOpIT0N2i9MqIEQXP73GVsN9cw3fdx8X63cEmWhJGi2PPCF23Ijp7ktmd39rawIA==}

  rimraf@6.0.1:
    resolution: {integrity: sha512-9dkvaxAsk/xNXSJzMgFqqMCuFgt2+KsOFek3TMLfo8NCPfWpBmqwyNn5Y+NX56QUYfCtsyhF3ayiboEoUmJk/A==}
    engines: {node: 20 || >=22}
    hasBin: true

  rollup@4.34.8:
    resolution: {integrity: sha512-489gTVMzAYdiZHFVA/ig/iYFllCcWFHMvUHI1rpFmkoUtRlQxqh6/yiNqnYibjMZ2b/+FUQwldG+aLsEt6bglQ==}
    engines: {node: '>=18.0.0', npm: '>=8.0.0'}
    hasBin: true

  run-async@3.0.0:
    resolution: {integrity: sha512-540WwVDOMxA6dN6We19EcT9sc3hkXPw5mzRNGM3FkdN/vtE9NFvj5lFAPNwUDmJjXidm3v7TC1cTE7t17Ulm1Q==}
    engines: {node: '>=0.12.0'}

  run-parallel@1.2.0:
    resolution: {integrity: sha512-5l4VyZR86LZ/lDxZTR6jqL8AFE2S0IFLMP26AbjsLVADxHdhB/c0GUsH+y39UfCi3dzz8OlQuPmnaJOMoDHQBA==}

  rxjs@7.8.1:
    resolution: {integrity: sha512-AA3TVj+0A2iuIoQkWEK/tqFjBq2j+6PO6Y0zJcvzLAFhEFIO3HL0vls9hWLncZbAAbK0mar7oZ4V079I/qPMxg==}

  safe-array-concat@1.1.3:
    resolution: {integrity: sha512-AURm5f0jYEOydBj7VQlVvDrjeFgthDdEF5H1dP+6mNpoXOMo1quQqJ4wvJDyRZ9+pO3kGWoOdmV08cSv2aJV6Q==}
    engines: {node: '>=0.4'}

  safe-buffer@5.2.1:
    resolution: {integrity: sha512-rp3So07KcdmmKbGvgaNxQSJr7bGVSVk5S9Eq1F+ppbRo70+YeaDxkw5Dd8NPN+GD6bjnYm2VuPuCXmpuYvmCXQ==}

  safe-push-apply@1.0.0:
    resolution: {integrity: sha512-iKE9w/Z7xCzUMIZqdBsp6pEQvwuEebH4vdpjcDWnyzaI6yl6O9FHvVpmGelvEHNsoY6wGblkxR6Zty/h00WiSA==}
    engines: {node: '>= 0.4'}

  safe-regex-test@1.1.0:
    resolution: {integrity: sha512-x/+Cz4YrimQxQccJf5mKEbIa1NzeCRNI5Ecl/ekmlYaampdNLPalVyIcCZNNH3MvmqBugV5TMYZXv0ljslUlaw==}
    engines: {node: '>= 0.4'}

  safe-stable-stringify@2.5.0:
    resolution: {integrity: sha512-b3rppTKm9T+PsVCBEOUR46GWI7fdOs00VKZ1+9c1EWDaDMvjQc6tUwuFyIprgGgTcWoVHSKrU8H31ZHA2e0RHA==}
    engines: {node: '>=10'}

  safer-buffer@2.1.2:
    resolution: {integrity: sha512-YZo3K82SD7Riyi0E1EQPojLz7kpepnSQI9IyPbHHg1XXXevb5dJI7tpyN2ADxGcQbHG7vcyRHk0cbwqcQriUtg==}

  sass-embedded-android-arm64@1.85.0:
    resolution: {integrity: sha512-4itDzRwezwrW8+YzMLIwHtMeH+qrBNdBsRn9lTVI15K+cNLC8z5JWJi6UCZ8TNNZr9LDBfsh5jUdjSub0yF7jg==}
    engines: {node: '>=14.0.0'}
    cpu: [arm64]
    os: [android]

  sass-embedded-android-arm@1.85.0:
    resolution: {integrity: sha512-pPBT7Ad6G8Mlao8ypVNXW2ya7I/Bhcny+RYZ/EmrunEXfhzCNp4PWV2VAweitPO9RnPIJwvUTkLc8Fu6K3nVmw==}
    engines: {node: '>=14.0.0'}
    cpu: [arm]
    os: [android]

  sass-embedded-android-ia32@1.85.0:
    resolution: {integrity: sha512-bwqKq95hzbGbMTeXCMQhH7yEdc2xJVwIXj7rGdD3McvyFWbED6362XRFFPI5YyjfD2wRJd9yWLh/hn+6VyjcYA==}
    engines: {node: '>=14.0.0'}
    cpu: [ia32]
    os: [android]

  sass-embedded-android-riscv64@1.85.0:
    resolution: {integrity: sha512-Fgkgay+5EePJXZFHR5Vlkutnsmox2V6nX4U3mfGbSN1xjLRm8F5ST72V2s5Z0mnIFpGvEu/v7hfptgViqMvaxg==}
    engines: {node: '>=14.0.0'}
    cpu: [riscv64]
    os: [android]

  sass-embedded-android-x64@1.85.0:
    resolution: {integrity: sha512-/bG3JgTn3eoIDHCiJNVkLeJgUesat4ghxqYmKMZUJx++4e6iKCDj8XwQTJAgm+QDrsPKXHBacHEANJ9LEAuTqg==}
    engines: {node: '>=14.0.0'}
    cpu: [x64]
    os: [android]

  sass-embedded-darwin-arm64@1.85.0:
    resolution: {integrity: sha512-plp8TyMz97YFBCB3ndftEvoW29vyfsSBJILM5U84cGzr06SvLh/Npjj8psfUeRw+upEk1zkFtw5u61sRCdgwIw==}
    engines: {node: '>=14.0.0'}
    cpu: [arm64]
    os: [darwin]

  sass-embedded-darwin-x64@1.85.0:
    resolution: {integrity: sha512-LP8Zv8DG57Gn6PmSwWzC0gEZUsGdg36Ps3m0i1fVTOelql7N3HZIrlPYRjJvidL8ZlB3ISxNANebTREUHn/wkQ==}
    engines: {node: '>=14.0.0'}
    cpu: [x64]
    os: [darwin]

  sass-embedded-linux-arm64@1.85.0:
    resolution: {integrity: sha512-JRIRKVOY5Y8M1zlUOv9AQGju4P6lj8i5vLJZsVYVN/uY8Cd2dDJZPC8EOhjntp+IpF8AOGIHqCeCkHBceIyIjA==}
    engines: {node: '>=14.0.0'}
    cpu: [arm64]
    os: [linux]

  sass-embedded-linux-arm@1.85.0:
    resolution: {integrity: sha512-18xOAEfazJt1MMVS2TRHV94n81VyMnywOoJ7/S7I79qno/zx26OoqqP4XvH107xu8+mZ9Gg54LrUH6ZcgHk08g==}
    engines: {node: '>=14.0.0'}
    cpu: [arm]
    os: [linux]

  sass-embedded-linux-ia32@1.85.0:
    resolution: {integrity: sha512-4JH+h+gLt9So22nNPQtsKojEsLzjld9ol3zWcOtMGclv+HojZGbCuhJUrLUcK72F8adXYsULmWhJPKROLIwYMA==}
    engines: {node: '>=14.0.0'}
    cpu: [ia32]
    os: [linux]

  sass-embedded-linux-musl-arm64@1.85.0:
    resolution: {integrity: sha512-aoQjUjK28bvdw9XKTjQeayn8oWQ2QqvoTD11myklGd3IHH7Jj0nwXUstI4NxDueCKt3wghuZoIQkjOheReQxlg==}
    engines: {node: '>=14.0.0'}
    cpu: [arm64]
    os: [linux]

  sass-embedded-linux-musl-arm@1.85.0:
    resolution: {integrity: sha512-Z1j4ageDVFihqNUBnm89fxY46pY0zD/Clp1D3ZdI7S+D280+AEpbm5vMoH8LLhBQfQLf2w7H++SZGpQwrisudQ==}
    engines: {node: '>=14.0.0'}
    cpu: [arm]
    os: [linux]

  sass-embedded-linux-musl-ia32@1.85.0:
    resolution: {integrity: sha512-/cJCSXOfXmQFH8deE+3U9x+BSz8i0d1Tt9gKV/Gat1Xm43Oumw8pmZgno+cDuGjYQInr9ryW5121pTMlj/PBXQ==}
    engines: {node: '>=14.0.0'}
    cpu: [ia32]
    os: [linux]

  sass-embedded-linux-musl-riscv64@1.85.0:
    resolution: {integrity: sha512-l+FJxMXkmg42RZq5RFKXg4InX0IA7yEiPHe4kVSdrczP7z3NLxk+W9wVkPnoRKYIMe1qZPPQ25y0TgI4HNWouA==}
    engines: {node: '>=14.0.0'}
    cpu: [riscv64]
    os: [linux]

  sass-embedded-linux-musl-x64@1.85.0:
    resolution: {integrity: sha512-M9ffjcYfFcRvkFA6V3DpOS955AyvmpvPAhL/xNK45d/ma1n1ehTWpd24tVeKiNK5CZkNjjMEfyw2fHa6MpqmEA==}
    engines: {node: '>=14.0.0'}
    cpu: [x64]
    os: [linux]

  sass-embedded-linux-riscv64@1.85.0:
    resolution: {integrity: sha512-yqPXQWfM+qiIPkfn++48GOlbmSvUZIyL9nwFstBk0k4x40UhbhilfknqeTUpxoHfQzylTGVhrm5JE7MjM+LNZA==}
    engines: {node: '>=14.0.0'}
    cpu: [riscv64]
    os: [linux]

  sass-embedded-linux-x64@1.85.0:
    resolution: {integrity: sha512-NTDeQFZcuVR7COoaRy8pZD6/+QznwBR8kVFsj7NpmvX9aJ7TX/q+OQZHX7Bfb3tsfKXhf1YZozegPuYxRnMKAQ==}
    engines: {node: '>=14.0.0'}
    cpu: [x64]
    os: [linux]

  sass-embedded-win32-arm64@1.85.0:
    resolution: {integrity: sha512-gO0VAuxC4AdV+uZYJESRWVVHQWCGzNs0C3OKCAdH4r1vGRugooMi7J/5wbwUdXDA1MV9ICfhlKsph2n3GiPdqA==}
    engines: {node: '>=14.0.0'}
    cpu: [arm64]
    os: [win32]

  sass-embedded-win32-ia32@1.85.0:
    resolution: {integrity: sha512-PCyn6xeFIBUgBceNypuf73/5DWF2VWPlPqPuBprPsTvpZOMUJeBtP+Lf4mnu3dNy1z76mYVnpaCnQmzZ0zHZaA==}
    engines: {node: '>=14.0.0'}
    cpu: [ia32]
    os: [win32]

  sass-embedded-win32-x64@1.85.0:
    resolution: {integrity: sha512-AknE2jLp6OBwrR5hQ8pDsG94KhJCeSheFJ2xgbnk8RUjZX909JiNbgh2sNt9LG+RXf4xZa55dDL537gZoCx/iw==}
    engines: {node: '>=14.0.0'}
    cpu: [x64]
    os: [win32]

  sass-embedded@1.85.0:
    resolution: {integrity: sha512-x3Vv54g0jv1aPSW8OTA/0GzQCs/HMQOjIkLtZJ3Xsn/I4vnyjKbVTQmFTax9bQjldqLEEkdbvy6ES/cOOnYNwA==}
    engines: {node: '>=16.0.0'}
    hasBin: true

  sass@1.85.0:
    resolution: {integrity: sha512-3ToiC1xZ1Y8aU7+CkgCI/tqyuPXEmYGJXO7H4uqp0xkLXUqp88rQQ4j1HmP37xSJLbCJPaIiv+cT1y+grssrww==}
    engines: {node: '>=14.0.0'}
    hasBin: true

  sax@1.4.1:
    resolution: {integrity: sha512-+aWOz7yVScEGoKNd4PA10LZ8sk0A/z5+nXQG5giUO5rprX9jgYsTdov9qCchZiPIZezbZH+jRut8nPodFAX4Jg==}

  scheduler@0.25.0:
    resolution: {integrity: sha512-xFVuu11jh+xcO7JOAGJNOXld8/TcEHK/4CituBUeUb5hqxJLj9YuemAEuvm9gQ/+pgXYfbQuqAkiYu+u7YEsNA==}

  section-matter@1.0.0:
    resolution: {integrity: sha512-vfD3pmTzGpufjScBh50YHKzEu2lxBWhVEHsNGoEXmCmn2hKGfeNLYMzCJpe8cD7gqX7TJluOVpBkAequ6dgMmA==}
    engines: {node: '>=4'}

  seedrandom@3.0.5:
    resolution: {integrity: sha512-8OwmbklUNzwezjGInmZ+2clQmExQPvomqjL7LFqOYqtmuxRgQYqOD3mHaU+MvZn5FLUeVxVfQjwLZW/n/JFuqg==}

  semver@6.3.1:
    resolution: {integrity: sha512-BR7VvDCVHO+q2xBEWskxS6DJE1qRnb7DxzUrogb71CWoSficBxYsiAGd+Kl0mmq/MprG9yArRkyrQxTO6XjMzA==}
    hasBin: true

  semver@7.7.1:
    resolution: {integrity: sha512-hlq8tAfn0m/61p4BVRcPzIGr6LKiMwo4VM6dGi6pt4qcRkmNzTcWq6eCEjEh+qXjkMDvPlOFFSGwQjoEa6gyMA==}
    engines: {node: '>=10'}
    hasBin: true

  send@0.19.0:
    resolution: {integrity: sha512-dW41u5VfLXu8SJh5bwRmyYUbAoSB3c9uQh6L8h/KtsFREPWpbX1lrljJo186Jc4nmci/sGUZ9a0a0J2zgfq2hw==}
    engines: {node: '>= 0.8.0'}

  serialize-error@11.0.3:
    resolution: {integrity: sha512-2G2y++21dhj2R7iHAdd0FIzjGwuKZld+7Pl/bTU6YIkrC2ZMbVUjm+luj6A6V34Rv9XfKJDKpTWu9W4Gse1D9g==}
    engines: {node: '>=14.16'}

  serialize-error@12.0.0:
    resolution: {integrity: sha512-ZYkZLAvKTKQXWuh5XpBw7CdbSzagarX39WyZ2H07CDLC5/KfsRGlIXV8d4+tfqX1M7916mRqR1QfNHSij+c9Pw==}
    engines: {node: '>=18'}

  serve-static@1.16.2:
    resolution: {integrity: sha512-VqpjJZKadQB/PEbEwvFdO43Ax5dFBZ2UECszz8bQ7pi7wt//PWe1P6MN7eCnjsatYtBT6EuiClbjSWP2WrIoTw==}
    engines: {node: '>= 0.8.0'}

  set-cookie-parser@2.7.1:
    resolution: {integrity: sha512-IOc8uWeOZgnb3ptbCURJWNjWUPcO3ZnTTdzsurqERrP6nPyv+paC55vJM0LpOlT2ne+Ix+9+CRG1MNLlyZ4GjQ==}

  set-function-length@1.2.2:
    resolution: {integrity: sha512-pgRc4hJ4/sNjWCSS9AmnS40x3bNMDTknHgL5UaMBTMyJnU90EgWh1Rz+MC9eFu4BuN/UwZjKQuY/1v3rM7HMfg==}
    engines: {node: '>= 0.4'}

  set-function-name@2.0.2:
    resolution: {integrity: sha512-7PGFlmtwsEADb0WYyvCMa1t+yke6daIG4Wirafur5kcf+MhUnPms1UeR0CKQdTZD81yESwMHbtn+TR+dMviakQ==}
    engines: {node: '>= 0.4'}

  set-proto@1.0.0:
    resolution: {integrity: sha512-RJRdvCo6IAnPdsvP/7m6bsQqNnn1FCBX5ZNtFL98MmFF/4xAIJTIg1YbHW5DC2W5SKZanrC6i4HsJqlajw/dZw==}
    engines: {node: '>= 0.4'}

  setprototypeof@1.2.0:
    resolution: {integrity: sha512-E5LDX7Wrp85Kil5bhZv46j8jOeboKq5JMmYM3gVGdGH8xFpPWXUMsNrlODCrkoxMEeNi/XZIwuRvY4XNwYMJpw==}

  sharp@0.33.5:
    resolution: {integrity: sha512-haPVm1EkS9pgvHrQ/F3Xy+hgcuMV0Wm9vfIBSiwZ05k+xgb0PkBQpGsAA/oWdDobNaZTH5ppvHtzCFbnSEwHVw==}
    engines: {node: ^18.17.0 || ^20.3.0 || >=21.0.0}

  shebang-command@2.0.0:
    resolution: {integrity: sha512-kHxr2zZpYtdmrN1qDjrrX/Z1rR1kG8Dx+gkpK1G4eXmvXswmcE1hTWBWYUzlraYw1/yZp6YuDY77YtvbN0dmDA==}
    engines: {node: '>=8'}

  shebang-regex@3.0.0:
    resolution: {integrity: sha512-7++dFhtcx3353uBaq8DDR4NuxBetBzC7ZQOhmTQInHEd6bSrXdiEyzCvG07Z44UYdLShWUyXt5M/yhz8ekcb1A==}
    engines: {node: '>=8'}

  shimmer@1.2.1:
    resolution: {integrity: sha512-sQTKC1Re/rM6XyFM6fIAGHRPVGvyXfgzIDvzoq608vM+jeyVD0Tu1E6Np0Kc2zAIFWIj963V2800iF/9LPieQw==}

  side-channel-list@1.0.0:
    resolution: {integrity: sha512-FCLHtRD/gnpCiCHEiJLOwdmFP+wzCmDEkc9y7NsYxeF4u7Btsn1ZuwgwJGxImImHicJArLP4R0yX4c2KCrMrTA==}
    engines: {node: '>= 0.4'}

  side-channel-map@1.0.1:
    resolution: {integrity: sha512-VCjCNfgMsby3tTdo02nbjtM/ewra6jPHmpThenkTYh8pG9ucZ/1P8So4u4FGBek/BjpOVsDCMoLA/iuBKIFXRA==}
    engines: {node: '>= 0.4'}

  side-channel-weakmap@1.0.2:
    resolution: {integrity: sha512-WPS/HvHQTYnHisLo9McqBHOJk2FkHO/tlpvldyrnem4aeQp4hai3gythswg6p01oSoTl58rcpiFAjF2br2Ak2A==}
    engines: {node: '>= 0.4'}

  side-channel@1.1.0:
    resolution: {integrity: sha512-ZX99e6tRweoUXqR+VBrslhda51Nh5MTQwou5tnUDgbtyM0dBgmhEDtWGP/xbKn6hqfPRHujUNwz5fy/wbbhnpw==}
    engines: {node: '>= 0.4'}

  signal-exit@3.0.7:
    resolution: {integrity: sha512-wnD2ZE+l+SPC/uoS0vXeE9L1+0wuaMqKlfz9AMUo38JsyLSBWSFcHR1Rri62LZc12vLr1gb3jl7iwQhgwpAbGQ==}

  signal-exit@4.1.0:
    resolution: {integrity: sha512-bzyZ1e88w9O1iNJbKnOlvYTrWPDl46O1bG0D3XInv+9tkPrxrN8jUUTiFlDkkmKWgn1M6CfIA13SuGqOa9Korw==}
    engines: {node: '>=14'}

  simple-swizzle@0.2.2:
    resolution: {integrity: sha512-JA//kQgZtbuY83m+xT+tXJkmJncGMTFT+C+g2h2R9uxkYIrE2yy9sgmcLhCnw57/WSD+Eh3J97FPEDFnbXnDUg==}

  sisteransi@1.0.5:
    resolution: {integrity: sha512-bLGGlR1QxBcynn2d5YmDX4MGjlZvy2MRBDRNHLJ8VI6l6+9FUiyTFNJ0IveOSP0bcXgVDPRcfGqA0pjaqUpfVg==}

  slash@3.0.0:
    resolution: {integrity: sha512-g9Q1haeby36OSStwb4ntCGGGaKsaVSjQ68fBxoQcutl5fS1vuY18H3wSt3jFyFtrkx+Kz0V1G85A4MyAdDMi2Q==}
    engines: {node: '>=8'}

  slice-ansi@4.0.0:
    resolution: {integrity: sha512-qMCMfhY040cVHT43K9BFygqYbUPFZKHOg7K73mtTWJRb8pyP3fzf4Ixd5SzdEJQ6MRUg/WBnOLxghZtKKurENQ==}
    engines: {node: '>=10'}

  smart-buffer@4.2.0:
    resolution: {integrity: sha512-94hK0Hh8rPqQl2xXc3HsaBoOXKV20MToPkcXvwbISWLEs+64sBq5kFgn2kJDHb1Pry9yrP0dxrCI9RRci7RXKg==}
    engines: {node: '>= 6.0.0', npm: '>= 3.0.0'}

  snake-case@3.0.4:
    resolution: {integrity: sha512-LAOh4z89bGQvl9pFfNF8V146i7o7/CqFPbqzYgP+yYzDIDeS9HaNFtXABamRW+AQzEVODcvE79ljJ+8a9YSdMg==}

  socket.io-adapter@2.5.5:
    resolution: {integrity: sha512-eLDQas5dzPgOWCk9GuuJC2lBqItuhKI4uxGgo9aIV7MYbk2h9Q6uULEh8WBzThoI7l+qU9Ast9fVUmkqPP9wYg==}

  socket.io-parser@4.2.4:
    resolution: {integrity: sha512-/GbIKmo8ioc+NIWIhwdecY0ge+qVBSMdgxGygevmdHj24bsfgtCmcUUcQ5ZzcylGFHsN3k4HB4Cgkl96KVnuew==}
    engines: {node: '>=10.0.0'}

  socket.io@4.8.1:
    resolution: {integrity: sha512-oZ7iUCxph8WYRHHcjBEc9unw3adt5CmSNlppj/5Q4k2RIrhl8Z5yY2Xr4j9zj0+wzVZ0bxmYoGSzKJnRl6A4yg==}
    engines: {node: '>=10.2.0'}

  socks-proxy-agent@8.0.5:
    resolution: {integrity: sha512-HehCEsotFqbPW9sJ8WVYB6UbmIMv7kUUORIF2Nncq4VQvBfNBLibW9YZR5dlYCSUhwcD628pRllm7n+E+YTzJw==}
    engines: {node: '>= 14'}

  socks@2.8.4:
    resolution: {integrity: sha512-D3YaD0aRxR3mEcqnidIs7ReYJFVzWdd6fXJYUM8ixcQcJRGTka/b3saV0KflYhyVJXKhb947GndU35SxYNResQ==}
    engines: {node: '>= 10.0.0', npm: '>= 3.0.0'}

  sonic-boom@4.2.0:
    resolution: {integrity: sha512-INb7TM37/mAcsGmc9hyyI6+QR3rR1zVRu36B0NeGXKnOOLiZOfER5SA+N7X7k3yUYRzLWafduTDvJAfDswwEww==}

  source-map-js@1.2.1:
    resolution: {integrity: sha512-UXWMKhLOwVKb728IUtQPXxfYU+usdybtUrK/8uGE8CQMvrhOpwvzDBwj0QhSL7MQc7vIsISBG8VQ8+IDQxpfQA==}
    engines: {node: '>=0.10.0'}

  source-map-support@0.5.13:
    resolution: {integrity: sha512-SHSKFHadjVA5oR4PPqhtAVdcBWwRYVd6g6cAXnIbRiIwc2EhPrTuKUBdSLvlEKyIP3GCf89fltvcZiP9MMFA1w==}

  source-map@0.6.1:
    resolution: {integrity: sha512-UjgapumWlbMhkBgzT7Ykc5YXUT46F0iKu8SGXq0bcwP5dz/h0Plj6enJqjz1Zbq2l5WaqYnrVbwWOWMyF3F47g==}
    engines: {node: '>=0.10.0'}

  source-map@0.7.4:
    resolution: {integrity: sha512-l3BikUxvPOcn5E74dZiq5BGsTb5yEwhaTSzccU6t4sDOH8NWJCstKO5QT2CvtFoK6F0saL7p9xHAqHOlCPJygA==}
    engines: {node: '>= 8'}

  source-map@0.8.0-beta.0:
    resolution: {integrity: sha512-2ymg6oRBpebeZi9UUNsgQ89bhx01TcTkmNTGnNO88imTmbSgy4nfujrgVEFKWpMTEGA11EDkTt7mqObTPdigIA==}
    engines: {node: '>= 8'}

  space-separated-tokens@2.0.2:
    resolution: {integrity: sha512-PEGlAwrG8yXGXRjW32fGbg66JAlOAwbObuqVoJpv/mRgoWDQfgH1wDPvtzWyUSNAXBGSk8h755YDbbcEy3SH2Q==}

  split2@4.2.0:
    resolution: {integrity: sha512-UcjcJOWknrNkF6PLX83qcHM6KHgVKNkV62Y8a5uYDVv9ydGQVwAHMKqHdJje1VTWpljG0WYpCDhrCdAOYH4TWg==}
    engines: {node: '>= 10.x'}

  sprintf-js@1.0.3:
    resolution: {integrity: sha512-D9cPgkvLlV3t3IzL0D0YLvGA9Ahk4PcvVwUbN0dSGr1aP0Nrt4AEnTUbuGvquEC0mA64Gqt1fzirlRs5ibXx8g==}

  sprintf-js@1.1.3:
    resolution: {integrity: sha512-Oo+0REFV59/rz3gfJNKQiBlwfHaSESl1pcGyABQsnnIfWOFt6JNj5gCog2U6MLZ//IGYD+nA8nI+mTShREReaA==}

  stack-utils@2.0.6:
    resolution: {integrity: sha512-XlkWvfIm6RmsWtNJx+uqtKLS8eqFbxUg0ZzLXqY0caEy9l7hruX8IpiDnjsLavoBgqCCR71TqWO8MaXYheJ3RQ==}
    engines: {node: '>=10'}

  statuses@2.0.1:
    resolution: {integrity: sha512-RwNA9Z/7PrK06rYLIzFMlaF+l73iwpzsqRIFgbMLbTcLD6cOao82TaWefPXQvB2fOC4AjuYSEndS7N/mTCbkdQ==}
    engines: {node: '>= 0.8'}

  stdin-discarder@0.1.0:
    resolution: {integrity: sha512-xhV7w8S+bUwlPTb4bAOUQhv8/cSS5offJuX8GQGq32ONF0ZtDWKfkdomM3HMRA+LhX6um/FZ0COqlwsjD53LeQ==}
    engines: {node: ^12.20.0 || ^14.13.1 || >=16.0.0}

  streamx@2.22.0:
    resolution: {integrity: sha512-sLh1evHOzBy/iWRiR6d1zRcLao4gGZr3C1kzNz4fopCOKJb6xD9ub8Mpi9Mr1R6id5o43S+d93fI48UC5uM9aw==}

  string-collapse-leading-whitespace@7.0.7:
    resolution: {integrity: sha512-jF9eynJoE6ezTCdYI8Qb02/ij/DlU9ItG93Dty4SWfJeLFrotOr+wH9IRiWHTqO3mjCyqBWEiU3uSTIbxYbAEQ==}
    engines: {node: '>=14.18.0'}

  string-comparison@1.3.0:
    resolution: {integrity: sha512-46aD+slEwybxAMPRII83ATbgMgTiz5P8mVd7Z6VJsCzSHFjdt1hkAVLeFxPIyEb11tc6ihpJTlIqoO0MCF6NPw==}
    engines: {node: ^16.0.0 || >=18.0.0}

  string-left-right@6.0.17:
    resolution: {integrity: sha512-nuyIV4D4ivnwT64E0TudmCRg52NfkumuEUilyoOrHb/Z2wEOF5I+9SI6P+veFKqWKZfGpAs6OqKe4nAjujARyw==}
    engines: {node: '>=14.18.0'}

  string-length@4.0.2:
    resolution: {integrity: sha512-+l6rNN5fYHNhZZy41RXsYptCjA2Igmq4EG7kZAYFQI1E1VTXarr6ZPXBg6eq7Y6eK4FEhY6AJlyuFIb/v/S0VQ==}
    engines: {node: '>=10'}

  string-strip-html@13.4.8:
    resolution: {integrity: sha512-vlcRAtx5DN6zXGUx3EYGFg0/JOQWM65mqLgDaBHviQPP+ovUFzqZ30iQ+674JHWr9wNgnzFGxx9TGipPZMnZXg==}
    engines: {node: '>=14.18.0'}

  string-trim-spaces-only@5.0.10:
    resolution: {integrity: sha512-MhmjE5jNqb1Ylo+BARPRlsdChGLrnPpAUWrT1VOxo9WhWwKVUU6CbZTfjwKaQPYTGS/wsX/4Zek88FM2rEb5iA==}
    engines: {node: '>=14.18.0'}

  string-width@4.2.3:
    resolution: {integrity: sha512-wKyQRQpjJ0sIp62ErSZdGsjMJWsap5oRNihHhu6G7JVO/9jIB6UyevL+tXuOqrng8j/cxKTWyWUwvSTriiZz/g==}
    engines: {node: '>=8'}

  string-width@5.1.2:
    resolution: {integrity: sha512-HnLOCR3vjcY8beoNLtcjZ5/nxn2afmME6lhrDrebokqMap+XbeW8n9TXpPDOqdGK5qcI3oT0GKTW6wC7EMiVqA==}
    engines: {node: '>=12'}

  string.prototype.trim@1.2.10:
    resolution: {integrity: sha512-Rs66F0P/1kedk5lyYyH9uBzuiI/kNRmwJAR9quK6VOtIpZ2G+hMZd+HQbbv25MgCA6gEffoMZYxlTod4WcdrKA==}
    engines: {node: '>= 0.4'}

  string.prototype.trimend@1.0.9:
    resolution: {integrity: sha512-G7Ok5C6E/j4SGfyLCloXTrngQIQU3PWtXGst3yM7Bea9FRURf1S42ZHlZZtsNque2FN2PoUhfZXYLNWwEr4dLQ==}
    engines: {node: '>= 0.4'}

  string.prototype.trimstart@1.0.8:
    resolution: {integrity: sha512-UXSH262CSZY1tfu3G3Secr6uGLCFVPMhIqHjlgCUtCCcgihYc/xKs9djMTMUOb2j1mVSeU8EU6NWc/iQKU6Gfg==}
    engines: {node: '>= 0.4'}

  string_decoder@1.3.0:
    resolution: {integrity: sha512-hkRX8U1WjJFd8LsDJ2yQ/wWWxaopEsABU1XfkM8A+j0+85JAGppt16cr1Whg6KIbb4okU6Mql6BOj+uup/wKeA==}

  stringify-entities@4.0.4:
    resolution: {integrity: sha512-IwfBptatlO+QCJUo19AqvrPNqlVMpW9YEL2LIVY+Rpv2qsjCGxaDLNRgeGsQWJhfItebuJhsGSLjaBbNSQ+ieg==}

  strip-ansi@6.0.1:
    resolution: {integrity: sha512-Y38VPSHcqkFrCpFnQ9vuSXmquuv5oXOKpGeT6aGrr3o3Gc9AlVa6JBfUSOCnbxGGZF+/0ooI7KrPuUSztUdU5A==}
    engines: {node: '>=8'}

  strip-ansi@7.1.0:
    resolution: {integrity: sha512-iq6eVVI64nQQTRYq2KtEg2d2uU7LElhTJwsH4YzIHZshxlgZms/wIc4VoDQTlG/IvVIrBKG06CrZnp0qv7hkcQ==}
    engines: {node: '>=12'}

  strip-bom-string@1.0.0:
    resolution: {integrity: sha512-uCC2VHvQRYu+lMh4My/sFNmF2klFymLX1wHJeXnbEJERpV/ZsVuonzerjfrGpIGF7LBVa1O7i9kjiWvJiFck8g==}
    engines: {node: '>=0.10.0'}

  strip-bom@4.0.0:
    resolution: {integrity: sha512-3xurFv5tEgii33Zi8Jtp55wEIILR9eh34FAW00PZf+JnSsTmV/ioewSgQl97JHvgjoRGwPShsWm+IdrxB35d0w==}
    engines: {node: '>=8'}

  strip-final-newline@2.0.0:
    resolution: {integrity: sha512-BrpvfNAE3dcvq7ll3xVumzjKjZQ5tI1sEUIKr3Uoks0XUl45St3FlatVqef9prk4jRDzhW6WZg+3bk93y6pLjA==}
    engines: {node: '>=6'}

  strip-json-comments@3.1.1:
    resolution: {integrity: sha512-6fPc+R4ihwqP6N/aIv2f1gMH8lOVtWQHoqC4yK6oSDVVocumAsfCqjkXnqiYMhmMwS/mEHLp7Vehlt3ql6lEig==}
    engines: {node: '>=8'}

  strnum@1.0.5:
    resolution: {integrity: sha512-J8bbNyKKXl5qYcR36TIO8W3mVGVHrmmxsd5PAItGkmyzwJvybiw2IVq5nqd0i4LSNSkB/sx9VHllbfFdr9k1JA==}

  style-to-object@1.0.8:
    resolution: {integrity: sha512-xT47I/Eo0rwJmaXC4oilDGDWLohVhR6o/xAQcPQN8q6QBuZVL8qMYL85kLmST5cPjAorwvqIA4qXTRQoYHaL6g==}

  stylelint-config-css-modules@4.4.0:
    resolution: {integrity: sha512-J93MtxPjRzs/TjwbJ5y9SQy4iIqULXwL1CF1yx2tQCJfS/VZUcDAmoGOwqlLbhHXSQtZO5XQiA75NVWUR3KDCQ==}
    peerDependencies:
      stylelint: ^14.5.1 || ^15.0.0 || ^16.0.0

  stylelint-config-recommended-scss@14.1.0:
    resolution: {integrity: sha512-bhaMhh1u5dQqSsf6ri2GVWWQW5iUjBYgcHkh7SgDDn92ijoItC/cfO/W+fpXshgTQWhwFkP1rVcewcv4jaftRg==}
    engines: {node: '>=18.12.0'}
    peerDependencies:
      postcss: ^8.3.3
      stylelint: ^16.6.1
    peerDependenciesMeta:
      postcss:
        optional: true

  stylelint-config-recommended@14.0.1:
    resolution: {integrity: sha512-bLvc1WOz/14aPImu/cufKAZYfXs/A/owZfSMZ4N+16WGXLoX5lOir53M6odBxvhgmgdxCVnNySJmZKx73T93cg==}
    engines: {node: '>=18.12.0'}
    peerDependencies:
      stylelint: ^16.1.0

  stylelint-plugin-logical-css@1.2.1:
    resolution: {integrity: sha512-56r1xGVZ/ExZT5SFJ7AhyZVUjOvRTCbLLl68PFTN1R55KU0SQEe22YyE53570cxeTf9plpvqckHAQBiUU714YQ==}
    engines: {node: '>=18.12.0'}
    peerDependencies:
      stylelint: ^14.0.0 || ^15.0.0 || ^16.0.0

  stylelint-scss@6.11.0:
    resolution: {integrity: sha512-AvJ6LVzz2iXHxPlPTR9WVy73FC/vmohH54VySNlCKX1NIXNAeuzy/VbIkMJLMyw/xKYqkgY4kAgB+qy5BfCaCg==}
    engines: {node: '>=18.12.0'}
    peerDependencies:
      stylelint: ^16.0.2

  stylelint@16.14.1:
    resolution: {integrity: sha512-oqCL7AC3786oTax35T/nuLL8p2C3k/8rHKAooezrPGRvUX0wX+qqs5kMWh5YYT4PHQgVDobHT4tw55WgpYG6Sw==}
    engines: {node: '>=18.12.0'}
    hasBin: true

  sucrase@3.35.0:
    resolution: {integrity: sha512-8EbVDiu9iN/nESwxeSxDKe0dunta1GOlHufmSSXxMD2z2/tMZpDMpvXQGsc+ajGo8y2uYUmixaSRUc/QPoQ0GA==}
    engines: {node: '>=16 || 14 >=14.17'}
    hasBin: true

  supports-color@7.2.0:
    resolution: {integrity: sha512-qpCAvRl9stuOHveKsn7HncJRvv501qIacKzQlO/+Lwxc9+0q2wLyv4Dfvt80/DPn2pqOBsJdDiogXGR9+OvwRw==}
    engines: {node: '>=8'}

  supports-color@8.1.1:
    resolution: {integrity: sha512-MpUEN2OodtUzxvKQl72cUF7RQ5EiHsGvSsVG0ia9c5RbWGL2CI4C7EpPS8UTBIplnlzZiNuV56w+FuNxy3ty2Q==}
    engines: {node: '>=10'}

  supports-hyperlinks@3.2.0:
    resolution: {integrity: sha512-zFObLMyZeEwzAoKCyu1B91U79K2t7ApXuQfo8OuxwXLDgcKxuwM+YvcbIhm6QWqz7mHUH1TVytR1PwVVjEuMig==}
    engines: {node: '>=14.18'}

  supports-preserve-symlinks-flag@1.0.0:
    resolution: {integrity: sha512-ot0WnXS9fgdkgIcePe6RHNk1WA8+muPa6cSjeR3V8K27q9BB1rTE3R1p7Hv0z1ZyAc8s6Vvv8DIyWf681MAt0w==}
    engines: {node: '>= 0.4'}

  svg-parser@2.0.4:
    resolution: {integrity: sha512-e4hG1hRwoOdRb37cIMSgzNsxyzKfayW6VOflrwvR+/bzrkyxY/31WkbgnQpgtrNp1SdpJvpUAGTa/ZoiPNDuRQ==}

  svg-tags@1.0.0:
    resolution: {integrity: sha512-ovssysQTa+luh7A5Weu3Rta6FJlFBBbInjOh722LIt6klpU2/HtdUbszju/G4devcvk8PGt7FCLv5wftu3THUA==}

  sync-child-process@1.0.2:
    resolution: {integrity: sha512-8lD+t2KrrScJ/7KXCSyfhT3/hRq78rC0wBFqNJXv3mZyn6hW2ypM05JmlSvtqRbeq6jqA94oHbxAr2vYsJ8vDA==}
    engines: {node: '>=16.0.0'}

  sync-message-port@1.1.3:
    resolution: {integrity: sha512-GTt8rSKje5FilG+wEdfCkOcLL7LWqpMlr2c3LRuKt/YXxcJ52aGSbGBAdI4L3aaqfrBt6y711El53ItyH1NWzg==}
    engines: {node: '>=16.0.0'}

  tabbable@6.2.0:
    resolution: {integrity: sha512-Cat63mxsVJlzYvN51JmVXIgNoUokrIaT2zLclCXjRd8boZ0004U4KCs/sToJ75C6sdlByWxpYnb5Boif1VSFew==}

  table@6.9.0:
    resolution: {integrity: sha512-9kY+CygyYM6j02t5YFHbNz2FN5QmYGv9zAjVp4lCDjlCw7amdckXlEt/bjMhUIfj4ThGRE4gCUH5+yGnNuPo5A==}
    engines: {node: '>=10.0.0'}

  tar-fs@3.0.8:
    resolution: {integrity: sha512-ZoROL70jptorGAlgAYiLoBLItEKw/fUxg9BSYK/dF/GAGYFJOJJJMvjPAKDJraCXFwadD456FCuvLWgfhMsPwg==}

  tar-stream@3.1.7:
    resolution: {integrity: sha512-qJj60CXt7IU1Ffyc3NJMjh6EkuCFej46zUqJ4J7pqYlThyd9bO0XBTmcOIhSzZJVWfsLks0+nle/j538YAW9RQ==}

  tar@6.2.1:
    resolution: {integrity: sha512-DZ4yORTwrbTj/7MZYq2w+/ZFdI6OZ/f9SFHR+71gIVUZhOQPHzVCLpvRnPgyaMpfWxxk/4ONva3GQSyNIKRv6A==}
    engines: {node: '>=10'}

  test-exclude@6.0.0:
    resolution: {integrity: sha512-cAGWPIyOHU6zlmg88jwm7VRyXnMN7iV68OGAbYDk/Mh/xC/pzVPlQtY6ngoIH/5/tciuhGfvESU8GrHrcxD56w==}
    engines: {node: '>=8'}

  text-decoder@1.2.3:
    resolution: {integrity: sha512-3/o9z3X0X0fTupwsYvR03pJ/DjWuqqrfwBgTQzdWDiQSm9KitAyz/9WqsT2JQW7KV2m+bC2ol/zqpW37NHxLaA==}

  thenify-all@1.6.0:
    resolution: {integrity: sha512-RNxQH/qI8/t3thXJDwcstUO4zeqo64+Uy/+sNVRBx4Xn2OX+OZ9oP+iJnNFqplFra2ZUVeKCSa2oVWi3T4uVmA==}
    engines: {node: '>=0.8'}

  thenify@3.3.1:
    resolution: {integrity: sha512-RVZSIV5IG10Hk3enotrhvz0T9em6cyHBLkH/YAZuKqd8hRkKhSfCGIcP2KUY0EPxndzANBmNllzWPwak+bheSw==}

  thread-stream@3.1.0:
    resolution: {integrity: sha512-OqyPZ9u96VohAyMfJykzmivOrY2wfMSf3C5TtFJVgN+Hm6aj+voFhlK+kZEIv2FBh1X6Xp3DlnCOfEQ3B2J86A==}

  through@2.3.8:
    resolution: {integrity: sha512-w89qg7PI8wAdvX60bMDP+bFoD5Dvhm9oLheFp5O4a2QF0cSBGsBX4qZmadPMvVqlLJBBci+WqGGOAPvcDeNSVg==}

  tiny-emitter@2.1.0:
    resolution: {integrity: sha512-NB6Dk1A9xgQPMoGqC5CVXn123gWyte215ONT5Pp5a0yt4nlEoO1ZWeCwpncaekPHXO60i47ihFnZPiRPjRMq4Q==}

  tiny-invariant@1.3.3:
    resolution: {integrity: sha512-+FbBPE1o9QAYvviau/qC5SE3caw21q3xkvWKBtja5vgqOWIHHJ3ioaq1VPfn/Szqctz2bU/oYeKd9/z5BL+PVg==}

  tinyexec@0.3.2:
    resolution: {integrity: sha512-KQQR9yN7R5+OSwaK0XQoj22pwHoTlgYqmUscPYoknOoWCWfj/5/ABTMRi69FrKU5ffPVh5QcFikpWJI/P1ocHA==}

  tinyglobby@0.2.11:
    resolution: {integrity: sha512-32TmKeeKUahv0Go8WmQgiEp9Y21NuxjwjqiRC1nrUB51YacfSwuB44xgXD+HdIppmMRgjQNPdrHyA6vIybYZ+g==}
    engines: {node: '>=12.0.0'}

  tmp@0.0.33:
    resolution: {integrity: sha512-jRCJlojKnZ3addtTOjdIqoRuPEKBvNXcGYqzO6zWZX8KfKEpnGY5jfggJQ3EjKuu8D4bJRr0y+cYJFmYbImXGw==}
    engines: {node: '>=0.6.0'}

  tmpl@1.0.5:
    resolution: {integrity: sha512-3f0uOEAQwIqGuWW2MVzYg8fV/QNnc/IpuJNG837rLuczAaLVHslWHZQj4IGiEl5Hs3kkbhwL9Ab7Hrsmuj+Smw==}

  to-regex-range@5.0.1:
    resolution: {integrity: sha512-65P7iz6X5yEr1cwcgvQxbbIw7Uk3gOy5dIdtZ4rDveLqhrdJP+Li/Hx6tyK0NEb+2GCyneCMJiGqrADCSNk8sQ==}
    engines: {node: '>=8.0'}

  toggle-selection@1.0.6:
    resolution: {integrity: sha512-BiZS+C1OS8g/q2RRbJmy59xpyghNBqrr6k5L/uKBGRsTfxmu3ffiRnd8mlGPUVayg8pvfi5urfnu8TU7DVOkLQ==}

  toidentifier@1.0.1:
    resolution: {integrity: sha512-o5sSPKEkg/DIQNmH43V0/uerLrpzVedkUh8tGNvaeXpfpuwjKenlSox/2O/BTlZUtEe+JG7s5YhEz608PlAHRA==}
    engines: {node: '>=0.6'}

  tr46@0.0.3:
    resolution: {integrity: sha512-N3WMsuqV66lT30CrXNbEjx4GEwlow3v6rr4mCcv6prnfwhS01rkgyFdjPNBYd9br7LpXV1+Emh01fHnq2Gdgrw==}

  tr46@1.0.1:
    resolution: {integrity: sha512-dTpowEjclQ7Kgx5SdBkqRzVhERQXov8/l9Ft9dVM9fmg0W0KQSVaXX9T4i6twCPNtYiZM53lpSSUAwJbFPOHxA==}

  traverse@0.6.11:
    resolution: {integrity: sha512-vxXDZg8/+p3gblxB6BhhG5yWVn1kGRlaL8O78UDXc3wRnPizB5g83dcvWV1jpDMIPnjZjOFuxlMmE82XJ4407w==}
    engines: {node: '>= 0.4'}

  tree-kill@1.2.2:
    resolution: {integrity: sha512-L0Orpi8qGpRG//Nd+H90vFB+3iHnue1zSSGmNOOCh1GLJ7rUKVwV2HvijphGQS2UmhUZewS9VgvxYIdgr+fG1A==}
    hasBin: true

  trim-lines@3.0.1:
    resolution: {integrity: sha512-kRj8B+YHZCc9kQYdWfJB2/oUl9rA99qbowYYBtr4ui4mZyAQ2JpvVBd/6U2YloATfqBhBTSMhTpgBHtU0Mf3Rg==}

  trim-trailing-lines@2.1.0:
    resolution: {integrity: sha512-5UR5Biq4VlVOtzqkm2AZlgvSlDJtME46uV0br0gENbwN4l5+mMKT4b9gJKqWtuL2zAIqajGJGuvbCbcAJUZqBg==}

  trough@2.2.0:
    resolution: {integrity: sha512-tmMpK00BjZiUyVyvrBK7knerNgmgvcV/KLVyuma/SC+TQN167GrMRciANTz09+k3zW8L8t60jWO1GpfkZdjTaw==}

  ts-api-utils@2.0.1:
    resolution: {integrity: sha512-dnlgjFSVetynI8nzgJ+qF62efpglpWRk8isUEWZGWlJYySCTD6aKvbUDu+zbPeDakk3bg5H4XpitHukgfL1m9w==}
    engines: {node: '>=18.12'}
    peerDependencies:
      typescript: '>=4.8.4'

  ts-interface-checker@0.1.13:
    resolution: {integrity: sha512-Y/arvbn+rrz3JCKl9C4kVNfTfSm2/mEp5FSz5EsZSANGPSlQrpRI5M4PKF+mJnE52jOO90PnPSc3Ur3bTQw0gA==}

  ts-jest@29.2.5:
    resolution: {integrity: sha512-KD8zB2aAZrcKIdGk4OwpJggeLcH1FgrICqDSROWqlnJXGCXK4Mn6FcdK2B6670Xr73lHMG1kHw8R87A0ecZ+vA==}
    engines: {node: ^14.15.0 || ^16.10.0 || ^18.0.0 || >=20.0.0}
    hasBin: true
    peerDependencies:
      '@babel/core': '>=7.0.0-beta.0 <8'
      '@jest/transform': ^29.0.0
      '@jest/types': ^29.0.0
      babel-jest: ^29.0.0
      esbuild: '*'
      jest: ^29.0.0
      typescript: '>=4.3 <6'
    peerDependenciesMeta:
      '@babel/core':
        optional: true
      '@jest/transform':
        optional: true
      '@jest/types':
        optional: true
      babel-jest:
        optional: true
      esbuild:
        optional: true

  tsconfck@3.1.5:
    resolution: {integrity: sha512-CLDfGgUp7XPswWnezWwsCRxNmgQjhYq3VXHM0/XIRxhVrKw0M1if9agzryh1QS3nxjCROvV+xWxoJO1YctzzWg==}
    engines: {node: ^18 || >=20}
    hasBin: true
    peerDependencies:
      typescript: ^5.0.0
    peerDependenciesMeta:
      typescript:
        optional: true

  tslib@2.8.1:
    resolution: {integrity: sha512-oJFu94HQb+KVduSUQL7wnpmqnfmLsOA/nAh6b6EH0wCEoK0/mPeXU6c3wKDV83MkOuHPRHtSXKKU99IBazS/2w==}

  tsup@8.3.6:
    resolution: {integrity: sha512-XkVtlDV/58S9Ye0JxUUTcrQk4S+EqlOHKzg6Roa62rdjL1nGWNUstG0xgI4vanHdfIpjP448J8vlN0oK6XOJ5g==}
    engines: {node: '>=18'}
    hasBin: true
    peerDependencies:
      '@microsoft/api-extractor': ^7.36.0
      '@swc/core': ^1
      postcss: ^8.4.12
      typescript: '>=4.5.0'
    peerDependenciesMeta:
      '@microsoft/api-extractor':
        optional: true
      '@swc/core':
        optional: true
      postcss:
        optional: true
      typescript:
        optional: true

  tsx@4.19.2:
    resolution: {integrity: sha512-pOUl6Vo2LUq/bSa8S5q7b91cgNSjctn9ugq/+Mvow99qW6x/UZYwzxy/3NmqoT66eHYfCVvFvACC58UBPFf28g==}
    engines: {node: '>=18.0.0'}
    hasBin: true

  turbo-stream@2.4.0:
    resolution: {integrity: sha512-FHncC10WpBd2eOmGwpmQsWLDoK4cqsA/UT/GqNoaKOQnT8uzhtCbg3EoUDMvqpOSAI0S26mr0rkjzbOO6S3v1g==}

  turndown@7.2.0:
    resolution: {integrity: sha512-eCZGBN4nNNqM9Owkv9HAtWRYfLA4h909E/WGAWWBpmB275ehNhZyk87/Tpvjbp0jjNl9XwCsbe6bm6CqFsgD+A==}

  type-check@0.4.0:
    resolution: {integrity: sha512-XleUoc9uwGXqjWwXaUTZAmzMcFZ5858QA2vvx1Ur5xIcixXIP+8LnFDgRplU30us6teqdlskFfu+ae4K79Ooew==}
    engines: {node: '>= 0.8.0'}

  type-detect@4.0.8:
    resolution: {integrity: sha512-0fr/mIH1dlO+x7TlcMy+bIDqKPsw/70tVyeHW787goQjhmqaZe10uwLujubK9q9Lg6Fiho1KUKDYz0Z7k7g5/g==}
    engines: {node: '>=4'}

  type-fest@0.21.3:
    resolution: {integrity: sha512-t0rzBq87m3fVcduHDUFhKmyyX+9eo6WQjZvf51Ea/M0Q7+T374Jp1aUiyUl0GKxp8M/OETVHSDvmkyPgvX+X2w==}
    engines: {node: '>=10'}

  type-fest@2.19.0:
    resolution: {integrity: sha512-RAH822pAdBgcNMAfWnCBU3CFZcfZ/i1eZjwFU/dsLKumyuuP3niueg2UAukXYF0E2AAoc82ZSSf9J0WQBinzHA==}
    engines: {node: '>=12.20'}

  type-fest@4.35.0:
    resolution: {integrity: sha512-2/AwEFQDFEy30iOLjrvHDIH7e4HEWH+f1Yl1bI5XMqzuoCUqwYCdxachgsgv0og/JdVZUhbfjcJAoHj5L1753A==}
    engines: {node: '>=16'}

  type-is@1.6.18:
    resolution: {integrity: sha512-TkRKr9sUTxEH8MdfuCSP7VizJyzRNMjj2J2do2Jr3Kym598JVdEksuzPQCnlFPW4ky9Q+iA+ma9BGm06XQBy8g==}
    engines: {node: '>= 0.6'}

  typed-array-buffer@1.0.3:
    resolution: {integrity: sha512-nAYYwfY3qnzX30IkA6AQZjVbtK6duGontcQm1WSG1MD94YLqK0515GNApXkoxKOWMusVssAHWLh9SeaoefYFGw==}
    engines: {node: '>= 0.4'}

  typed-array-byte-length@1.0.3:
    resolution: {integrity: sha512-BaXgOuIxz8n8pIq3e7Atg/7s+DpiYrxn4vdot3w9KbnBhcRQq6o3xemQdIfynqSeXeDrF32x+WvfzmOjPiY9lg==}
    engines: {node: '>= 0.4'}

  typed-array-byte-offset@1.0.4:
    resolution: {integrity: sha512-bTlAFB/FBYMcuX81gbL4OcpH5PmlFHqlCCpAl8AlEzMz5k53oNDvN8p1PNOWLEmI2x4orp3raOFB51tv9X+MFQ==}
    engines: {node: '>= 0.4'}

  typed-array-length@1.0.7:
    resolution: {integrity: sha512-3KS2b+kL7fsuk/eJZ7EQdnEmQoaho/r6KUef7hxvltNA5DR8NAUM+8wJMbJyZ4G9/7i3v5zPBIMN5aybAh2/Jg==}
    engines: {node: '>= 0.4'}

  typed-function@4.2.1:
    resolution: {integrity: sha512-EGjWssW7Tsk4DGfE+5yluuljS1OGYWiI1J6e8puZz9nTMM51Oug8CD5Zo4gWMsOhq5BI+1bF+rWTm4Vbj3ivRA==}
    engines: {node: '>= 18'}

  typedarray.prototype.slice@1.0.5:
    resolution: {integrity: sha512-q7QNVDGTdl702bVFiI5eY4l/HkgCM6at9KhcFbgUAzezHFbOVy4+0O/lCjsABEQwbZPravVfBIiBVGo89yzHFg==}
    engines: {node: '>= 0.4'}

  typescript-eslint@8.24.1:
    resolution: {integrity: sha512-cw3rEdzDqBs70TIcb0Gdzbt6h11BSs2pS0yaq7hDWDBtCCSei1pPSUXE9qUdQ/Wm9NgFg8mKtMt1b8fTHIl1jA==}
    engines: {node: ^18.18.0 || ^20.9.0 || >=21.1.0}
    peerDependencies:
      eslint: ^8.57.0 || ^9.0.0
      typescript: '>=4.8.4 <5.8.0'

  typescript@5.7.3:
    resolution: {integrity: sha512-84MVSjMEHP+FQRPy3pX9sTVV/INIex71s9TL2Gm5FG/WG1SqXeKyZ0k7/blY/4FdOzI12CBy1vGc4og/eus0fw==}
    engines: {node: '>=14.17'}
    hasBin: true

  unbox-primitive@1.1.0:
    resolution: {integrity: sha512-nWJ91DjeOkej/TA8pXQ3myruKpKEYgqvpw9lz4OPHj/NWFNluYrjbz9j01CJ8yKQd2g4jFoOkINCTW2I5LEEyw==}
    engines: {node: '>= 0.4'}

  unbzip2-stream@1.4.3:
    resolution: {integrity: sha512-mlExGW4w71ebDJviH16lQLtZS32VKqsSfk80GCfUlwT/4/hNRFsoscrF/c++9xinkMzECL1uL9DDwXqFWkruPg==}

  undici-types@6.20.0:
    resolution: {integrity: sha512-Ny6QZ2Nju20vw1SRHe3d9jVu6gJ+4e3+MMpqu7pqE5HT6WsTSlce++GQmK5UXS8mzV8DSYHrQH+Xrf2jVcuKNg==}

  unified@11.0.5:
    resolution: {integrity: sha512-xKvGhPWw3k84Qjh8bI3ZeJjqnyadK+GEFtazSfZv/rKeTkTjOJho6mFqh2SM96iIcZokxiOpg78GazTSg8+KHA==}

  unist-builder@4.0.0:
    resolution: {integrity: sha512-wmRFnH+BLpZnTKpc5L7O67Kac89s9HMrtELpnNaE6TAobq5DTZZs5YaTQfAZBA9bFPECx2uVAPO31c+GVug8mg==}

  unist-util-find-after@5.0.0:
    resolution: {integrity: sha512-amQa0Ep2m6hE2g72AugUItjbuM8X8cGQnFoHk0pGfrFeT9GZhzN5SW8nRsiGKK7Aif4CrACPENkA6P/Lw6fHGQ==}

  unist-util-is@5.2.1:
    resolution: {integrity: sha512-u9njyyfEh43npf1M+yGKDGVPbY/JWEemg5nH05ncKPfi+kBbKBJoTdsogMu33uhytuLlv9y0O7GH7fEdwLdLQw==}

  unist-util-is@6.0.0:
    resolution: {integrity: sha512-2qCTHimwdxLfz+YzdGfkqNlH0tLi9xjTnHddPmJwtIG9MGsdbutfTc4P+haPD7l7Cjxf/WZj+we5qfVPvvxfYw==}

  unist-util-map@4.0.0:
    resolution: {integrity: sha512-HJs1tpkSmRJUzj6fskQrS5oYhBYlmtcvy4SepdDEEsL04FjBrgF0Mgggvxc1/qGBGgW7hRh9+UBK1aqTEnBpIA==}

  unist-util-modify-children@4.0.0:
    resolution: {integrity: sha512-+tdN5fGNddvsQdIzUF3Xx82CU9sMM+fA0dLgR9vOmT0oPT2jH+P1nd5lSqfCfXAw+93NhcXNY2qqvTUtE4cQkw==}

  unist-util-position-from-estree@2.0.0:
    resolution: {integrity: sha512-KaFVRjoqLyF6YXCbVLNad/eS4+OfPQQn2yOd7zF/h5T/CSL2v8NpN6a5TPvtbXthAGw5nG+PuTtq+DdIZr+cRQ==}

  unist-util-position@5.0.0:
    resolution: {integrity: sha512-fucsC7HjXvkB5R3kTCO7kUjRdrS0BJt3M/FPxmHMBOm8JQi2BsHAHFsy27E0EolP8rp0NzXsJ+jNPyDWvOJZPA==}

  unist-util-remove-position@5.0.0:
    resolution: {integrity: sha512-Hp5Kh3wLxv0PHj9m2yZhhLt58KzPtEYKQQ4yxfYFEO7EvHwzyDYnduhHnY1mDxoqr7VUwVuHXk9RXKIiYS1N8Q==}

  unist-util-remove@4.0.0:
    resolution: {integrity: sha512-b4gokeGId57UVRX/eVKej5gXqGlc9+trkORhFJpu9raqZkZhU0zm8Doi05+HaiBsMEIJowL+2WtQ5ItjsngPXg==}

  unist-util-stringify-position@4.0.0:
    resolution: {integrity: sha512-0ASV06AAoKCDkS2+xw5RXJywruurpbC4JZSm7nr7MOt1ojAzvyyaO+UxZf18j8FCF6kmzCZKcAgN/yu2gm2XgQ==}

  unist-util-visit-children@3.0.0:
    resolution: {integrity: sha512-RgmdTfSBOg04sdPcpTSD1jzoNBjt9a80/ZCzp5cI9n1qPzLZWF9YdvWGN2zmTumP1HWhXKdUWexjy/Wy/lJ7tA==}

  unist-util-visit-parents@5.1.3:
    resolution: {integrity: sha512-x6+y8g7wWMyQhL1iZfhIPhDAs7Xwbn9nRosDXl7qoPTSCy0yNxnKc+hWokFifWQIDGi154rdUqKvbCa4+1kLhg==}

  unist-util-visit-parents@6.0.1:
    resolution: {integrity: sha512-L/PqWzfTP9lzzEa6CKs0k2nARxTdZduw3zyh8d2NVBnsyvHjSX4TWse388YrrQKbvI8w20fGjGlhgT96WwKykw==}

  unist-util-visit@4.1.2:
    resolution: {integrity: sha512-MSd8OUGISqHdVvfY9TPhyK2VdUrPgxkUtWSuMHF6XAAFuL4LokseigBnZtPnJMu+FbynTkFNnFlyjxpVKujMRg==}

  unist-util-visit@5.0.0:
    resolution: {integrity: sha512-MR04uvD+07cwl/yhVuVWAtw+3GOR/knlL55Nd/wAdblk27GCVt3lqpTivy/tkJcZoNPzTwS1Y+KMojlLDhoTzg==}

  universal-user-agent@6.0.1:
    resolution: {integrity: sha512-yCzhz6FN2wU1NiiQRogkTQszlQSlpWaw8SvVegAc+bDxbzHgh1vX8uIe8OYyMH6DwH+sdTJsgMl36+mSMdRJIQ==}

  universalify@2.0.1:
    resolution: {integrity: sha512-gptHNQghINnc/vTGIk0SOFGFNXw7JVrlRUtConJRlvaw6DuX0wO5Jeko9sWrMBhh+PsYAZ7oXAiOnf/UKogyiw==}
    engines: {node: '>= 10.0.0'}

  unpipe@1.0.0:
    resolution: {integrity: sha512-pjy2bYhSsufwWlKwPc+l3cN7+wuJlK6uz0YdJEOlQDbl6jo/YlPi4mb8agUkVC8BF7V8NuzeyPNqRksA3hztKQ==}
    engines: {node: '>= 0.8'}

  update-browserslist-db@1.1.2:
    resolution: {integrity: sha512-PPypAm5qvlD7XMZC3BujecnaOxwhrtoFR+Dqkk5Aa/6DssiH0ibKoketaj9w8LP7Bont1rYeoV5plxD7RTEPRg==}
    hasBin: true
    peerDependencies:
      browserslist: '>= 4.21.0'

  uri-js@4.4.1:
    resolution: {integrity: sha512-7rKUyy33Q1yc98pQ1DAmLtwX109F7TIfWlW1Ydo8Wl1ii1SeHieeh0HHfPeL2fMXK6z0s8ecKs9frCuLJvndBg==}

<<<<<<< HEAD
  use-immer@0.11.0:
    resolution: {integrity: sha512-RNAqi3GqsWJ4bcCd4LMBgdzvPmTABam24DUaFiKfX9s3MSorNRz9RDZYJkllJoMHUxVLMDetwAuCDeyWNrp1yA==}
    peerDependencies:
      immer: '>=8.0.0'
      react: ^16.8.0 || ^17.0.1 || ^18.0.0 || ^19.0.0
=======
  urlpattern-polyfill@10.0.0:
    resolution: {integrity: sha512-H/A06tKD7sS1O1X2SshBVeA5FLycRpjqiBeqGKmBwBDBy28EnRjORxTNe269KSSr5un5qyWi1iL61wLxpd+ZOg==}
>>>>>>> a6107810

  use-resize-observer@6.1.0:
    resolution: {integrity: sha512-SiPcWHiIQ1CnHmb6PxbYtygqiZXR0U9dNkkbpX9VYnlstUwF8+QqpUTrzh13pjPwcjMVGR+QIC+nvF5ujfFNng==}
    peerDependencies:
      react: '>=16.8.0'
      react-dom: '>=16.8.0'

  util-deprecate@1.0.2:
    resolution: {integrity: sha512-EPD5q1uXyFxJpCrLnCc1nHnq3gOa6DZBocAIiI2TaSCA7VCJ1UJDMagCzIkXNsUYfD1daK//LTEQ8xiIbrHtcw==}

  utils-merge@1.0.1:
    resolution: {integrity: sha512-pMZTvIkT1d+TFGvDOqodOclx0QWkkgi6Tdoa8gC8ffGAAqz9pzPTZWAybbsHHoED/ztMtkv/VoYTYyShUn81hA==}
    engines: {node: '>= 0.4.0'}

  uuid@11.0.5:
    resolution: {integrity: sha512-508e6IcKLrhxKdBbcA2b4KQZlLVp2+J5UwQ6F7Drckkc5N9ZJwFa4TgWtsww9UG8fGHbm6gbV19TdM5pQ4GaIA==}
    hasBin: true

  v8-to-istanbul@9.3.0:
    resolution: {integrity: sha512-kiGUalWN+rgBJ/1OHZsBtU4rXZOfj/7rKQxULKlIzwzQSvMJUUNgPwJEEh7gU6xEVxC0ahoOBvN2YI8GH6FNgA==}
    engines: {node: '>=10.12.0'}

  vali-date@1.0.0:
    resolution: {integrity: sha512-sgECfZthyaCKW10N0fm27cg8HYTFK5qMWgypqkXMQ4Wbl/zZKx7xZICgcoxIIE+WFAP/MBL2EFwC/YvLxw3Zeg==}
    engines: {node: '>=0.10.0'}

  varint@6.0.0:
    resolution: {integrity: sha512-cXEIW6cfr15lFv563k4GuVuW/fiwjknytD37jIOLSdSWuOI6WnO/oKwmP2FQTU2l01LP8/M5TSAJpzUaGe3uWg==}

  vary@1.1.2:
    resolution: {integrity: sha512-BNGbWLfd0eUPabhkXUVm0j8uuvREyTh5ovRa/dyow/BqAbZJyC+5fU+IzQOzmAKzYqYRAISoRhdQr3eIZ/PXqg==}
    engines: {node: '>= 0.8'}

  vfile-location@5.0.3:
    resolution: {integrity: sha512-5yXvWDEgqeiYiBe1lbxYF7UMAIm/IcopxMHrMQDq3nvKcjPKIhZklUKL+AE7J7uApI4kwe2snsK+eI6UTj9EHg==}

  vfile-matter@5.0.0:
    resolution: {integrity: sha512-jhPSqlj8hTSkTXOqyxbUeZAFFVq/iwu/jukcApEqc/7DOidaAth6rDc0Zgg0vWpzUnWkwFP7aK28l6nBmxMqdQ==}

  vfile-message@4.0.2:
    resolution: {integrity: sha512-jRDZ1IMLttGj41KcZvlrYAaI3CfqpLpfpf+Mfig13viT6NKvRzWZ+lXz0Y5D60w6uJIBAOGq9mSHf0gktF0duw==}

  vfile@6.0.3:
    resolution: {integrity: sha512-KzIbH/9tXat2u30jf+smMwFCsno4wHVdNmzFyL+T/L3UGqqk6JKfVqOFOZEpZSHADH1k40ab6NUIXZq422ov3Q==}

  vite-plugin-svgr@4.3.0:
    resolution: {integrity: sha512-Jy9qLB2/PyWklpYy0xk0UU3TlU0t2UMpJXZvf+hWII1lAmRHrOUKi11Uw8N3rxoNk7atZNYO3pR3vI1f7oi+6w==}
    peerDependencies:
      vite: '>=2.6.0'

  vite-tsconfig-paths@5.1.4:
    resolution: {integrity: sha512-cYj0LRuLV2c2sMqhqhGpaO3LretdtMn/BVX4cPLanIZuwwrkVl+lK84E/miEXkCHWXuq65rhNN4rXsBcOB3S4w==}
    peerDependencies:
      vite: '*'
    peerDependenciesMeta:
      vite:
        optional: true

  vite@6.1.0:
    resolution: {integrity: sha512-RjjMipCKVoR4hVfPY6GQTgveinjNuyLw+qruksLDvA5ktI1150VmcMBKmQaEWJhg/j6Uaf6dNCNA0AfdzUb/hQ==}
    engines: {node: ^18.0.0 || ^20.0.0 || >=22.0.0}
    hasBin: true
    peerDependencies:
      '@types/node': ^18.0.0 || ^20.0.0 || >=22.0.0
      jiti: '>=1.21.0'
      less: '*'
      lightningcss: ^1.21.0
      sass: '*'
      sass-embedded: '*'
      stylus: '*'
      sugarss: '*'
      terser: ^5.16.0
      tsx: ^4.8.1
      yaml: ^2.4.2
    peerDependenciesMeta:
      '@types/node':
        optional: true
      jiti:
        optional: true
      less:
        optional: true
      lightningcss:
        optional: true
      sass:
        optional: true
      sass-embedded:
        optional: true
      stylus:
        optional: true
      sugarss:
        optional: true
      terser:
        optional: true
      tsx:
        optional: true
      yaml:
        optional: true

  walker@1.0.8:
    resolution: {integrity: sha512-ts/8E8l5b7kY0vlWLewOkDXMmPdLcVV4GmOQLyxuSswIJsweeFZtAsMF7k1Nszz+TYBQrlYRmzOnr398y1JemQ==}

  wcwidth@1.0.1:
    resolution: {integrity: sha512-XHPEwS0q6TaxcvG85+8EYkbiCux2XtWG2mkc47Ng2A77BQu9+DqIOJldST4HgPkuea7dvKSj5VgX3P1d4rW8Tg==}

  web-namespaces@2.0.1:
    resolution: {integrity: sha512-bKr1DkiNa2krS7qxNtdrtHAmzuYGFQLiQ13TsorsdT6ULTkPLKuu5+GsFpDlg6JFjUTwX2DyhMPG2be8uPrqsQ==}

  webidl-conversions@3.0.1:
    resolution: {integrity: sha512-2JAn3z8AR6rjK8Sm8orRC0h/bcl/DqL7tRPdGZ4I1CjdF+EaMLmYxBHyXuKL849eucPFhvBoxMsflfOb8kxaeQ==}

  webidl-conversions@4.0.2:
    resolution: {integrity: sha512-YQ+BmxuTgd6UXZW3+ICGfyqRyHXVlD5GtQr5+qjiNW7bF0cqrzX500HVXPBOvgXb5YnzDd+h0zqyv61KUD7+Sg==}

  whatwg-fetch@3.6.20:
    resolution: {integrity: sha512-EqhiFU6daOA8kpjOWTL0olhVOF3i7OrFzSYiGsEMB8GcXS+RrzauAERX65xMeNWVqxA6HXH2m69Z9LaKKdisfg==}

  whatwg-url@5.0.0:
    resolution: {integrity: sha512-saE57nupxk6v3HY35+jzBwYa0rKSy0XR8JSxZPwgLr7ys0IBzhGviA1/TUGJLmSVqs8pb9AnvICXEuOHLprYTw==}

  whatwg-url@7.1.0:
    resolution: {integrity: sha512-WUu7Rg1DroM7oQvGWfOiAK21n74Gg+T4elXEQYkOhtyLeWiJFoOGLXPKI/9gzIie9CtwVLm8wtw6YJdKyxSjeg==}

  which-boxed-primitive@1.1.1:
    resolution: {integrity: sha512-TbX3mj8n0odCBFVlY8AxkqcHASw3L60jIuF8jFP78az3C2YhmGvqbHBpAjTRH2/xqYunrJ9g1jSyjCjpoWzIAA==}
    engines: {node: '>= 0.4'}

  which-builtin-type@1.2.1:
    resolution: {integrity: sha512-6iBczoX+kDQ7a3+YJBnh3T+KZRxM/iYNPXicqk66/Qfm1b93iu+yOImkg0zHbj5LNOcNv1TEADiZ0xa34B4q6Q==}
    engines: {node: '>= 0.4'}

  which-collection@1.0.2:
    resolution: {integrity: sha512-K4jVyjnBdgvc86Y6BkaLZEN933SwYOuBFkdmBu9ZfkcAbdVbpITnDmjvZ/aQjRXQrv5EPkTnD1s39GiiqbngCw==}
    engines: {node: '>= 0.4'}

  which-typed-array@1.1.18:
    resolution: {integrity: sha512-qEcY+KJYlWyLH9vNbsr6/5j59AXk5ni5aakf8ldzBvGde6Iz4sxZGkJyWSAueTG7QhOvNRYb1lDdFmL5Td0QKA==}
    engines: {node: '>= 0.4'}

  which@1.3.1:
    resolution: {integrity: sha512-HxJdYWq1MTIQbJ3nw0cqssHoTNU267KlrDuGZ1WYlxDStUtKUhOaJmh112/TZmHxxUfuJqPXSOm7tDyas0OSIQ==}
    hasBin: true

  which@2.0.2:
    resolution: {integrity: sha512-BLI3Tl1TW3Pvl70l3yq3Y64i+awpwXqsGBYWkkqMtnbXgrMD+yj7rhW0kuEDxzJaYXGjEW5ogapKNMEKNMjibA==}
    engines: {node: '>= 8'}
    hasBin: true

  wikipedia@2.1.2:
    resolution: {integrity: sha512-RAYaMpXC9/E873RaSEtlEa8dXK4e0p5k98GKOd210MtkE5emm6fcnwD+N6ZA4cuffjDWagvhaQKtp/mGp2BOVQ==}
    engines: {node: '>=10'}

  window-or-global@1.0.1:
    resolution: {integrity: sha512-tE12J/NenOv4xdVobD+AD3fT06T4KNqnzRhkv5nBIu7K+pvOH2oLCEgYP+i+5mF2jtI6FEADheOdZkA8YWET9w==}

  word-wrap@1.2.5:
    resolution: {integrity: sha512-BN22B5eaMMI9UMtjrGd5g5eCYPpCPDUy0FJXbYsaT5zYxjFOckS53SQDE3pWkVoWpHXVb3BrYcEN4Twa55B5cA==}
    engines: {node: '>=0.10.0'}

  wrap-ansi@6.2.0:
    resolution: {integrity: sha512-r6lPcBGxZXlIcymEu7InxDMhdW0KDxpLgoFLcguasxCaJ/SOIZwINatK9KY/tf+ZrlywOKU0UDj3ATXUBfxJXA==}
    engines: {node: '>=8'}

  wrap-ansi@7.0.0:
    resolution: {integrity: sha512-YVGIj2kamLSTxw6NsZjoBxfSwsn0ycdesmc4p+Q21c5zPuZ1pl+NfxVdxPtdHvmNVOQ6XSYG4AUtyt/Fi7D16Q==}
    engines: {node: '>=10'}

  wrap-ansi@8.1.0:
    resolution: {integrity: sha512-si7QWI6zUMq56bESFvagtmzMdGOtoxfR+Sez11Mobfc7tm+VkUckk9bW2UeffTGVUbOksxmSw0AA2gs8g71NCQ==}
    engines: {node: '>=12'}

  wrappy@1.0.2:
    resolution: {integrity: sha512-l4Sp/DRseor9wL6EvV2+TuQn63dMkPjZ/sp9XkghTEbV9KlPS1xUsZ3u7/IQO4wxtcFB4bgpQPRcR3QCvezPcQ==}

  write-file-atomic@4.0.2:
    resolution: {integrity: sha512-7KxauUdBmSdWnmpaGFg+ppNjKF8uNLry8LyzjauQDOVONfFLNKrKvQOxZ/VuTIcS/gge/YNahf5RIIQWTSarlg==}
    engines: {node: ^12.13.0 || ^14.15.0 || >=16.0.0}

  write-file-atomic@5.0.1:
    resolution: {integrity: sha512-+QU2zd6OTD8XWIJCbffaiQeH9U73qIqafo1x6V1snCWYGJf6cVE0cDR4D8xRzcEnfI21IFrUPzPGtcPf8AC+Rw==}
    engines: {node: ^14.17.0 || ^16.13.0 || >=18.0.0}

  ws@8.17.1:
    resolution: {integrity: sha512-6XQFvXTkbfUOZOKKILFG1PDK2NDQs4azKQl26T0YS5CxqWLgXajbPZ+h4gZekJyRqFU8pvnbAbbs/3TgRPy+GQ==}
    engines: {node: '>=10.0.0'}
    peerDependencies:
      bufferutil: ^4.0.1
      utf-8-validate: '>=5.0.2'
    peerDependenciesMeta:
      bufferutil:
        optional: true
      utf-8-validate:
        optional: true

  ws@8.18.0:
    resolution: {integrity: sha512-8VbfWfHLbbwu3+N6OKsOMpBdT4kXPDDB9cJk2bJ6mh9ucxdlnNvH1e+roYkKmN9Nxw2yjz7VzeO9oOz2zJ04Pw==}
    engines: {node: '>=10.0.0'}
    peerDependencies:
      bufferutil: ^4.0.1
      utf-8-validate: '>=5.0.2'
    peerDependenciesMeta:
      bufferutil:
        optional: true
      utf-8-validate:
        optional: true

  xml2js@0.6.2:
    resolution: {integrity: sha512-T4rieHaC1EXcES0Kxxj4JWgaUQHDk+qwHcYOCFHfiwKz7tOVPLq7Hjq9dM1WCMhylqMEfP7hMcOIChvotiZegA==}
    engines: {node: '>=4.0.0'}

  xmlbuilder@11.0.1:
    resolution: {integrity: sha512-fDlsI/kFEx7gLvbecc0/ohLG50fugQp8ryHzMTuW9vSa1GJ0XYWKnhsUx7oie3G98+r56aTQIUB4kht42R3JvA==}
    engines: {node: '>=4.0'}

  y18n@5.0.8:
    resolution: {integrity: sha512-0pfFzegeDWJHJIAmTLRP2DwHjdF5s7jo9tuztdQxAhINCdvS+3nGINqPd00AphqJR/0LhANUS6/+7SCb98YOfA==}
    engines: {node: '>=10'}

  yallist@3.1.1:
    resolution: {integrity: sha512-a4UGQaWPH59mOXUYnAG2ewncQS4i4F43Tv3JoAM+s2VDAmS9NsK8GpDMLrCHPksFT7h3K6TOoUNn2pb7RoXx4g==}

  yallist@4.0.0:
    resolution: {integrity: sha512-3wdGidZyq5PB084XLES5TpOSRA3wjXAlIWMhum2kRcv/41Sn2emQ0dycQW4uZXLejwKvg6EsvbdlVL+FYEct7A==}

  yaml@2.7.0:
    resolution: {integrity: sha512-+hSoy/QHluxmC9kCIJyL/uyFmLmc+e5CFR5Wa+bpIhIj85LVb9ZH2nVnqrHoSvKogwODv0ClqZkmiSSaIH5LTA==}
    engines: {node: '>= 14'}
    hasBin: true

  yargs-parser@21.1.1:
    resolution: {integrity: sha512-tVpsJW7DdjecAiFpbIB1e3qxIQsE6NoPc5/eTdrbbIC4h0LVsWhnoa3g+m2HclBIujHzsxZ4VJVA+GUuc2/LBw==}
    engines: {node: '>=12'}

  yargs@17.7.2:
    resolution: {integrity: sha512-7dSzzRQ++CKnNI/krKnYRV7JKKPUXMEh61soaHKg9mrWEhzFWhFnxPxGl+69cD1Ou63C13NUPCnmIcrvqCuM6w==}
    engines: {node: '>=12'}

  yauzl@2.10.0:
    resolution: {integrity: sha512-p4a9I6X6nu6IhoGmBqAcbJy1mlC4j27vEPZX9F4L4/vZT3Lyq1VkFHw/V/PUcB9Buo+DG3iHkT0x3Qya58zc3g==}

  yocto-queue@0.1.0:
    resolution: {integrity: sha512-rVksvsnNCdJ/ohGc6xgPwyN8eheCxsiLM8mxuE/t/mOVqJewPuO1miLpTHQiRgTKCLexL4MeAFVagts7HmNZ2Q==}
    engines: {node: '>=10'}

  yoctocolors-cjs@2.1.2:
    resolution: {integrity: sha512-cYVsTjKl8b+FrnidjibDWskAv7UKOfcwaVZdp/it9n1s9fU3IkgDbhdIRKCW4JDsAlECJY0ytoVPT3sK6kideA==}
    engines: {node: '>=18'}

  zod-to-json-schema@3.24.1:
    resolution: {integrity: sha512-3h08nf3Vw3Wl3PK+q3ow/lIil81IT2Oa7YpQyUUDsEWbXveMesdfK1xBd2RhCkynwZndAxixji/7SYJJowr62w==}
    peerDependencies:
      zod: ^3.24.1

  zod@3.23.8:
    resolution: {integrity: sha512-XBx9AXhXktjUqnepgTiE5flcKIYWi/rme0Eaj+5Y0lftuGBq+jyRu/md4WnuxqgP1ubdpNCsYEYPxrzVHD8d6g==}

  zod@3.24.2:
    resolution: {integrity: sha512-lY7CDW43ECgW9u1TcT3IoXHflywfVqDYze4waEz812jR/bZ8FHDsl7pFQoSZTz5N+2NqRXs8GBwnAwo3ZNxqhQ==}

  zwitch@2.0.4:
    resolution: {integrity: sha512-bXE4cR/kVZhKZX/RjPEflHaKVhUVl85noU3v6b8apfQEc1x4A+zBxjZ4lN8LqGd6WZ3dl98pY4o717VFmoPp+A==}

snapshots:

  '@ai-zen/node-fetch-event-source@2.1.4':
    dependencies:
      cross-fetch: 4.1.0
    transitivePeerDependencies:
      - encoding

  '@ampproject/remapping@2.3.0':
    dependencies:
      '@jridgewell/gen-mapping': 0.3.8
      '@jridgewell/trace-mapping': 0.3.25

  '@apidevtools/json-schema-ref-parser@11.9.1':
    dependencies:
      '@jsdevtools/ono': 7.1.3
      '@types/json-schema': 7.0.15
      js-yaml: 4.1.0

  '@babel/code-frame@7.26.2':
    dependencies:
      '@babel/helper-validator-identifier': 7.25.9
      js-tokens: 4.0.0
      picocolors: 1.1.1

  '@babel/compat-data@7.26.8': {}

  '@babel/core@7.26.9':
    dependencies:
      '@ampproject/remapping': 2.3.0
      '@babel/code-frame': 7.26.2
      '@babel/generator': 7.26.9
      '@babel/helper-compilation-targets': 7.26.5
      '@babel/helper-module-transforms': 7.26.0(@babel/core@7.26.9)
      '@babel/helpers': 7.26.9
      '@babel/parser': 7.26.9
      '@babel/template': 7.26.9
      '@babel/traverse': 7.26.9
      '@babel/types': 7.26.9
      convert-source-map: 2.0.0
      debug: 4.4.0
      gensync: 1.0.0-beta.2
      json5: 2.2.3
      semver: 6.3.1
    transitivePeerDependencies:
      - supports-color

  '@babel/generator@7.26.9':
    dependencies:
      '@babel/parser': 7.26.9
      '@babel/types': 7.26.9
      '@jridgewell/gen-mapping': 0.3.8
      '@jridgewell/trace-mapping': 0.3.25
      jsesc: 3.1.0

  '@babel/helper-compilation-targets@7.26.5':
    dependencies:
      '@babel/compat-data': 7.26.8
      '@babel/helper-validator-option': 7.25.9
      browserslist: 4.24.4
      lru-cache: 5.1.1
      semver: 6.3.1

  '@babel/helper-module-imports@7.25.9':
    dependencies:
      '@babel/traverse': 7.26.9
      '@babel/types': 7.26.9
    transitivePeerDependencies:
      - supports-color

  '@babel/helper-module-transforms@7.26.0(@babel/core@7.26.9)':
    dependencies:
      '@babel/core': 7.26.9
      '@babel/helper-module-imports': 7.25.9
      '@babel/helper-validator-identifier': 7.25.9
      '@babel/traverse': 7.26.9
    transitivePeerDependencies:
      - supports-color

  '@babel/helper-plugin-utils@7.26.5': {}

  '@babel/helper-string-parser@7.25.9': {}

  '@babel/helper-validator-identifier@7.25.9': {}

  '@babel/helper-validator-option@7.25.9': {}

  '@babel/helpers@7.26.9':
    dependencies:
      '@babel/template': 7.26.9
      '@babel/types': 7.26.9

  '@babel/parser@7.26.9':
    dependencies:
      '@babel/types': 7.26.9

  '@babel/plugin-syntax-async-generators@7.8.4(@babel/core@7.26.9)':
    dependencies:
      '@babel/core': 7.26.9
      '@babel/helper-plugin-utils': 7.26.5

  '@babel/plugin-syntax-bigint@7.8.3(@babel/core@7.26.9)':
    dependencies:
      '@babel/core': 7.26.9
      '@babel/helper-plugin-utils': 7.26.5

  '@babel/plugin-syntax-class-properties@7.12.13(@babel/core@7.26.9)':
    dependencies:
      '@babel/core': 7.26.9
      '@babel/helper-plugin-utils': 7.26.5

  '@babel/plugin-syntax-class-static-block@7.14.5(@babel/core@7.26.9)':
    dependencies:
      '@babel/core': 7.26.9
      '@babel/helper-plugin-utils': 7.26.5

  '@babel/plugin-syntax-import-attributes@7.26.0(@babel/core@7.26.9)':
    dependencies:
      '@babel/core': 7.26.9
      '@babel/helper-plugin-utils': 7.26.5

  '@babel/plugin-syntax-import-meta@7.10.4(@babel/core@7.26.9)':
    dependencies:
      '@babel/core': 7.26.9
      '@babel/helper-plugin-utils': 7.26.5

  '@babel/plugin-syntax-json-strings@7.8.3(@babel/core@7.26.9)':
    dependencies:
      '@babel/core': 7.26.9
      '@babel/helper-plugin-utils': 7.26.5

  '@babel/plugin-syntax-jsx@7.25.9(@babel/core@7.26.9)':
    dependencies:
      '@babel/core': 7.26.9
      '@babel/helper-plugin-utils': 7.26.5

  '@babel/plugin-syntax-logical-assignment-operators@7.10.4(@babel/core@7.26.9)':
    dependencies:
      '@babel/core': 7.26.9
      '@babel/helper-plugin-utils': 7.26.5

  '@babel/plugin-syntax-nullish-coalescing-operator@7.8.3(@babel/core@7.26.9)':
    dependencies:
      '@babel/core': 7.26.9
      '@babel/helper-plugin-utils': 7.26.5

  '@babel/plugin-syntax-numeric-separator@7.10.4(@babel/core@7.26.9)':
    dependencies:
      '@babel/core': 7.26.9
      '@babel/helper-plugin-utils': 7.26.5

  '@babel/plugin-syntax-object-rest-spread@7.8.3(@babel/core@7.26.9)':
    dependencies:
      '@babel/core': 7.26.9
      '@babel/helper-plugin-utils': 7.26.5

  '@babel/plugin-syntax-optional-catch-binding@7.8.3(@babel/core@7.26.9)':
    dependencies:
      '@babel/core': 7.26.9
      '@babel/helper-plugin-utils': 7.26.5

  '@babel/plugin-syntax-optional-chaining@7.8.3(@babel/core@7.26.9)':
    dependencies:
      '@babel/core': 7.26.9
      '@babel/helper-plugin-utils': 7.26.5

  '@babel/plugin-syntax-private-property-in-object@7.14.5(@babel/core@7.26.9)':
    dependencies:
      '@babel/core': 7.26.9
      '@babel/helper-plugin-utils': 7.26.5

  '@babel/plugin-syntax-top-level-await@7.14.5(@babel/core@7.26.9)':
    dependencies:
      '@babel/core': 7.26.9
      '@babel/helper-plugin-utils': 7.26.5

  '@babel/plugin-syntax-typescript@7.25.9(@babel/core@7.26.9)':
    dependencies:
      '@babel/core': 7.26.9
      '@babel/helper-plugin-utils': 7.26.5

  '@babel/runtime@7.26.9':
    dependencies:
      regenerator-runtime: 0.14.1

  '@babel/template@7.26.9':
    dependencies:
      '@babel/code-frame': 7.26.2
      '@babel/parser': 7.26.9
      '@babel/types': 7.26.9

  '@babel/traverse@7.26.9':
    dependencies:
      '@babel/code-frame': 7.26.2
      '@babel/generator': 7.26.9
      '@babel/parser': 7.26.9
      '@babel/template': 7.26.9
      '@babel/types': 7.26.9
      debug: 4.4.0
      globals: 11.12.0
    transitivePeerDependencies:
      - supports-color

  '@babel/types@7.26.9':
    dependencies:
      '@babel/helper-string-parser': 7.25.9
      '@babel/helper-validator-identifier': 7.25.9

  '@bcoe/v8-coverage@0.2.3': {}

  '@bufbuild/protobuf@2.2.3': {}

  '@carbon/colors@11.29.0':
    dependencies:
      '@ibm/telemetry-js': 1.9.1

  '@carbon/feature-flags@0.24.0':
    dependencies:
      '@ibm/telemetry-js': 1.9.1

  '@carbon/grid@11.31.0':
    dependencies:
      '@carbon/layout': 11.29.0
      '@ibm/telemetry-js': 1.9.1

  '@carbon/icon-helpers@10.54.0':
    dependencies:
      '@ibm/telemetry-js': 1.9.1

  '@carbon/icons-react@11.55.0(react@19.0.0)':
    dependencies:
      '@carbon/icon-helpers': 10.54.0
      '@ibm/telemetry-js': 1.9.1
      prop-types: 15.8.1
      react: 19.0.0

  '@carbon/layout@11.29.0':
    dependencies:
      '@ibm/telemetry-js': 1.9.1

  '@carbon/motion@11.24.0':
    dependencies:
      '@ibm/telemetry-js': 1.9.1

  '@carbon/react@1.76.0(react-dom@19.0.0(react@19.0.0))(react@19.0.0)(sass@1.85.0)':
    dependencies:
      '@babel/runtime': 7.26.9
      '@carbon/feature-flags': 0.24.0
      '@carbon/icons-react': 11.55.0(react@19.0.0)
      '@carbon/layout': 11.29.0
      '@carbon/styles': 1.75.0(sass@1.85.0)
      '@floating-ui/react': 0.26.28(react-dom@19.0.0(react@19.0.0))(react@19.0.0)
      '@ibm/telemetry-js': 1.9.1
      classnames: 2.5.1
      copy-to-clipboard: 3.3.3
      downshift: 9.0.8(react@19.0.0)
      es-toolkit: 1.32.0
      flatpickr: 4.6.13
      invariant: 2.2.4
      prop-types: 15.8.1
      react: 19.0.0
      react-dom: 19.0.0(react@19.0.0)
      react-fast-compare: 3.2.2
      react-is: 18.3.1
      sass: 1.85.0
      tabbable: 6.2.0
      use-resize-observer: 6.1.0(react-dom@19.0.0(react@19.0.0))(react@19.0.0)
      window-or-global: 1.0.1

  '@carbon/styles@1.75.0(sass@1.85.0)':
    dependencies:
      '@carbon/colors': 11.29.0
      '@carbon/feature-flags': 0.24.0
      '@carbon/grid': 11.31.0
      '@carbon/layout': 11.29.0
      '@carbon/motion': 11.24.0
      '@carbon/themes': 11.46.0
      '@carbon/type': 11.35.0
      '@ibm/plex': 6.0.0-next.6
      '@ibm/plex-mono': 0.0.3-alpha.0
      '@ibm/plex-sans': 0.0.3-alpha.0
      '@ibm/plex-sans-arabic': 0.0.3-alpha.0
      '@ibm/plex-sans-devanagari': 0.0.3-alpha.0
      '@ibm/plex-sans-hebrew': 0.0.3-alpha.0
      '@ibm/plex-sans-thai': 0.0.3-alpha.0
      '@ibm/plex-sans-thai-looped': 0.0.3-alpha.0
      '@ibm/plex-serif': 0.0.3-alpha.0
      '@ibm/telemetry-js': 1.9.1
    optionalDependencies:
      sass: 1.85.0

  '@carbon/themes@11.46.0':
    dependencies:
      '@carbon/colors': 11.29.0
      '@carbon/layout': 11.29.0
      '@carbon/type': 11.35.0
      '@ibm/telemetry-js': 1.9.1
      color: 4.2.3

  '@carbon/type@11.35.0':
    dependencies:
      '@carbon/grid': 11.31.0
      '@carbon/layout': 11.29.0
      '@ibm/telemetry-js': 1.9.1

  '@csstools/css-parser-algorithms@3.0.4(@csstools/css-tokenizer@3.0.3)':
    dependencies:
      '@csstools/css-tokenizer': 3.0.3

  '@csstools/css-tokenizer@3.0.3': {}

  '@csstools/media-query-list-parser@4.0.2(@csstools/css-parser-algorithms@3.0.4(@csstools/css-tokenizer@3.0.3))(@csstools/css-tokenizer@3.0.3)':
    dependencies:
      '@csstools/css-parser-algorithms': 3.0.4(@csstools/css-tokenizer@3.0.3)
      '@csstools/css-tokenizer': 3.0.3

  '@csstools/selector-specificity@5.0.0(postcss-selector-parser@7.1.0)':
    dependencies:
      postcss-selector-parser: 7.1.0

  '@dual-bundle/import-meta-resolve@4.1.0': {}

  '@emnapi/runtime@1.3.1':
    dependencies:
      tslib: 2.8.1
    optional: true

  '@esbuild/aix-ppc64@0.23.1':
    optional: true

  '@esbuild/aix-ppc64@0.24.2':
    optional: true

  '@esbuild/android-arm64@0.23.1':
    optional: true

  '@esbuild/android-arm64@0.24.2':
    optional: true

  '@esbuild/android-arm@0.23.1':
    optional: true

  '@esbuild/android-arm@0.24.2':
    optional: true

  '@esbuild/android-x64@0.23.1':
    optional: true

  '@esbuild/android-x64@0.24.2':
    optional: true

  '@esbuild/darwin-arm64@0.23.1':
    optional: true

  '@esbuild/darwin-arm64@0.24.2':
    optional: true

  '@esbuild/darwin-x64@0.23.1':
    optional: true

  '@esbuild/darwin-x64@0.24.2':
    optional: true

  '@esbuild/freebsd-arm64@0.23.1':
    optional: true

  '@esbuild/freebsd-arm64@0.24.2':
    optional: true

  '@esbuild/freebsd-x64@0.23.1':
    optional: true

  '@esbuild/freebsd-x64@0.24.2':
    optional: true

  '@esbuild/linux-arm64@0.23.1':
    optional: true

  '@esbuild/linux-arm64@0.24.2':
    optional: true

  '@esbuild/linux-arm@0.23.1':
    optional: true

  '@esbuild/linux-arm@0.24.2':
    optional: true

  '@esbuild/linux-ia32@0.23.1':
    optional: true

  '@esbuild/linux-ia32@0.24.2':
    optional: true

  '@esbuild/linux-loong64@0.23.1':
    optional: true

  '@esbuild/linux-loong64@0.24.2':
    optional: true

  '@esbuild/linux-mips64el@0.23.1':
    optional: true

  '@esbuild/linux-mips64el@0.24.2':
    optional: true

  '@esbuild/linux-ppc64@0.23.1':
    optional: true

  '@esbuild/linux-ppc64@0.24.2':
    optional: true

  '@esbuild/linux-riscv64@0.23.1':
    optional: true

  '@esbuild/linux-riscv64@0.24.2':
    optional: true

  '@esbuild/linux-s390x@0.23.1':
    optional: true

  '@esbuild/linux-s390x@0.24.2':
    optional: true

  '@esbuild/linux-x64@0.23.1':
    optional: true

  '@esbuild/linux-x64@0.24.2':
    optional: true

  '@esbuild/netbsd-arm64@0.24.2':
    optional: true

  '@esbuild/netbsd-x64@0.23.1':
    optional: true

  '@esbuild/netbsd-x64@0.24.2':
    optional: true

  '@esbuild/openbsd-arm64@0.23.1':
    optional: true

  '@esbuild/openbsd-arm64@0.24.2':
    optional: true

  '@esbuild/openbsd-x64@0.23.1':
    optional: true

  '@esbuild/openbsd-x64@0.24.2':
    optional: true

  '@esbuild/sunos-x64@0.23.1':
    optional: true

  '@esbuild/sunos-x64@0.24.2':
    optional: true

  '@esbuild/win32-arm64@0.23.1':
    optional: true

  '@esbuild/win32-arm64@0.24.2':
    optional: true

  '@esbuild/win32-ia32@0.23.1':
    optional: true

  '@esbuild/win32-ia32@0.24.2':
    optional: true

  '@esbuild/win32-x64@0.23.1':
    optional: true

  '@esbuild/win32-x64@0.24.2':
    optional: true

  '@eslint-community/eslint-utils@4.4.1(eslint@9.20.1)':
    dependencies:
      eslint: 9.20.1
      eslint-visitor-keys: 3.4.3

  '@eslint-community/regexpp@4.12.1': {}

  '@eslint/config-array@0.19.2':
    dependencies:
      '@eslint/object-schema': 2.1.6
      debug: 4.4.0
      minimatch: 3.1.2
    transitivePeerDependencies:
      - supports-color

  '@eslint/core@0.10.0':
    dependencies:
      '@types/json-schema': 7.0.15

  '@eslint/core@0.11.0':
    dependencies:
      '@types/json-schema': 7.0.15

  '@eslint/eslintrc@3.2.0':
    dependencies:
      ajv: 6.12.6
      debug: 4.4.0
      espree: 10.3.0
      globals: 14.0.0
      ignore: 5.3.2
      import-fresh: 3.3.1
      js-yaml: 4.1.0
      minimatch: 3.1.2
      strip-json-comments: 3.1.1
    transitivePeerDependencies:
      - supports-color

  '@eslint/js@9.20.0': {}

  '@eslint/object-schema@2.1.6': {}

  '@eslint/plugin-kit@0.2.5':
    dependencies:
      '@eslint/core': 0.10.0
      levn: 0.4.1

  '@floating-ui/core@1.6.9':
    dependencies:
      '@floating-ui/utils': 0.2.9

  '@floating-ui/dom@1.6.13':
    dependencies:
      '@floating-ui/core': 1.6.9
      '@floating-ui/utils': 0.2.9

  '@floating-ui/react-dom@2.1.2(react-dom@19.0.0(react@19.0.0))(react@19.0.0)':
    dependencies:
      '@floating-ui/dom': 1.6.13
      react: 19.0.0
      react-dom: 19.0.0(react@19.0.0)

  '@floating-ui/react@0.26.28(react-dom@19.0.0(react@19.0.0))(react@19.0.0)':
    dependencies:
      '@floating-ui/react-dom': 2.1.2(react-dom@19.0.0(react@19.0.0))(react@19.0.0)
      '@floating-ui/utils': 0.2.9
      react: 19.0.0
      react-dom: 19.0.0(react@19.0.0)
      tabbable: 6.2.0

  '@floating-ui/utils@0.2.9': {}

  '@grpc/grpc-js@1.12.6':
    dependencies:
      '@grpc/proto-loader': 0.7.13
      '@js-sdsl/ordered-map': 4.4.2

  '@grpc/proto-loader@0.7.13':
    dependencies:
      lodash.camelcase: 4.3.0
      long: 5.3.1
      protobufjs: 7.4.0
      yargs: 17.7.2

  '@humanfs/core@0.19.1': {}

  '@humanfs/node@0.16.6':
    dependencies:
      '@humanfs/core': 0.19.1
      '@humanwhocodes/retry': 0.3.1

  '@humanwhocodes/module-importer@1.0.1': {}

  '@humanwhocodes/retry@0.3.1': {}

  '@humanwhocodes/retry@0.4.1': {}

  '@i-am-bee/acp-sdk@0.0.1':
    dependencies:
      '@opentelemetry/api': 1.9.0
      content-type: 1.0.5
      eventsource: 3.0.5
      raw-body: 3.0.0
      zod: 3.24.2
      zod-to-json-schema: 3.24.1(zod@3.24.2)

  '@i-am-bee/beeai-sdk@0.0.2':
    dependencies:
      '@i-am-bee/acp-sdk': 0.0.1
      '@opentelemetry/api': 1.9.0
      '@opentelemetry/sdk-node': 0.57.2(@opentelemetry/api@1.9.0)
      '@opentelemetry/semantic-conventions': 1.30.0
      express: 4.21.2
      zod: 3.24.2
    transitivePeerDependencies:
      - supports-color

  '@ibm/plex-mono@0.0.3-alpha.0': {}

  '@ibm/plex-sans-arabic@0.0.3-alpha.0': {}

  '@ibm/plex-sans-devanagari@0.0.3-alpha.0': {}

  '@ibm/plex-sans-hebrew@0.0.3-alpha.0': {}

  '@ibm/plex-sans-thai-looped@0.0.3-alpha.0': {}

  '@ibm/plex-sans-thai@0.0.3-alpha.0': {}

  '@ibm/plex-sans@0.0.3-alpha.0': {}

  '@ibm/plex-serif@0.0.3-alpha.0': {}

  '@ibm/plex@6.0.0-next.6': {}

  '@ibm/telemetry-js@1.9.1': {}

  '@img/sharp-darwin-arm64@0.33.5':
    optionalDependencies:
      '@img/sharp-libvips-darwin-arm64': 1.0.4
    optional: true

  '@img/sharp-darwin-x64@0.33.5':
    optionalDependencies:
      '@img/sharp-libvips-darwin-x64': 1.0.4
    optional: true

  '@img/sharp-libvips-darwin-arm64@1.0.4':
    optional: true

  '@img/sharp-libvips-darwin-x64@1.0.4':
    optional: true

  '@img/sharp-libvips-linux-arm64@1.0.4':
    optional: true

  '@img/sharp-libvips-linux-arm@1.0.5':
    optional: true

  '@img/sharp-libvips-linux-s390x@1.0.4':
    optional: true

  '@img/sharp-libvips-linux-x64@1.0.4':
    optional: true

  '@img/sharp-libvips-linuxmusl-arm64@1.0.4':
    optional: true

  '@img/sharp-libvips-linuxmusl-x64@1.0.4':
    optional: true

  '@img/sharp-linux-arm64@0.33.5':
    optionalDependencies:
      '@img/sharp-libvips-linux-arm64': 1.0.4
    optional: true

  '@img/sharp-linux-arm@0.33.5':
    optionalDependencies:
      '@img/sharp-libvips-linux-arm': 1.0.5
    optional: true

  '@img/sharp-linux-s390x@0.33.5':
    optionalDependencies:
      '@img/sharp-libvips-linux-s390x': 1.0.4
    optional: true

  '@img/sharp-linux-x64@0.33.5':
    optionalDependencies:
      '@img/sharp-libvips-linux-x64': 1.0.4
    optional: true

  '@img/sharp-linuxmusl-arm64@0.33.5':
    optionalDependencies:
      '@img/sharp-libvips-linuxmusl-arm64': 1.0.4
    optional: true

  '@img/sharp-linuxmusl-x64@0.33.5':
    optionalDependencies:
      '@img/sharp-libvips-linuxmusl-x64': 1.0.4
    optional: true

  '@img/sharp-wasm32@0.33.5':
    dependencies:
      '@emnapi/runtime': 1.3.1
    optional: true

  '@img/sharp-win32-ia32@0.33.5':
    optional: true

  '@img/sharp-win32-x64@0.33.5':
    optional: true

  '@inquirer/checkbox@4.1.2(@types/node@22.13.4)':
    dependencies:
      '@inquirer/core': 10.1.7(@types/node@22.13.4)
      '@inquirer/figures': 1.0.10
      '@inquirer/type': 3.0.4(@types/node@22.13.4)
      ansi-escapes: 4.3.2
      yoctocolors-cjs: 2.1.2
    optionalDependencies:
      '@types/node': 22.13.4

  '@inquirer/confirm@5.1.6(@types/node@22.13.4)':
    dependencies:
      '@inquirer/core': 10.1.7(@types/node@22.13.4)
      '@inquirer/type': 3.0.4(@types/node@22.13.4)
    optionalDependencies:
      '@types/node': 22.13.4

  '@inquirer/core@10.1.7(@types/node@22.13.4)':
    dependencies:
      '@inquirer/figures': 1.0.10
      '@inquirer/type': 3.0.4(@types/node@22.13.4)
      ansi-escapes: 4.3.2
      cli-width: 4.1.0
      mute-stream: 2.0.0
      signal-exit: 4.1.0
      wrap-ansi: 6.2.0
      yoctocolors-cjs: 2.1.2
    optionalDependencies:
      '@types/node': 22.13.4

  '@inquirer/editor@4.2.7(@types/node@22.13.4)':
    dependencies:
      '@inquirer/core': 10.1.7(@types/node@22.13.4)
      '@inquirer/type': 3.0.4(@types/node@22.13.4)
      external-editor: 3.1.0
    optionalDependencies:
      '@types/node': 22.13.4

  '@inquirer/expand@4.0.9(@types/node@22.13.4)':
    dependencies:
      '@inquirer/core': 10.1.7(@types/node@22.13.4)
      '@inquirer/type': 3.0.4(@types/node@22.13.4)
      yoctocolors-cjs: 2.1.2
    optionalDependencies:
      '@types/node': 22.13.4

  '@inquirer/figures@1.0.10': {}

  '@inquirer/input@4.1.6(@types/node@22.13.4)':
    dependencies:
      '@inquirer/core': 10.1.7(@types/node@22.13.4)
      '@inquirer/type': 3.0.4(@types/node@22.13.4)
    optionalDependencies:
      '@types/node': 22.13.4

  '@inquirer/number@3.0.9(@types/node@22.13.4)':
    dependencies:
      '@inquirer/core': 10.1.7(@types/node@22.13.4)
      '@inquirer/type': 3.0.4(@types/node@22.13.4)
    optionalDependencies:
      '@types/node': 22.13.4

  '@inquirer/password@4.0.9(@types/node@22.13.4)':
    dependencies:
      '@inquirer/core': 10.1.7(@types/node@22.13.4)
      '@inquirer/type': 3.0.4(@types/node@22.13.4)
      ansi-escapes: 4.3.2
    optionalDependencies:
      '@types/node': 22.13.4

  '@inquirer/prompts@7.3.2(@types/node@22.13.4)':
    dependencies:
      '@inquirer/checkbox': 4.1.2(@types/node@22.13.4)
      '@inquirer/confirm': 5.1.6(@types/node@22.13.4)
      '@inquirer/editor': 4.2.7(@types/node@22.13.4)
      '@inquirer/expand': 4.0.9(@types/node@22.13.4)
      '@inquirer/input': 4.1.6(@types/node@22.13.4)
      '@inquirer/number': 3.0.9(@types/node@22.13.4)
      '@inquirer/password': 4.0.9(@types/node@22.13.4)
      '@inquirer/rawlist': 4.0.9(@types/node@22.13.4)
      '@inquirer/search': 3.0.9(@types/node@22.13.4)
      '@inquirer/select': 4.0.9(@types/node@22.13.4)
    optionalDependencies:
      '@types/node': 22.13.4

  '@inquirer/rawlist@4.0.9(@types/node@22.13.4)':
    dependencies:
      '@inquirer/core': 10.1.7(@types/node@22.13.4)
      '@inquirer/type': 3.0.4(@types/node@22.13.4)
      yoctocolors-cjs: 2.1.2
    optionalDependencies:
      '@types/node': 22.13.4

  '@inquirer/search@3.0.9(@types/node@22.13.4)':
    dependencies:
      '@inquirer/core': 10.1.7(@types/node@22.13.4)
      '@inquirer/figures': 1.0.10
      '@inquirer/type': 3.0.4(@types/node@22.13.4)
      yoctocolors-cjs: 2.1.2
    optionalDependencies:
      '@types/node': 22.13.4

  '@inquirer/select@4.0.9(@types/node@22.13.4)':
    dependencies:
      '@inquirer/core': 10.1.7(@types/node@22.13.4)
      '@inquirer/figures': 1.0.10
      '@inquirer/type': 3.0.4(@types/node@22.13.4)
      ansi-escapes: 4.3.2
      yoctocolors-cjs: 2.1.2
    optionalDependencies:
      '@types/node': 22.13.4

  '@inquirer/type@3.0.4(@types/node@22.13.4)':
    optionalDependencies:
      '@types/node': 22.13.4

  '@isaacs/cliui@8.0.2':
    dependencies:
      string-width: 5.1.2
      string-width-cjs: string-width@4.2.3
      strip-ansi: 7.1.0
      strip-ansi-cjs: strip-ansi@6.0.1
      wrap-ansi: 8.1.0
      wrap-ansi-cjs: wrap-ansi@7.0.0

  '@istanbuljs/load-nyc-config@1.1.0':
    dependencies:
      camelcase: 5.3.1
      find-up: 4.1.0
      get-package-type: 0.1.0
      js-yaml: 3.14.1
      resolve-from: 5.0.0

  '@istanbuljs/schema@0.1.3': {}

  '@jest/console@29.7.0':
    dependencies:
      '@jest/types': 29.6.3
      '@types/node': 22.13.4
      chalk: 4.1.2
      jest-message-util: 29.7.0
      jest-util: 29.7.0
      slash: 3.0.0

  '@jest/core@29.7.0':
    dependencies:
      '@jest/console': 29.7.0
      '@jest/reporters': 29.7.0
      '@jest/test-result': 29.7.0
      '@jest/transform': 29.7.0
      '@jest/types': 29.6.3
      '@types/node': 22.13.4
      ansi-escapes: 4.3.2
      chalk: 4.1.2
      ci-info: 3.9.0
      exit: 0.1.2
      graceful-fs: 4.2.11
      jest-changed-files: 29.7.0
      jest-config: 29.7.0(@types/node@22.13.4)
      jest-haste-map: 29.7.0
      jest-message-util: 29.7.0
      jest-regex-util: 29.6.3
      jest-resolve: 29.7.0
      jest-resolve-dependencies: 29.7.0
      jest-runner: 29.7.0
      jest-runtime: 29.7.0
      jest-snapshot: 29.7.0
      jest-util: 29.7.0
      jest-validate: 29.7.0
      jest-watcher: 29.7.0
      micromatch: 4.0.8
      pretty-format: 29.7.0
      slash: 3.0.0
      strip-ansi: 6.0.1
    transitivePeerDependencies:
      - babel-plugin-macros
      - supports-color
      - ts-node

  '@jest/environment@29.7.0':
    dependencies:
      '@jest/fake-timers': 29.7.0
      '@jest/types': 29.6.3
      '@types/node': 22.13.4
      jest-mock: 29.7.0

  '@jest/expect-utils@29.7.0':
    dependencies:
      jest-get-type: 29.6.3

  '@jest/expect@29.7.0':
    dependencies:
      expect: 29.7.0
      jest-snapshot: 29.7.0
    transitivePeerDependencies:
      - supports-color

  '@jest/fake-timers@29.7.0':
    dependencies:
      '@jest/types': 29.6.3
      '@sinonjs/fake-timers': 10.3.0
      '@types/node': 22.13.4
      jest-message-util: 29.7.0
      jest-mock: 29.7.0
      jest-util: 29.7.0

  '@jest/globals@29.7.0':
    dependencies:
      '@jest/environment': 29.7.0
      '@jest/expect': 29.7.0
      '@jest/types': 29.6.3
      jest-mock: 29.7.0
    transitivePeerDependencies:
      - supports-color

  '@jest/reporters@29.7.0':
    dependencies:
      '@bcoe/v8-coverage': 0.2.3
      '@jest/console': 29.7.0
      '@jest/test-result': 29.7.0
      '@jest/transform': 29.7.0
      '@jest/types': 29.6.3
      '@jridgewell/trace-mapping': 0.3.25
      '@types/node': 22.13.4
      chalk: 4.1.2
      collect-v8-coverage: 1.0.2
      exit: 0.1.2
      glob: 7.2.3
      graceful-fs: 4.2.11
      istanbul-lib-coverage: 3.2.2
      istanbul-lib-instrument: 6.0.3
      istanbul-lib-report: 3.0.1
      istanbul-lib-source-maps: 4.0.1
      istanbul-reports: 3.1.7
      jest-message-util: 29.7.0
      jest-util: 29.7.0
      jest-worker: 29.7.0
      slash: 3.0.0
      string-length: 4.0.2
      strip-ansi: 6.0.1
      v8-to-istanbul: 9.3.0
    transitivePeerDependencies:
      - supports-color

  '@jest/schemas@29.6.3':
    dependencies:
      '@sinclair/typebox': 0.27.8

  '@jest/source-map@29.6.3':
    dependencies:
      '@jridgewell/trace-mapping': 0.3.25
      callsites: 3.1.0
      graceful-fs: 4.2.11

  '@jest/test-result@29.7.0':
    dependencies:
      '@jest/console': 29.7.0
      '@jest/types': 29.6.3
      '@types/istanbul-lib-coverage': 2.0.6
      collect-v8-coverage: 1.0.2

  '@jest/test-sequencer@29.7.0':
    dependencies:
      '@jest/test-result': 29.7.0
      graceful-fs: 4.2.11
      jest-haste-map: 29.7.0
      slash: 3.0.0

  '@jest/transform@29.7.0':
    dependencies:
      '@babel/core': 7.26.9
      '@jest/types': 29.6.3
      '@jridgewell/trace-mapping': 0.3.25
      babel-plugin-istanbul: 6.1.1
      chalk: 4.1.2
      convert-source-map: 2.0.0
      fast-json-stable-stringify: 2.1.0
      graceful-fs: 4.2.11
      jest-haste-map: 29.7.0
      jest-regex-util: 29.6.3
      jest-util: 29.7.0
      micromatch: 4.0.8
      pirates: 4.0.6
      slash: 3.0.0
      write-file-atomic: 4.0.2
    transitivePeerDependencies:
      - supports-color

  '@jest/types@29.6.3':
    dependencies:
      '@jest/schemas': 29.6.3
      '@types/istanbul-lib-coverage': 2.0.6
      '@types/istanbul-reports': 3.0.4
      '@types/node': 22.13.4
      '@types/yargs': 17.0.33
      chalk: 4.1.2

  '@jridgewell/gen-mapping@0.3.8':
    dependencies:
      '@jridgewell/set-array': 1.2.1
      '@jridgewell/sourcemap-codec': 1.5.0
      '@jridgewell/trace-mapping': 0.3.25

  '@jridgewell/resolve-uri@3.1.2': {}

  '@jridgewell/set-array@1.2.1': {}

  '@jridgewell/sourcemap-codec@1.5.0': {}

  '@jridgewell/trace-mapping@0.3.25':
    dependencies:
      '@jridgewell/resolve-uri': 3.1.2
      '@jridgewell/sourcemap-codec': 1.5.0

  '@js-sdsl/ordered-map@4.4.2': {}

  '@jsdevtools/ono@7.1.3': {}

  '@keyv/serialize@1.0.3':
    dependencies:
      buffer: 6.0.3

  '@leichtgewicht/ip-codec@2.0.5': {}

  '@mdx-js/mdx@3.1.0(acorn@8.14.0)':
    dependencies:
      '@types/estree': 1.0.6
      '@types/estree-jsx': 1.0.5
      '@types/hast': 3.0.4
      '@types/mdx': 2.0.13
      collapse-white-space: 2.1.0
      devlop: 1.1.0
      estree-util-is-identifier-name: 3.0.0
      estree-util-scope: 1.0.0
      estree-walker: 3.0.3
      hast-util-to-jsx-runtime: 2.3.2
      markdown-extensions: 2.0.0
      recma-build-jsx: 1.0.0
      recma-jsx: 1.0.0(acorn@8.14.0)
      recma-stringify: 1.0.0
      rehype-recma: 1.0.0
      remark-mdx: 3.1.0
      remark-parse: 11.0.0
      remark-rehype: 11.1.1
      source-map: 0.7.4
      unified: 11.0.5
      unist-util-position-from-estree: 2.0.0
      unist-util-stringify-position: 4.0.0
      unist-util-visit: 5.0.0
      vfile: 6.0.3
    transitivePeerDependencies:
      - acorn
      - supports-color

  '@mdx-js/react@3.1.0(@types/react@19.0.10)(react@19.0.0)':
    dependencies:
      '@types/mdx': 2.0.13
      '@types/react': 19.0.10
      react: 19.0.0

  '@mintlify/cli@4.0.393(@types/node@22.13.4)(@types/react@19.0.10)(react-dom@19.0.0(react@19.0.0))(react@19.0.0)(typescript@5.7.3)':
    dependencies:
      '@mintlify/common': 1.0.279(@types/react@19.0.10)(react-dom@19.0.0(react@19.0.0))(react@19.0.0)
      '@mintlify/link-rot': 3.0.376(@types/react@19.0.10)(react-dom@19.0.0(react@19.0.0))(react@19.0.0)(typescript@5.7.3)
      '@mintlify/models': 0.0.174
      '@mintlify/prebuild': 1.0.374(@types/react@19.0.10)(react-dom@19.0.0(react@19.0.0))(react@19.0.0)(typescript@5.7.3)
      '@mintlify/previewing': 4.0.386(@types/react@19.0.10)(react-dom@19.0.0(react@19.0.0))(react@19.0.0)(typescript@5.7.3)
      '@mintlify/validation': 0.1.299
      chalk: 5.4.1
      detect-port: 1.6.1
      fs-extra: 11.3.0
      inquirer: 12.4.2(@types/node@22.13.4)
      js-yaml: 4.1.0
      ora: 6.3.1
      yargs: 17.7.2
    transitivePeerDependencies:
      - '@types/node'
      - '@types/react'
      - bare-buffer
      - bufferutil
      - debug
      - encoding
      - react
      - react-dom
      - supports-color
      - typescript
      - utf-8-validate

  '@mintlify/common@1.0.279(@types/react@19.0.10)(react-dom@19.0.0(react@19.0.0))(react@19.0.0)':
    dependencies:
      '@mintlify/mdx': 1.0.1(@types/react@19.0.10)(acorn@8.14.0)(react-dom@19.0.0(react@19.0.0))(react@19.0.0)
      '@mintlify/models': 0.0.174
      '@mintlify/openapi-parser': 0.0.7
      '@mintlify/validation': 0.1.299
      '@sindresorhus/slugify': 2.2.1
      acorn: 8.14.0
      estree-util-to-js: 2.0.0
      estree-walker: 3.0.3
      gray-matter: 4.0.3
      hast-util-from-html: 2.0.3
      hast-util-to-html: 9.0.4
      hast-util-to-text: 4.0.2
      is-absolute-url: 4.0.1
      js-yaml: 4.1.0
      lodash: 4.17.21
      mdast-util-from-markdown: 2.0.2
      mdast-util-mdx: 3.0.0
      mdast-util-mdx-jsx: 3.2.0
      micromark-extension-mdx-jsx: 3.0.1
      openapi-types: 12.1.3
      remark: 15.0.1
      remark-frontmatter: 5.0.0
      remark-gfm: 4.0.1
      remark-math: 6.0.0
      remark-mdx: 3.1.0
      unified: 11.0.5
      unist-builder: 4.0.0
      unist-util-map: 4.0.0
      unist-util-remove: 4.0.0
      unist-util-remove-position: 5.0.0
      unist-util-visit: 5.0.0
      unist-util-visit-parents: 6.0.1
      vfile: 6.0.3
    transitivePeerDependencies:
      - '@types/react'
      - debug
      - react
      - react-dom
      - supports-color

  '@mintlify/link-rot@3.0.376(@types/react@19.0.10)(react-dom@19.0.0(react@19.0.0))(react@19.0.0)(typescript@5.7.3)':
    dependencies:
      '@mintlify/common': 1.0.279(@types/react@19.0.10)(react-dom@19.0.0(react@19.0.0))(react@19.0.0)
      '@mintlify/prebuild': 1.0.374(@types/react@19.0.10)(react-dom@19.0.0(react@19.0.0))(react@19.0.0)(typescript@5.7.3)
      fs-extra: 11.3.0
      is-absolute-url: 4.0.1
      unist-util-visit: 4.1.2
    transitivePeerDependencies:
      - '@types/react'
      - bare-buffer
      - bufferutil
      - debug
      - react
      - react-dom
      - supports-color
      - typescript
      - utf-8-validate

  '@mintlify/mdx@1.0.1(@types/react@19.0.10)(acorn@8.14.0)(react-dom@19.0.0(react@19.0.0))(react@19.0.0)':
    dependencies:
      '@types/hast': 3.0.4
      '@types/unist': 3.0.3
      hast-util-to-string: 3.0.1
      next-mdx-remote-client: 1.0.7(@types/react@19.0.10)(acorn@8.14.0)(react-dom@19.0.0(react@19.0.0))(react@19.0.0)
      react: 19.0.0
      react-dom: 19.0.0(react@19.0.0)
      refractor: 4.8.1
      rehype-katex: 7.0.1
      remark-gfm: 4.0.1
      remark-math: 6.0.0
      remark-smartypants: 3.0.2
      unified: 11.0.5
      unist-util-visit: 5.0.0
    transitivePeerDependencies:
      - '@types/react'
      - acorn
      - supports-color

  '@mintlify/models@0.0.174':
    dependencies:
      axios: 1.7.9
      openapi-types: 12.1.3
    transitivePeerDependencies:
      - debug

  '@mintlify/openapi-parser@0.0.7':
    dependencies:
      ajv: 8.17.1
      ajv-draft-04: 1.0.0(ajv@8.17.1)
      ajv-formats: 3.0.1(ajv@8.17.1)
      jsonpointer: 5.0.1
      leven: 4.0.0
      yaml: 2.7.0

  '@mintlify/prebuild@1.0.374(@types/react@19.0.10)(react-dom@19.0.0(react@19.0.0))(react@19.0.0)(typescript@5.7.3)':
    dependencies:
      '@mintlify/common': 1.0.279(@types/react@19.0.10)(react-dom@19.0.0(react@19.0.0))(react@19.0.0)
      '@mintlify/openapi-parser': 0.0.7
      '@mintlify/scraping': 4.0.125(@types/react@19.0.10)(react-dom@19.0.0(react@19.0.0))(react@19.0.0)(typescript@5.7.3)
      '@mintlify/validation': 0.1.299
      axios: 1.7.9
      chalk: 5.4.1
      favicons: 7.2.0
      fs-extra: 11.3.0
      gray-matter: 4.0.3
      is-absolute-url: 4.0.1
      js-yaml: 4.1.0
      openapi-types: 12.1.3
      unist-util-visit: 4.1.2
    transitivePeerDependencies:
      - '@types/react'
      - bare-buffer
      - bufferutil
      - debug
      - react
      - react-dom
      - supports-color
      - typescript
      - utf-8-validate

  '@mintlify/previewing@4.0.386(@types/react@19.0.10)(react-dom@19.0.0(react@19.0.0))(react@19.0.0)(typescript@5.7.3)':
    dependencies:
      '@mintlify/common': 1.0.279(@types/react@19.0.10)(react-dom@19.0.0(react@19.0.0))(react@19.0.0)
      '@mintlify/prebuild': 1.0.374(@types/react@19.0.10)(react-dom@19.0.0(react@19.0.0))(react@19.0.0)(typescript@5.7.3)
      '@mintlify/validation': 0.1.299
      '@octokit/rest': 19.0.13
      better-opn: 3.0.2
      chalk: 5.4.1
      chokidar: 3.6.0
      express: 4.21.2
      fs-extra: 11.3.0
      got: 13.0.0
      gray-matter: 4.0.3
      is-absolute-url: 4.0.1
      is-online: 10.0.0
      js-yaml: 4.1.0
      openapi-types: 12.1.3
      ora: 6.3.1
      socket.io: 4.8.1
      tar: 6.2.1
      unist-util-visit: 4.1.2
      yargs: 17.7.2
    transitivePeerDependencies:
      - '@types/react'
      - bare-buffer
      - bufferutil
      - debug
      - encoding
      - react
      - react-dom
      - supports-color
      - typescript
      - utf-8-validate

  '@mintlify/scraping@4.0.125(@types/react@19.0.10)(react-dom@19.0.0(react@19.0.0))(react@19.0.0)(typescript@5.7.3)':
    dependencies:
      '@mintlify/common': 1.0.279(@types/react@19.0.10)(react-dom@19.0.0(react@19.0.0))(react@19.0.0)
      '@mintlify/openapi-parser': 0.0.7
      fs-extra: 11.3.0
      hast-util-to-mdast: 10.1.2
      js-yaml: 4.1.0
      mdast-util-mdx-jsx: 3.2.0
      puppeteer: 22.15.0(typescript@5.7.3)
      rehype-parse: 9.0.1
      remark-gfm: 4.0.1
      remark-mdx: 3.1.0
      remark-parse: 11.0.0
      remark-stringify: 11.0.0
      traverse: 0.6.11
      unified: 11.0.5
      unist-util-visit: 5.0.0
      yargs: 17.7.2
      zod: 3.24.2
    transitivePeerDependencies:
      - '@types/react'
      - bare-buffer
      - bufferutil
      - debug
      - react
      - react-dom
      - supports-color
      - typescript
      - utf-8-validate

  '@mintlify/validation@0.1.299':
    dependencies:
      '@mintlify/models': 0.0.174
      is-absolute-url: 4.0.1
      lcm: 0.0.3
      lodash: 4.17.21
      openapi-types: 12.1.3
      zod: 3.24.2
      zod-to-json-schema: 3.24.1(zod@3.24.2)
    transitivePeerDependencies:
      - debug

  '@mixmark-io/domino@2.2.0': {}

  '@nodelib/fs.scandir@2.1.5':
    dependencies:
      '@nodelib/fs.stat': 2.0.5
      run-parallel: 1.2.0

  '@nodelib/fs.stat@2.0.5': {}

  '@nodelib/fs.walk@1.2.8':
    dependencies:
      '@nodelib/fs.scandir': 2.1.5
      fastq: 1.19.0

  '@octokit/auth-token@3.0.4': {}

  '@octokit/core@4.2.4':
    dependencies:
      '@octokit/auth-token': 3.0.4
      '@octokit/graphql': 5.0.6
      '@octokit/request': 6.2.8
      '@octokit/request-error': 3.0.3
      '@octokit/types': 9.3.2
      before-after-hook: 2.2.3
      universal-user-agent: 6.0.1
    transitivePeerDependencies:
      - encoding

  '@octokit/endpoint@7.0.6':
    dependencies:
      '@octokit/types': 9.3.2
      is-plain-object: 5.0.0
      universal-user-agent: 6.0.1

  '@octokit/graphql@5.0.6':
    dependencies:
      '@octokit/request': 6.2.8
      '@octokit/types': 9.3.2
      universal-user-agent: 6.0.1
    transitivePeerDependencies:
      - encoding

  '@octokit/openapi-types@18.1.1': {}

  '@octokit/plugin-paginate-rest@6.1.2(@octokit/core@4.2.4)':
    dependencies:
      '@octokit/core': 4.2.4
      '@octokit/tsconfig': 1.0.2
      '@octokit/types': 9.3.2

  '@octokit/plugin-request-log@1.0.4(@octokit/core@4.2.4)':
    dependencies:
      '@octokit/core': 4.2.4

  '@octokit/plugin-rest-endpoint-methods@7.2.3(@octokit/core@4.2.4)':
    dependencies:
      '@octokit/core': 4.2.4
      '@octokit/types': 10.0.0

  '@octokit/request-error@3.0.3':
    dependencies:
      '@octokit/types': 9.3.2
      deprecation: 2.3.1
      once: 1.4.0

  '@octokit/request@6.2.8':
    dependencies:
      '@octokit/endpoint': 7.0.6
      '@octokit/request-error': 3.0.3
      '@octokit/types': 9.3.2
      is-plain-object: 5.0.0
      node-fetch: 2.7.0
      universal-user-agent: 6.0.1
    transitivePeerDependencies:
      - encoding

  '@octokit/rest@19.0.13':
    dependencies:
      '@octokit/core': 4.2.4
      '@octokit/plugin-paginate-rest': 6.1.2(@octokit/core@4.2.4)
      '@octokit/plugin-request-log': 1.0.4(@octokit/core@4.2.4)
      '@octokit/plugin-rest-endpoint-methods': 7.2.3(@octokit/core@4.2.4)
    transitivePeerDependencies:
      - encoding

  '@octokit/tsconfig@1.0.2': {}

  '@octokit/types@10.0.0':
    dependencies:
      '@octokit/openapi-types': 18.1.1

  '@octokit/types@9.3.2':
    dependencies:
      '@octokit/openapi-types': 18.1.1

  '@opentelemetry/api-logs@0.57.2':
    dependencies:
      '@opentelemetry/api': 1.9.0

  '@opentelemetry/api@1.9.0': {}

  '@opentelemetry/context-async-hooks@1.30.1(@opentelemetry/api@1.9.0)':
    dependencies:
      '@opentelemetry/api': 1.9.0

  '@opentelemetry/core@1.30.1(@opentelemetry/api@1.9.0)':
    dependencies:
      '@opentelemetry/api': 1.9.0
      '@opentelemetry/semantic-conventions': 1.28.0

  '@opentelemetry/exporter-logs-otlp-grpc@0.57.2(@opentelemetry/api@1.9.0)':
    dependencies:
      '@grpc/grpc-js': 1.12.6
      '@opentelemetry/api': 1.9.0
      '@opentelemetry/core': 1.30.1(@opentelemetry/api@1.9.0)
      '@opentelemetry/otlp-exporter-base': 0.57.2(@opentelemetry/api@1.9.0)
      '@opentelemetry/otlp-grpc-exporter-base': 0.57.2(@opentelemetry/api@1.9.0)
      '@opentelemetry/otlp-transformer': 0.57.2(@opentelemetry/api@1.9.0)
      '@opentelemetry/sdk-logs': 0.57.2(@opentelemetry/api@1.9.0)

  '@opentelemetry/exporter-logs-otlp-http@0.57.2(@opentelemetry/api@1.9.0)':
    dependencies:
      '@opentelemetry/api': 1.9.0
      '@opentelemetry/api-logs': 0.57.2
      '@opentelemetry/core': 1.30.1(@opentelemetry/api@1.9.0)
      '@opentelemetry/otlp-exporter-base': 0.57.2(@opentelemetry/api@1.9.0)
      '@opentelemetry/otlp-transformer': 0.57.2(@opentelemetry/api@1.9.0)
      '@opentelemetry/sdk-logs': 0.57.2(@opentelemetry/api@1.9.0)

  '@opentelemetry/exporter-logs-otlp-proto@0.57.2(@opentelemetry/api@1.9.0)':
    dependencies:
      '@opentelemetry/api': 1.9.0
      '@opentelemetry/api-logs': 0.57.2
      '@opentelemetry/core': 1.30.1(@opentelemetry/api@1.9.0)
      '@opentelemetry/otlp-exporter-base': 0.57.2(@opentelemetry/api@1.9.0)
      '@opentelemetry/otlp-transformer': 0.57.2(@opentelemetry/api@1.9.0)
      '@opentelemetry/resources': 1.30.1(@opentelemetry/api@1.9.0)
      '@opentelemetry/sdk-logs': 0.57.2(@opentelemetry/api@1.9.0)
      '@opentelemetry/sdk-trace-base': 1.30.1(@opentelemetry/api@1.9.0)

  '@opentelemetry/exporter-metrics-otlp-grpc@0.57.2(@opentelemetry/api@1.9.0)':
    dependencies:
      '@grpc/grpc-js': 1.12.6
      '@opentelemetry/api': 1.9.0
      '@opentelemetry/core': 1.30.1(@opentelemetry/api@1.9.0)
      '@opentelemetry/exporter-metrics-otlp-http': 0.57.2(@opentelemetry/api@1.9.0)
      '@opentelemetry/otlp-exporter-base': 0.57.2(@opentelemetry/api@1.9.0)
      '@opentelemetry/otlp-grpc-exporter-base': 0.57.2(@opentelemetry/api@1.9.0)
      '@opentelemetry/otlp-transformer': 0.57.2(@opentelemetry/api@1.9.0)
      '@opentelemetry/resources': 1.30.1(@opentelemetry/api@1.9.0)
      '@opentelemetry/sdk-metrics': 1.30.1(@opentelemetry/api@1.9.0)

  '@opentelemetry/exporter-metrics-otlp-http@0.57.2(@opentelemetry/api@1.9.0)':
    dependencies:
      '@opentelemetry/api': 1.9.0
      '@opentelemetry/core': 1.30.1(@opentelemetry/api@1.9.0)
      '@opentelemetry/otlp-exporter-base': 0.57.2(@opentelemetry/api@1.9.0)
      '@opentelemetry/otlp-transformer': 0.57.2(@opentelemetry/api@1.9.0)
      '@opentelemetry/resources': 1.30.1(@opentelemetry/api@1.9.0)
      '@opentelemetry/sdk-metrics': 1.30.1(@opentelemetry/api@1.9.0)

  '@opentelemetry/exporter-metrics-otlp-proto@0.57.2(@opentelemetry/api@1.9.0)':
    dependencies:
      '@opentelemetry/api': 1.9.0
      '@opentelemetry/core': 1.30.1(@opentelemetry/api@1.9.0)
      '@opentelemetry/exporter-metrics-otlp-http': 0.57.2(@opentelemetry/api@1.9.0)
      '@opentelemetry/otlp-exporter-base': 0.57.2(@opentelemetry/api@1.9.0)
      '@opentelemetry/otlp-transformer': 0.57.2(@opentelemetry/api@1.9.0)
      '@opentelemetry/resources': 1.30.1(@opentelemetry/api@1.9.0)
      '@opentelemetry/sdk-metrics': 1.30.1(@opentelemetry/api@1.9.0)

  '@opentelemetry/exporter-prometheus@0.57.2(@opentelemetry/api@1.9.0)':
    dependencies:
      '@opentelemetry/api': 1.9.0
      '@opentelemetry/core': 1.30.1(@opentelemetry/api@1.9.0)
      '@opentelemetry/resources': 1.30.1(@opentelemetry/api@1.9.0)
      '@opentelemetry/sdk-metrics': 1.30.1(@opentelemetry/api@1.9.0)

  '@opentelemetry/exporter-trace-otlp-grpc@0.57.2(@opentelemetry/api@1.9.0)':
    dependencies:
      '@grpc/grpc-js': 1.12.6
      '@opentelemetry/api': 1.9.0
      '@opentelemetry/core': 1.30.1(@opentelemetry/api@1.9.0)
      '@opentelemetry/otlp-exporter-base': 0.57.2(@opentelemetry/api@1.9.0)
      '@opentelemetry/otlp-grpc-exporter-base': 0.57.2(@opentelemetry/api@1.9.0)
      '@opentelemetry/otlp-transformer': 0.57.2(@opentelemetry/api@1.9.0)
      '@opentelemetry/resources': 1.30.1(@opentelemetry/api@1.9.0)
      '@opentelemetry/sdk-trace-base': 1.30.1(@opentelemetry/api@1.9.0)

  '@opentelemetry/exporter-trace-otlp-http@0.57.2(@opentelemetry/api@1.9.0)':
    dependencies:
      '@opentelemetry/api': 1.9.0
      '@opentelemetry/core': 1.30.1(@opentelemetry/api@1.9.0)
      '@opentelemetry/otlp-exporter-base': 0.57.2(@opentelemetry/api@1.9.0)
      '@opentelemetry/otlp-transformer': 0.57.2(@opentelemetry/api@1.9.0)
      '@opentelemetry/resources': 1.30.1(@opentelemetry/api@1.9.0)
      '@opentelemetry/sdk-trace-base': 1.30.1(@opentelemetry/api@1.9.0)

  '@opentelemetry/exporter-trace-otlp-proto@0.57.2(@opentelemetry/api@1.9.0)':
    dependencies:
      '@opentelemetry/api': 1.9.0
      '@opentelemetry/core': 1.30.1(@opentelemetry/api@1.9.0)
      '@opentelemetry/otlp-exporter-base': 0.57.2(@opentelemetry/api@1.9.0)
      '@opentelemetry/otlp-transformer': 0.57.2(@opentelemetry/api@1.9.0)
      '@opentelemetry/resources': 1.30.1(@opentelemetry/api@1.9.0)
      '@opentelemetry/sdk-trace-base': 1.30.1(@opentelemetry/api@1.9.0)

  '@opentelemetry/exporter-zipkin@1.30.1(@opentelemetry/api@1.9.0)':
    dependencies:
      '@opentelemetry/api': 1.9.0
      '@opentelemetry/core': 1.30.1(@opentelemetry/api@1.9.0)
      '@opentelemetry/resources': 1.30.1(@opentelemetry/api@1.9.0)
      '@opentelemetry/sdk-trace-base': 1.30.1(@opentelemetry/api@1.9.0)
      '@opentelemetry/semantic-conventions': 1.28.0

  '@opentelemetry/instrumentation@0.57.2(@opentelemetry/api@1.9.0)':
    dependencies:
      '@opentelemetry/api': 1.9.0
      '@opentelemetry/api-logs': 0.57.2
      '@types/shimmer': 1.2.0
      import-in-the-middle: 1.13.0
      require-in-the-middle: 7.5.1
      semver: 7.7.1
      shimmer: 1.2.1
    transitivePeerDependencies:
      - supports-color

  '@opentelemetry/otlp-exporter-base@0.57.2(@opentelemetry/api@1.9.0)':
    dependencies:
      '@opentelemetry/api': 1.9.0
      '@opentelemetry/core': 1.30.1(@opentelemetry/api@1.9.0)
      '@opentelemetry/otlp-transformer': 0.57.2(@opentelemetry/api@1.9.0)

  '@opentelemetry/otlp-grpc-exporter-base@0.57.2(@opentelemetry/api@1.9.0)':
    dependencies:
      '@grpc/grpc-js': 1.12.6
      '@opentelemetry/api': 1.9.0
      '@opentelemetry/core': 1.30.1(@opentelemetry/api@1.9.0)
      '@opentelemetry/otlp-exporter-base': 0.57.2(@opentelemetry/api@1.9.0)
      '@opentelemetry/otlp-transformer': 0.57.2(@opentelemetry/api@1.9.0)

  '@opentelemetry/otlp-transformer@0.57.2(@opentelemetry/api@1.9.0)':
    dependencies:
      '@opentelemetry/api': 1.9.0
      '@opentelemetry/api-logs': 0.57.2
      '@opentelemetry/core': 1.30.1(@opentelemetry/api@1.9.0)
      '@opentelemetry/resources': 1.30.1(@opentelemetry/api@1.9.0)
      '@opentelemetry/sdk-logs': 0.57.2(@opentelemetry/api@1.9.0)
      '@opentelemetry/sdk-metrics': 1.30.1(@opentelemetry/api@1.9.0)
      '@opentelemetry/sdk-trace-base': 1.30.1(@opentelemetry/api@1.9.0)
      protobufjs: 7.4.0

  '@opentelemetry/propagator-b3@1.30.1(@opentelemetry/api@1.9.0)':
    dependencies:
      '@opentelemetry/api': 1.9.0
      '@opentelemetry/core': 1.30.1(@opentelemetry/api@1.9.0)

  '@opentelemetry/propagator-jaeger@1.30.1(@opentelemetry/api@1.9.0)':
    dependencies:
      '@opentelemetry/api': 1.9.0
      '@opentelemetry/core': 1.30.1(@opentelemetry/api@1.9.0)

  '@opentelemetry/resources@1.30.1(@opentelemetry/api@1.9.0)':
    dependencies:
      '@opentelemetry/api': 1.9.0
      '@opentelemetry/core': 1.30.1(@opentelemetry/api@1.9.0)
      '@opentelemetry/semantic-conventions': 1.28.0

  '@opentelemetry/sdk-logs@0.57.2(@opentelemetry/api@1.9.0)':
    dependencies:
      '@opentelemetry/api': 1.9.0
      '@opentelemetry/api-logs': 0.57.2
      '@opentelemetry/core': 1.30.1(@opentelemetry/api@1.9.0)
      '@opentelemetry/resources': 1.30.1(@opentelemetry/api@1.9.0)

  '@opentelemetry/sdk-metrics@1.30.1(@opentelemetry/api@1.9.0)':
    dependencies:
      '@opentelemetry/api': 1.9.0
      '@opentelemetry/core': 1.30.1(@opentelemetry/api@1.9.0)
      '@opentelemetry/resources': 1.30.1(@opentelemetry/api@1.9.0)

  '@opentelemetry/sdk-node@0.57.2(@opentelemetry/api@1.9.0)':
    dependencies:
      '@opentelemetry/api': 1.9.0
      '@opentelemetry/api-logs': 0.57.2
      '@opentelemetry/core': 1.30.1(@opentelemetry/api@1.9.0)
      '@opentelemetry/exporter-logs-otlp-grpc': 0.57.2(@opentelemetry/api@1.9.0)
      '@opentelemetry/exporter-logs-otlp-http': 0.57.2(@opentelemetry/api@1.9.0)
      '@opentelemetry/exporter-logs-otlp-proto': 0.57.2(@opentelemetry/api@1.9.0)
      '@opentelemetry/exporter-metrics-otlp-grpc': 0.57.2(@opentelemetry/api@1.9.0)
      '@opentelemetry/exporter-metrics-otlp-http': 0.57.2(@opentelemetry/api@1.9.0)
      '@opentelemetry/exporter-metrics-otlp-proto': 0.57.2(@opentelemetry/api@1.9.0)
      '@opentelemetry/exporter-prometheus': 0.57.2(@opentelemetry/api@1.9.0)
      '@opentelemetry/exporter-trace-otlp-grpc': 0.57.2(@opentelemetry/api@1.9.0)
      '@opentelemetry/exporter-trace-otlp-http': 0.57.2(@opentelemetry/api@1.9.0)
      '@opentelemetry/exporter-trace-otlp-proto': 0.57.2(@opentelemetry/api@1.9.0)
      '@opentelemetry/exporter-zipkin': 1.30.1(@opentelemetry/api@1.9.0)
      '@opentelemetry/instrumentation': 0.57.2(@opentelemetry/api@1.9.0)
      '@opentelemetry/resources': 1.30.1(@opentelemetry/api@1.9.0)
      '@opentelemetry/sdk-logs': 0.57.2(@opentelemetry/api@1.9.0)
      '@opentelemetry/sdk-metrics': 1.30.1(@opentelemetry/api@1.9.0)
      '@opentelemetry/sdk-trace-base': 1.30.1(@opentelemetry/api@1.9.0)
      '@opentelemetry/sdk-trace-node': 1.30.1(@opentelemetry/api@1.9.0)
      '@opentelemetry/semantic-conventions': 1.28.0
    transitivePeerDependencies:
      - supports-color

  '@opentelemetry/sdk-trace-base@1.30.1(@opentelemetry/api@1.9.0)':
    dependencies:
      '@opentelemetry/api': 1.9.0
      '@opentelemetry/core': 1.30.1(@opentelemetry/api@1.9.0)
      '@opentelemetry/resources': 1.30.1(@opentelemetry/api@1.9.0)
      '@opentelemetry/semantic-conventions': 1.28.0

  '@opentelemetry/sdk-trace-node@1.30.1(@opentelemetry/api@1.9.0)':
    dependencies:
      '@opentelemetry/api': 1.9.0
      '@opentelemetry/context-async-hooks': 1.30.1(@opentelemetry/api@1.9.0)
      '@opentelemetry/core': 1.30.1(@opentelemetry/api@1.9.0)
      '@opentelemetry/propagator-b3': 1.30.1(@opentelemetry/api@1.9.0)
      '@opentelemetry/propagator-jaeger': 1.30.1(@opentelemetry/api@1.9.0)
      '@opentelemetry/sdk-trace-base': 1.30.1(@opentelemetry/api@1.9.0)
      semver: 7.7.1

  '@opentelemetry/semantic-conventions@1.28.0': {}

  '@opentelemetry/semantic-conventions@1.30.0': {}

  '@parcel/watcher-android-arm64@2.5.1':
    optional: true

  '@parcel/watcher-darwin-arm64@2.5.1':
    optional: true

  '@parcel/watcher-darwin-x64@2.5.1':
    optional: true

  '@parcel/watcher-freebsd-x64@2.5.1':
    optional: true

  '@parcel/watcher-linux-arm-glibc@2.5.1':
    optional: true

  '@parcel/watcher-linux-arm-musl@2.5.1':
    optional: true

  '@parcel/watcher-linux-arm64-glibc@2.5.1':
    optional: true

  '@parcel/watcher-linux-arm64-musl@2.5.1':
    optional: true

  '@parcel/watcher-linux-x64-glibc@2.5.1':
    optional: true

  '@parcel/watcher-linux-x64-musl@2.5.1':
    optional: true

  '@parcel/watcher-win32-arm64@2.5.1':
    optional: true

  '@parcel/watcher-win32-ia32@2.5.1':
    optional: true

  '@parcel/watcher-win32-x64@2.5.1':
    optional: true

  '@parcel/watcher@2.5.1':
    dependencies:
      detect-libc: 1.0.3
      is-glob: 4.0.3
      micromatch: 4.0.8
      node-addon-api: 7.1.1
    optionalDependencies:
      '@parcel/watcher-android-arm64': 2.5.1
      '@parcel/watcher-darwin-arm64': 2.5.1
      '@parcel/watcher-darwin-x64': 2.5.1
      '@parcel/watcher-freebsd-x64': 2.5.1
      '@parcel/watcher-linux-arm-glibc': 2.5.1
      '@parcel/watcher-linux-arm-musl': 2.5.1
      '@parcel/watcher-linux-arm64-glibc': 2.5.1
      '@parcel/watcher-linux-arm64-musl': 2.5.1
      '@parcel/watcher-linux-x64-glibc': 2.5.1
      '@parcel/watcher-linux-x64-musl': 2.5.1
      '@parcel/watcher-win32-arm64': 2.5.1
      '@parcel/watcher-win32-ia32': 2.5.1
      '@parcel/watcher-win32-x64': 2.5.1
    optional: true

  '@pkgjs/parseargs@0.11.0':
    optional: true

  '@protobufjs/aspromise@1.1.2': {}

  '@protobufjs/base64@1.1.2': {}

  '@protobufjs/codegen@2.0.4': {}

  '@protobufjs/eventemitter@1.1.0': {}

  '@protobufjs/fetch@1.1.0':
    dependencies:
      '@protobufjs/aspromise': 1.1.2
      '@protobufjs/inquire': 1.1.0

  '@protobufjs/float@1.0.2': {}

  '@protobufjs/inquire@1.1.0': {}

  '@protobufjs/path@1.1.2': {}

  '@protobufjs/pool@1.1.0': {}

  '@protobufjs/utf8@1.1.0': {}

  '@puppeteer/browsers@2.3.0':
    dependencies:
      debug: 4.4.0
      extract-zip: 2.0.1
      progress: 2.0.3
      proxy-agent: 6.5.0
      semver: 7.7.1
      tar-fs: 3.0.8
      unbzip2-stream: 1.4.3
      yargs: 17.7.2
    transitivePeerDependencies:
      - bare-buffer
      - supports-color

  '@rollup/pluginutils@5.1.4(rollup@4.34.8)':
    dependencies:
      '@types/estree': 1.0.6
      estree-walker: 2.0.2
      picomatch: 4.0.2
    optionalDependencies:
      rollup: 4.34.8

  '@rollup/rollup-android-arm-eabi@4.34.8':
    optional: true

  '@rollup/rollup-android-arm64@4.34.8':
    optional: true

  '@rollup/rollup-darwin-arm64@4.34.8':
    optional: true

  '@rollup/rollup-darwin-x64@4.34.8':
    optional: true

  '@rollup/rollup-freebsd-arm64@4.34.8':
    optional: true

  '@rollup/rollup-freebsd-x64@4.34.8':
    optional: true

  '@rollup/rollup-linux-arm-gnueabihf@4.34.8':
    optional: true

  '@rollup/rollup-linux-arm-musleabihf@4.34.8':
    optional: true

  '@rollup/rollup-linux-arm64-gnu@4.34.8':
    optional: true

  '@rollup/rollup-linux-arm64-musl@4.34.8':
    optional: true

  '@rollup/rollup-linux-loongarch64-gnu@4.34.8':
    optional: true

  '@rollup/rollup-linux-powerpc64le-gnu@4.34.8':
    optional: true

  '@rollup/rollup-linux-riscv64-gnu@4.34.8':
    optional: true

  '@rollup/rollup-linux-s390x-gnu@4.34.8':
    optional: true

  '@rollup/rollup-linux-x64-gnu@4.34.8':
    optional: true

  '@rollup/rollup-linux-x64-musl@4.34.8':
    optional: true

  '@rollup/rollup-win32-arm64-msvc@4.34.8':
    optional: true

  '@rollup/rollup-win32-ia32-msvc@4.34.8':
    optional: true

  '@rollup/rollup-win32-x64-msvc@4.34.8':
    optional: true

  '@sinclair/typebox@0.27.8': {}

  '@sindresorhus/is@4.6.0': {}

  '@sindresorhus/is@5.6.0': {}

  '@sindresorhus/slugify@2.2.1':
    dependencies:
      '@sindresorhus/transliterate': 1.6.0
      escape-string-regexp: 5.0.0

  '@sindresorhus/transliterate@1.6.0':
    dependencies:
      escape-string-regexp: 5.0.0

  '@sinonjs/commons@3.0.1':
    dependencies:
      type-detect: 4.0.8

  '@sinonjs/fake-timers@10.3.0':
    dependencies:
      '@sinonjs/commons': 3.0.1

  '@socket.io/component-emitter@3.1.2': {}

  '@streamparser/json@0.0.21': {}

  '@svgr/babel-plugin-add-jsx-attribute@8.0.0(@babel/core@7.26.9)':
    dependencies:
      '@babel/core': 7.26.9

  '@svgr/babel-plugin-remove-jsx-attribute@8.0.0(@babel/core@7.26.9)':
    dependencies:
      '@babel/core': 7.26.9

  '@svgr/babel-plugin-remove-jsx-empty-expression@8.0.0(@babel/core@7.26.9)':
    dependencies:
      '@babel/core': 7.26.9

  '@svgr/babel-plugin-replace-jsx-attribute-value@8.0.0(@babel/core@7.26.9)':
    dependencies:
      '@babel/core': 7.26.9

  '@svgr/babel-plugin-svg-dynamic-title@8.0.0(@babel/core@7.26.9)':
    dependencies:
      '@babel/core': 7.26.9

  '@svgr/babel-plugin-svg-em-dimensions@8.0.0(@babel/core@7.26.9)':
    dependencies:
      '@babel/core': 7.26.9

  '@svgr/babel-plugin-transform-react-native-svg@8.1.0(@babel/core@7.26.9)':
    dependencies:
      '@babel/core': 7.26.9

  '@svgr/babel-plugin-transform-svg-component@8.0.0(@babel/core@7.26.9)':
    dependencies:
      '@babel/core': 7.26.9

  '@svgr/babel-preset@8.1.0(@babel/core@7.26.9)':
    dependencies:
      '@babel/core': 7.26.9
      '@svgr/babel-plugin-add-jsx-attribute': 8.0.0(@babel/core@7.26.9)
      '@svgr/babel-plugin-remove-jsx-attribute': 8.0.0(@babel/core@7.26.9)
      '@svgr/babel-plugin-remove-jsx-empty-expression': 8.0.0(@babel/core@7.26.9)
      '@svgr/babel-plugin-replace-jsx-attribute-value': 8.0.0(@babel/core@7.26.9)
      '@svgr/babel-plugin-svg-dynamic-title': 8.0.0(@babel/core@7.26.9)
      '@svgr/babel-plugin-svg-em-dimensions': 8.0.0(@babel/core@7.26.9)
      '@svgr/babel-plugin-transform-react-native-svg': 8.1.0(@babel/core@7.26.9)
      '@svgr/babel-plugin-transform-svg-component': 8.0.0(@babel/core@7.26.9)

  '@svgr/core@8.1.0(typescript@5.7.3)':
    dependencies:
      '@babel/core': 7.26.9
      '@svgr/babel-preset': 8.1.0(@babel/core@7.26.9)
      camelcase: 6.3.0
      cosmiconfig: 8.3.6(typescript@5.7.3)
      snake-case: 3.0.4
    transitivePeerDependencies:
      - supports-color
      - typescript

  '@svgr/hast-util-to-babel-ast@8.0.0':
    dependencies:
      '@babel/types': 7.26.9
      entities: 4.5.0

  '@svgr/plugin-jsx@8.1.0(@svgr/core@8.1.0(typescript@5.7.3))':
    dependencies:
      '@babel/core': 7.26.9
      '@svgr/babel-preset': 8.1.0(@babel/core@7.26.9)
      '@svgr/core': 8.1.0(typescript@5.7.3)
      '@svgr/hast-util-to-babel-ast': 8.0.0
      svg-parser: 2.0.4
    transitivePeerDependencies:
      - supports-color

  '@swc/core-darwin-arm64@1.10.17':
    optional: true

  '@swc/core-darwin-x64@1.10.17':
    optional: true

  '@swc/core-linux-arm-gnueabihf@1.10.17':
    optional: true

  '@swc/core-linux-arm64-gnu@1.10.17':
    optional: true

  '@swc/core-linux-arm64-musl@1.10.17':
    optional: true

  '@swc/core-linux-x64-gnu@1.10.17':
    optional: true

  '@swc/core-linux-x64-musl@1.10.17':
    optional: true

  '@swc/core-win32-arm64-msvc@1.10.17':
    optional: true

  '@swc/core-win32-ia32-msvc@1.10.17':
    optional: true

  '@swc/core-win32-x64-msvc@1.10.17':
    optional: true

  '@swc/core@1.10.17':
    dependencies:
      '@swc/counter': 0.1.3
      '@swc/types': 0.1.17
    optionalDependencies:
      '@swc/core-darwin-arm64': 1.10.17
      '@swc/core-darwin-x64': 1.10.17
      '@swc/core-linux-arm-gnueabihf': 1.10.17
      '@swc/core-linux-arm64-gnu': 1.10.17
      '@swc/core-linux-arm64-musl': 1.10.17
      '@swc/core-linux-x64-gnu': 1.10.17
      '@swc/core-linux-x64-musl': 1.10.17
      '@swc/core-win32-arm64-msvc': 1.10.17
      '@swc/core-win32-ia32-msvc': 1.10.17
      '@swc/core-win32-x64-msvc': 1.10.17

  '@swc/counter@0.1.3': {}

  '@swc/types@0.1.17':
    dependencies:
      '@swc/counter': 0.1.3

  '@szmarczak/http-timer@5.0.1':
    dependencies:
      defer-to-connect: 2.0.1

  '@tanstack/query-core@5.66.4': {}

  '@tanstack/react-query@5.66.5(react@19.0.0)':
    dependencies:
      '@tanstack/query-core': 5.66.4
      react: 19.0.0

  '@tootallnate/quickjs-emscripten@0.23.0': {}

  '@types/acorn@4.0.6':
    dependencies:
      '@types/estree': 1.0.6

  '@types/babel__core@7.20.5':
    dependencies:
      '@babel/parser': 7.26.9
      '@babel/types': 7.26.9
      '@types/babel__generator': 7.6.8
      '@types/babel__template': 7.4.4
      '@types/babel__traverse': 7.20.6

  '@types/babel__generator@7.6.8':
    dependencies:
      '@babel/types': 7.26.9

  '@types/babel__template@7.4.4':
    dependencies:
      '@babel/parser': 7.26.9
      '@babel/types': 7.26.9

  '@types/babel__traverse@7.20.6':
    dependencies:
      '@babel/types': 7.26.9

  '@types/body-parser@1.19.5':
    dependencies:
      '@types/connect': 3.4.38
      '@types/node': 22.13.4

  '@types/connect@3.4.38':
    dependencies:
      '@types/node': 22.13.4

  '@types/content-type@1.1.8': {}

  '@types/cookie@0.6.0': {}

  '@types/cors@2.8.17':
    dependencies:
      '@types/node': 22.13.4

  '@types/debug@4.1.12':
    dependencies:
      '@types/ms': 2.1.0

  '@types/eslint@9.6.1':
    dependencies:
      '@types/estree': 1.0.6
      '@types/json-schema': 7.0.15

  '@types/eslint__js@8.42.3':
    dependencies:
      '@types/eslint': 9.6.1

  '@types/estree-jsx@1.0.5':
    dependencies:
      '@types/estree': 1.0.6

  '@types/estree@1.0.6': {}

  '@types/eventsource@1.1.15': {}

  '@types/express-serve-static-core@4.19.6':
    dependencies:
      '@types/node': 22.13.4
      '@types/qs': 6.9.18
      '@types/range-parser': 1.2.7
      '@types/send': 0.17.4

  '@types/express@4.17.21':
    dependencies:
      '@types/body-parser': 1.19.5
      '@types/express-serve-static-core': 4.19.6
      '@types/qs': 6.9.18
      '@types/serve-static': 1.15.7

  '@types/graceful-fs@4.1.9':
    dependencies:
      '@types/node': 22.13.4

  '@types/hast@2.3.10':
    dependencies:
      '@types/unist': 2.0.11

  '@types/hast@3.0.4':
    dependencies:
      '@types/unist': 3.0.3

  '@types/http-cache-semantics@4.0.4': {}

  '@types/http-errors@2.0.4': {}

  '@types/istanbul-lib-coverage@2.0.6': {}

  '@types/istanbul-lib-report@3.0.3':
    dependencies:
      '@types/istanbul-lib-coverage': 2.0.6

  '@types/istanbul-reports@3.0.4':
    dependencies:
      '@types/istanbul-lib-report': 3.0.3

  '@types/jest@29.5.14':
    dependencies:
      expect: 29.7.0
      pretty-format: 29.7.0

  '@types/json-schema@7.0.15': {}

  '@types/katex@0.16.7': {}

  '@types/lodash-es@4.17.12':
    dependencies:
      '@types/lodash': 4.17.15

  '@types/lodash@4.17.15': {}

  '@types/mdast@4.0.4':
    dependencies:
      '@types/unist': 3.0.3

  '@types/mdx@2.0.13': {}

  '@types/mime@1.3.5': {}

  '@types/ms@2.1.0': {}

  '@types/nlcst@2.0.3':
    dependencies:
      '@types/unist': 3.0.3

  '@types/node@22.13.4':
    dependencies:
      undici-types: 6.20.0

  '@types/prismjs@1.26.5': {}

  '@types/qs@6.9.18': {}

  '@types/range-parser@1.2.7': {}

  '@types/react-dom@19.0.4(@types/react@19.0.10)':
    dependencies:
      '@types/react': 19.0.10

  '@types/react-resizable@3.0.8':
    dependencies:
      '@types/react': 19.0.10

  '@types/react@19.0.10':
    dependencies:
      csstype: 3.1.3

  '@types/send@0.17.4':
    dependencies:
      '@types/mime': 1.3.5
      '@types/node': 22.13.4

  '@types/serve-static@1.15.7':
    dependencies:
      '@types/http-errors': 2.0.4
      '@types/node': 22.13.4
      '@types/send': 0.17.4

  '@types/shimmer@1.2.0': {}

  '@types/stack-utils@2.0.3': {}

  '@types/unist@2.0.11': {}

  '@types/unist@3.0.3': {}

  '@types/ws@8.5.14':
    dependencies:
      '@types/node': 22.13.4

  '@types/yargs-parser@21.0.3': {}

  '@types/yargs@17.0.33':
    dependencies:
      '@types/yargs-parser': 21.0.3

  '@types/yauzl@2.10.3':
    dependencies:
      '@types/node': 22.13.4
    optional: true

  '@typescript-eslint/eslint-plugin@8.24.1(@typescript-eslint/parser@8.24.1(eslint@9.20.1)(typescript@5.7.3))(eslint@9.20.1)(typescript@5.7.3)':
    dependencies:
      '@eslint-community/regexpp': 4.12.1
      '@typescript-eslint/parser': 8.24.1(eslint@9.20.1)(typescript@5.7.3)
      '@typescript-eslint/scope-manager': 8.24.1
      '@typescript-eslint/type-utils': 8.24.1(eslint@9.20.1)(typescript@5.7.3)
      '@typescript-eslint/utils': 8.24.1(eslint@9.20.1)(typescript@5.7.3)
      '@typescript-eslint/visitor-keys': 8.24.1
      eslint: 9.20.1
      graphemer: 1.4.0
      ignore: 5.3.2
      natural-compare: 1.4.0
      ts-api-utils: 2.0.1(typescript@5.7.3)
      typescript: 5.7.3
    transitivePeerDependencies:
      - supports-color

  '@typescript-eslint/parser@8.24.1(eslint@9.20.1)(typescript@5.7.3)':
    dependencies:
      '@typescript-eslint/scope-manager': 8.24.1
      '@typescript-eslint/types': 8.24.1
      '@typescript-eslint/typescript-estree': 8.24.1(typescript@5.7.3)
      '@typescript-eslint/visitor-keys': 8.24.1
      debug: 4.4.0
      eslint: 9.20.1
      typescript: 5.7.3
    transitivePeerDependencies:
      - supports-color

  '@typescript-eslint/scope-manager@8.24.1':
    dependencies:
      '@typescript-eslint/types': 8.24.1
      '@typescript-eslint/visitor-keys': 8.24.1

  '@typescript-eslint/type-utils@8.24.1(eslint@9.20.1)(typescript@5.7.3)':
    dependencies:
      '@typescript-eslint/typescript-estree': 8.24.1(typescript@5.7.3)
      '@typescript-eslint/utils': 8.24.1(eslint@9.20.1)(typescript@5.7.3)
      debug: 4.4.0
      eslint: 9.20.1
      ts-api-utils: 2.0.1(typescript@5.7.3)
      typescript: 5.7.3
    transitivePeerDependencies:
      - supports-color

  '@typescript-eslint/types@8.24.1': {}

  '@typescript-eslint/typescript-estree@8.24.1(typescript@5.7.3)':
    dependencies:
      '@typescript-eslint/types': 8.24.1
      '@typescript-eslint/visitor-keys': 8.24.1
      debug: 4.4.0
      fast-glob: 3.3.3
      is-glob: 4.0.3
      minimatch: 9.0.5
      semver: 7.7.1
      ts-api-utils: 2.0.1(typescript@5.7.3)
      typescript: 5.7.3
    transitivePeerDependencies:
      - supports-color

  '@typescript-eslint/utils@8.24.1(eslint@9.20.1)(typescript@5.7.3)':
    dependencies:
      '@eslint-community/eslint-utils': 4.4.1(eslint@9.20.1)
      '@typescript-eslint/scope-manager': 8.24.1
      '@typescript-eslint/types': 8.24.1
      '@typescript-eslint/typescript-estree': 8.24.1(typescript@5.7.3)
      eslint: 9.20.1
      typescript: 5.7.3
    transitivePeerDependencies:
      - supports-color

  '@typescript-eslint/visitor-keys@8.24.1':
    dependencies:
      '@typescript-eslint/types': 8.24.1
      eslint-visitor-keys: 4.2.0

  '@ungap/structured-clone@1.3.0': {}

  '@vitejs/plugin-react-swc@3.8.0(vite@6.1.0(@types/node@22.13.4)(sass-embedded@1.85.0)(sass@1.85.0)(tsx@4.19.2)(yaml@2.7.0))':
    dependencies:
      '@swc/core': 1.10.17
      vite: 6.1.0(@types/node@22.13.4)(sass-embedded@1.85.0)(sass@1.85.0)(tsx@4.19.2)(yaml@2.7.0)
    transitivePeerDependencies:
      - '@swc/helpers'

  accepts@1.3.8:
    dependencies:
      mime-types: 2.1.35
      negotiator: 0.6.3

  acorn-import-attributes@1.9.5(acorn@8.14.0):
    dependencies:
      acorn: 8.14.0

  acorn-jsx@5.3.2(acorn@8.14.0):
    dependencies:
      acorn: 8.14.0

  acorn@8.14.0: {}

  address@1.2.2: {}

  adm-zip@0.5.16: {}

  agent-base@7.1.3: {}

  aggregate-error@4.0.1:
    dependencies:
      clean-stack: 4.2.0
      indent-string: 5.0.0

  ajv-draft-04@1.0.0(ajv@8.17.1):
    optionalDependencies:
      ajv: 8.17.1

  ajv-formats@3.0.1(ajv@8.17.1):
    optionalDependencies:
      ajv: 8.17.1

  ajv@6.12.6:
    dependencies:
      fast-deep-equal: 3.1.3
      fast-json-stable-stringify: 2.1.0
      json-schema-traverse: 0.4.1
      uri-js: 4.4.1

  ajv@8.17.1:
    dependencies:
      fast-deep-equal: 3.1.3
      fast-uri: 3.0.6
      json-schema-traverse: 1.0.0
      require-from-string: 2.0.2

  ansi-escapes@4.3.2:
    dependencies:
      type-fest: 0.21.3

  ansi-regex@5.0.1: {}

  ansi-regex@6.1.0: {}

  ansi-styles@4.3.0:
    dependencies:
      color-convert: 2.0.1

  ansi-styles@5.2.0: {}

  ansi-styles@6.2.1: {}

  any-promise@1.3.0: {}

  anymatch@3.1.3:
    dependencies:
      normalize-path: 3.0.0
      picomatch: 2.3.1

  argparse@1.0.10:
    dependencies:
      sprintf-js: 1.0.3

  argparse@2.0.1: {}

  array-buffer-byte-length@1.0.2:
    dependencies:
      call-bound: 1.0.3
      is-array-buffer: 3.0.5

  array-flatten@1.1.1: {}

  array-iterate@2.0.1: {}

  array-union@2.1.0: {}

  arraybuffer.prototype.slice@1.0.4:
    dependencies:
      array-buffer-byte-length: 1.0.2
      call-bind: 1.0.8
      define-properties: 1.2.1
      es-abstract: 1.23.9
      es-errors: 1.3.0
      get-intrinsic: 1.2.7
      is-array-buffer: 3.0.5

  ast-types@0.13.4:
    dependencies:
      tslib: 2.8.1

  astral-regex@2.0.0: {}

  astring@1.9.0: {}

  async-function@1.0.0: {}

  async@3.2.6: {}

  asynckit@0.4.0: {}

  atomic-sleep@1.0.0: {}

  available-typed-arrays@1.0.7:
    dependencies:
      possible-typed-array-names: 1.1.0

  axios@1.7.9:
    dependencies:
      follow-redirects: 1.15.9
      form-data: 4.0.2
      proxy-from-env: 1.1.0
    transitivePeerDependencies:
      - debug

  b4a@1.6.7: {}

  babel-jest@29.7.0(@babel/core@7.26.9):
    dependencies:
      '@babel/core': 7.26.9
      '@jest/transform': 29.7.0
      '@types/babel__core': 7.20.5
      babel-plugin-istanbul: 6.1.1
      babel-preset-jest: 29.6.3(@babel/core@7.26.9)
      chalk: 4.1.2
      graceful-fs: 4.2.11
      slash: 3.0.0
    transitivePeerDependencies:
      - supports-color

  babel-plugin-istanbul@6.1.1:
    dependencies:
      '@babel/helper-plugin-utils': 7.26.5
      '@istanbuljs/load-nyc-config': 1.1.0
      '@istanbuljs/schema': 0.1.3
      istanbul-lib-instrument: 5.2.1
      test-exclude: 6.0.0
    transitivePeerDependencies:
      - supports-color

  babel-plugin-jest-hoist@29.6.3:
    dependencies:
      '@babel/template': 7.26.9
      '@babel/types': 7.26.9
      '@types/babel__core': 7.20.5
      '@types/babel__traverse': 7.20.6

  babel-preset-current-node-syntax@1.1.0(@babel/core@7.26.9):
    dependencies:
      '@babel/core': 7.26.9
      '@babel/plugin-syntax-async-generators': 7.8.4(@babel/core@7.26.9)
      '@babel/plugin-syntax-bigint': 7.8.3(@babel/core@7.26.9)
      '@babel/plugin-syntax-class-properties': 7.12.13(@babel/core@7.26.9)
      '@babel/plugin-syntax-class-static-block': 7.14.5(@babel/core@7.26.9)
      '@babel/plugin-syntax-import-attributes': 7.26.0(@babel/core@7.26.9)
      '@babel/plugin-syntax-import-meta': 7.10.4(@babel/core@7.26.9)
      '@babel/plugin-syntax-json-strings': 7.8.3(@babel/core@7.26.9)
      '@babel/plugin-syntax-logical-assignment-operators': 7.10.4(@babel/core@7.26.9)
      '@babel/plugin-syntax-nullish-coalescing-operator': 7.8.3(@babel/core@7.26.9)
      '@babel/plugin-syntax-numeric-separator': 7.10.4(@babel/core@7.26.9)
      '@babel/plugin-syntax-object-rest-spread': 7.8.3(@babel/core@7.26.9)
      '@babel/plugin-syntax-optional-catch-binding': 7.8.3(@babel/core@7.26.9)
      '@babel/plugin-syntax-optional-chaining': 7.8.3(@babel/core@7.26.9)
      '@babel/plugin-syntax-private-property-in-object': 7.14.5(@babel/core@7.26.9)
      '@babel/plugin-syntax-top-level-await': 7.14.5(@babel/core@7.26.9)

  babel-preset-jest@29.6.3(@babel/core@7.26.9):
    dependencies:
      '@babel/core': 7.26.9
      babel-plugin-jest-hoist: 29.6.3
      babel-preset-current-node-syntax: 1.1.0(@babel/core@7.26.9)

  bail@2.0.2: {}

  balanced-match@1.0.2: {}

  balanced-match@2.0.0: {}

  bare-events@2.5.4:
    optional: true

  bare-fs@4.0.1:
    dependencies:
      bare-events: 2.5.4
      bare-path: 3.0.0
      bare-stream: 2.6.5(bare-events@2.5.4)
    transitivePeerDependencies:
      - bare-buffer
    optional: true

  bare-os@3.4.0:
    optional: true

  bare-path@3.0.0:
    dependencies:
      bare-os: 3.4.0
    optional: true

  bare-stream@2.6.5(bare-events@2.5.4):
    dependencies:
      streamx: 2.22.0
    optionalDependencies:
      bare-events: 2.5.4
    optional: true

  base64-js@1.5.1: {}

  base64id@2.0.0: {}

  basic-ftp@5.0.5: {}

  bee-agent-framework@0.0.61(@grpc/grpc-js@1.12.6)(@grpc/proto-loader@0.7.13)(ollama@0.5.13)(yaml@2.7.0):
    dependencies:
      '@ai-zen/node-fetch-event-source': 2.1.4
      '@opentelemetry/api': 1.9.0
      '@streamparser/json': 0.0.21
      ajv: 8.17.1
      ajv-formats: 3.0.1(ajv@8.17.1)
      duck-duck-scrape: 2.2.7
      fast-xml-parser: 4.5.2
      header-generator: 2.1.62
      joplin-turndown-plugin-gfm: 1.0.12
      js-yaml: 4.1.0
      json-schema-to-typescript: 15.0.4
      jsonrepair: 3.12.0
      mathjs: 14.2.1
      mustache: 4.2.0
      object-hash: 3.0.0
      p-queue-compat: 1.0.229
      p-throttle: 7.0.0
      pino: 9.6.0
      promise-based-task: 3.1.1
      remeda: 2.20.2
      serialize-error: 11.0.3
      string-comparison: 1.3.0
      string-strip-html: 13.4.8
      turndown: 7.2.0
      wikipedia: 2.1.2
      zod: 3.24.2
      zod-to-json-schema: 3.24.1(zod@3.24.2)
    optionalDependencies:
      '@grpc/grpc-js': 1.12.6
      '@grpc/proto-loader': 0.7.13
      ollama: 0.5.13
      yaml: 2.7.0
    transitivePeerDependencies:
      - debug
      - encoding

  before-after-hook@2.2.3: {}

  better-opn@3.0.2:
    dependencies:
      open: 8.4.2

  binary-extensions@2.3.0: {}

  bl@5.1.0:
    dependencies:
      buffer: 6.0.3
      inherits: 2.0.4
      readable-stream: 3.6.2

  body-parser@1.20.3:
    dependencies:
      bytes: 3.1.2
      content-type: 1.0.5
      debug: 2.6.9
      depd: 2.0.0
      destroy: 1.2.0
      http-errors: 2.0.0
      iconv-lite: 0.4.24
      on-finished: 2.4.1
      qs: 6.13.0
      raw-body: 2.5.2
      type-is: 1.6.18
      unpipe: 1.0.0
    transitivePeerDependencies:
      - supports-color

  brace-expansion@1.1.11:
    dependencies:
      balanced-match: 1.0.2
      concat-map: 0.0.1

  brace-expansion@2.0.1:
    dependencies:
      balanced-match: 1.0.2

  braces@3.0.3:
    dependencies:
      fill-range: 7.1.1

  browserslist@4.24.4:
    dependencies:
      caniuse-lite: 1.0.30001700
      electron-to-chromium: 1.5.102
      node-releases: 2.0.19
      update-browserslist-db: 1.1.2(browserslist@4.24.4)

  bs-logger@0.2.6:
    dependencies:
      fast-json-stable-stringify: 2.1.0

  bser@2.1.1:
    dependencies:
      node-int64: 0.4.0

  buffer-builder@0.2.0: {}

  buffer-crc32@0.2.13: {}

  buffer-from@1.1.2: {}

  buffer@5.7.1:
    dependencies:
      base64-js: 1.5.1
      ieee754: 1.2.1

  buffer@6.0.3:
    dependencies:
      base64-js: 1.5.1
      ieee754: 1.2.1

  bundle-require@5.1.0(esbuild@0.24.2):
    dependencies:
      esbuild: 0.24.2
      load-tsconfig: 0.2.5

  bytes@3.1.2: {}

  cac@6.7.14: {}

  cacheable-lookup@7.0.0: {}

  cacheable-request@10.2.14:
    dependencies:
      '@types/http-cache-semantics': 4.0.4
      get-stream: 6.0.1
      http-cache-semantics: 4.1.1
      keyv: 4.5.4
      mimic-response: 4.0.0
      normalize-url: 8.0.1
      responselike: 3.0.0

  cacheable@1.8.8:
    dependencies:
      hookified: 1.7.1
      keyv: 5.2.3

  call-bind-apply-helpers@1.0.2:
    dependencies:
      es-errors: 1.3.0
      function-bind: 1.1.2

  call-bind@1.0.8:
    dependencies:
      call-bind-apply-helpers: 1.0.2
      es-define-property: 1.0.1
      get-intrinsic: 1.2.7
      set-function-length: 1.2.2

  call-bound@1.0.3:
    dependencies:
      call-bind-apply-helpers: 1.0.2
      get-intrinsic: 1.2.7

  callsites@3.1.0: {}

  camelcase@4.1.0: {}

  camelcase@5.3.1: {}

  camelcase@6.3.0: {}

  caniuse-lite@1.0.30001700: {}

  ccount@2.0.1: {}

  chalk@4.1.2:
    dependencies:
      ansi-styles: 4.3.0
      supports-color: 7.2.0

  chalk@5.4.1: {}

  char-regex@1.0.2: {}

  character-entities-html4@2.1.0: {}

  character-entities-legacy@3.0.0: {}

  character-entities@2.0.2: {}

  character-reference-invalid@2.0.1: {}

  chardet@0.7.0: {}

  chokidar@3.6.0:
    dependencies:
      anymatch: 3.1.3
      braces: 3.0.3
      glob-parent: 5.1.2
      is-binary-path: 2.1.0
      is-glob: 4.0.3
      normalize-path: 3.0.0
      readdirp: 3.6.0
    optionalDependencies:
      fsevents: 2.3.3

  chokidar@4.0.3:
    dependencies:
      readdirp: 4.1.2

  chownr@2.0.0: {}

  chromium-bidi@0.6.3(devtools-protocol@0.0.1312386):
    dependencies:
      devtools-protocol: 0.0.1312386
      mitt: 3.0.1
      urlpattern-polyfill: 10.0.0
      zod: 3.23.8

  ci-info@3.9.0: {}

  cjs-module-lexer@1.4.3: {}

  classnames@2.5.1: {}

  clean-stack@4.2.0:
    dependencies:
      escape-string-regexp: 5.0.0

  cli-cursor@4.0.0:
    dependencies:
      restore-cursor: 4.0.0

  cli-spinners@2.9.2: {}

  cli-width@4.1.0: {}

  cliui@8.0.1:
    dependencies:
      string-width: 4.2.3
      strip-ansi: 6.0.1
      wrap-ansi: 7.0.0

  clone@1.0.4: {}

  clsx@1.2.1: {}

  clsx@2.1.1: {}

  co@4.6.0: {}

  codsen-utils@1.6.4:
    dependencies:
      rfdc: 1.4.1

  collapse-white-space@2.1.0: {}

  collect-v8-coverage@1.0.2: {}

  color-convert@2.0.1:
    dependencies:
      color-name: 1.1.4

  color-name@1.1.4: {}

  color-string@1.9.1:
    dependencies:
      color-name: 1.1.4
      simple-swizzle: 0.2.2

  color@4.2.3:
    dependencies:
      color-convert: 2.0.1
      color-string: 1.9.1

  colord@2.9.3: {}

  colorjs.io@0.5.2: {}

  combined-stream@1.0.8:
    dependencies:
      delayed-stream: 1.0.0

  comma-separated-tokens@2.0.3: {}

  commander@4.1.1: {}

  commander@8.3.0: {}

  complex.js@2.4.2: {}

  compute-scroll-into-view@3.1.1: {}

  concat-map@0.0.1: {}

  consola@3.4.0: {}

  content-disposition@0.5.4:
    dependencies:
      safe-buffer: 5.2.1

  content-type@1.0.5: {}

  convert-source-map@2.0.0: {}

  cookie-signature@1.0.6: {}

  cookie@0.7.1: {}

  cookie@0.7.2: {}

  cookie@1.0.2: {}

  copy-to-clipboard@3.3.3:
    dependencies:
      toggle-selection: 1.0.6

  cors@2.8.5:
    dependencies:
      object-assign: 4.1.1
      vary: 1.1.2

  cosmiconfig@8.3.6(typescript@5.7.3):
    dependencies:
      import-fresh: 3.3.1
      js-yaml: 4.1.0
      parse-json: 5.2.0
      path-type: 4.0.0
    optionalDependencies:
      typescript: 5.7.3

  cosmiconfig@9.0.0(typescript@5.7.3):
    dependencies:
      env-paths: 2.2.1
      import-fresh: 3.3.1
      js-yaml: 4.1.0
      parse-json: 5.2.0
    optionalDependencies:
      typescript: 5.7.3

  create-jest@29.7.0(@types/node@22.13.4):
    dependencies:
      '@jest/types': 29.6.3
      chalk: 4.1.2
      exit: 0.1.2
      graceful-fs: 4.2.11
      jest-config: 29.7.0(@types/node@22.13.4)
      jest-util: 29.7.0
      prompts: 2.4.2
    transitivePeerDependencies:
      - '@types/node'
      - babel-plugin-macros
      - supports-color
      - ts-node

  cross-fetch@4.1.0:
    dependencies:
      node-fetch: 2.7.0
    transitivePeerDependencies:
      - encoding

  cross-spawn@7.0.6:
    dependencies:
      path-key: 3.1.1
      shebang-command: 2.0.0
      which: 2.0.2

  css-functions-list@3.2.3: {}

  css-tree@3.1.0:
    dependencies:
      mdn-data: 2.12.2
      source-map-js: 1.2.1

  cssesc@3.0.0: {}

  csstype@3.1.3: {}

  data-uri-to-buffer@6.0.2: {}

  data-view-buffer@1.0.2:
    dependencies:
      call-bound: 1.0.3
      es-errors: 1.3.0
      is-data-view: 1.0.2

  data-view-byte-length@1.0.2:
    dependencies:
      call-bound: 1.0.3
      es-errors: 1.3.0
      is-data-view: 1.0.2

  data-view-byte-offset@1.0.1:
    dependencies:
      call-bound: 1.0.3
      es-errors: 1.3.0
      is-data-view: 1.0.2

  debug@2.6.9:
    dependencies:
      ms: 2.0.0

  debug@4.3.7:
    dependencies:
      ms: 2.1.3

  debug@4.4.0:
    dependencies:
      ms: 2.1.3

  decimal.js@10.5.0: {}

  decode-named-character-reference@1.0.2:
    dependencies:
      character-entities: 2.0.2

  decompress-response@6.0.0:
    dependencies:
      mimic-response: 3.1.0

  dedent@1.5.3: {}

  deep-is@0.1.4: {}

  deepmerge@4.3.1: {}

  defaults@1.0.4:
    dependencies:
      clone: 1.0.4

  defer-to-connect@2.0.1: {}

  define-data-property@1.1.4:
    dependencies:
      es-define-property: 1.0.1
      es-errors: 1.3.0
      gopd: 1.2.0

  define-lazy-prop@2.0.0: {}

  define-properties@1.2.1:
    dependencies:
      define-data-property: 1.1.4
      has-property-descriptors: 1.0.2
      object-keys: 1.1.1

  degenerator@5.0.1:
    dependencies:
      ast-types: 0.13.4
      escodegen: 2.1.0
      esprima: 4.0.1

  delayed-stream@1.0.0: {}

  depd@2.0.0: {}

  deprecation@2.3.1: {}

  dequal@2.0.3: {}

  destroy@1.2.0: {}

  detect-libc@1.0.3:
    optional: true

  detect-libc@2.0.3: {}

  detect-newline@3.1.0: {}

  detect-port@1.6.1:
    dependencies:
      address: 1.2.2
      debug: 4.4.0
    transitivePeerDependencies:
      - supports-color

  devlop@1.1.0:
    dependencies:
      dequal: 2.0.3

  devtools-protocol@0.0.1312386: {}

  diff-sequences@29.6.3: {}

  dir-glob@3.0.1:
    dependencies:
      path-type: 4.0.0

  dns-packet@5.6.1:
    dependencies:
      '@leichtgewicht/ip-codec': 2.0.5

  dns-socket@4.2.2:
    dependencies:
      dns-packet: 5.6.1

  dot-case@3.0.4:
    dependencies:
      no-case: 3.0.4
      tslib: 2.8.1

  dot-prop@6.0.1:
    dependencies:
      is-obj: 2.0.0

  downshift@9.0.8(react@19.0.0):
    dependencies:
      '@babel/runtime': 7.26.9
      compute-scroll-into-view: 3.1.1
      prop-types: 15.8.1
      react: 19.0.0
      react-is: 18.2.0
      tslib: 2.8.1

  duck-duck-scrape@2.2.7:
    dependencies:
      html-entities: 2.5.2
      needle: 3.3.1

  dunder-proto@1.0.1:
    dependencies:
      call-bind-apply-helpers: 1.0.2
      es-errors: 1.3.0
      gopd: 1.2.0

  eastasianwidth@0.2.0: {}

  ee-first@1.1.1: {}

  ejs@3.1.10:
    dependencies:
      jake: 10.9.2

  electron-to-chromium@1.5.102: {}

  emittery@0.13.1: {}

  emoji-regex@8.0.0: {}

  emoji-regex@9.2.2: {}

  encodeurl@1.0.2: {}

  encodeurl@2.0.0: {}

  end-of-stream@1.4.4:
    dependencies:
      once: 1.4.0

  engine.io-parser@5.2.3: {}

  engine.io@6.6.4:
    dependencies:
      '@types/cors': 2.8.17
      '@types/node': 22.13.4
      accepts: 1.3.8
      base64id: 2.0.0
      cookie: 0.7.2
      cors: 2.8.5
      debug: 4.3.7
      engine.io-parser: 5.2.3
      ws: 8.17.1
    transitivePeerDependencies:
      - bufferutil
      - supports-color
      - utf-8-validate

  entities@4.5.0: {}

  env-paths@2.2.1: {}

  error-ex@1.3.2:
    dependencies:
      is-arrayish: 0.2.1

  es-abstract@1.23.9:
    dependencies:
      array-buffer-byte-length: 1.0.2
      arraybuffer.prototype.slice: 1.0.4
      available-typed-arrays: 1.0.7
      call-bind: 1.0.8
      call-bound: 1.0.3
      data-view-buffer: 1.0.2
      data-view-byte-length: 1.0.2
      data-view-byte-offset: 1.0.1
      es-define-property: 1.0.1
      es-errors: 1.3.0
      es-object-atoms: 1.1.1
      es-set-tostringtag: 2.1.0
      es-to-primitive: 1.3.0
      function.prototype.name: 1.1.8
      get-intrinsic: 1.2.7
      get-proto: 1.0.1
      get-symbol-description: 1.1.0
      globalthis: 1.0.4
      gopd: 1.2.0
      has-property-descriptors: 1.0.2
      has-proto: 1.2.0
      has-symbols: 1.1.0
      hasown: 2.0.2
      internal-slot: 1.1.0
      is-array-buffer: 3.0.5
      is-callable: 1.2.7
      is-data-view: 1.0.2
      is-regex: 1.2.1
      is-shared-array-buffer: 1.0.4
      is-string: 1.1.1
      is-typed-array: 1.1.15
      is-weakref: 1.1.1
      math-intrinsics: 1.1.0
      object-inspect: 1.13.4
      object-keys: 1.1.1
      object.assign: 4.1.7
      own-keys: 1.0.1
      regexp.prototype.flags: 1.5.4
      safe-array-concat: 1.1.3
      safe-push-apply: 1.0.0
      safe-regex-test: 1.1.0
      set-proto: 1.0.0
      string.prototype.trim: 1.2.10
      string.prototype.trimend: 1.0.9
      string.prototype.trimstart: 1.0.8
      typed-array-buffer: 1.0.3
      typed-array-byte-length: 1.0.3
      typed-array-byte-offset: 1.0.4
      typed-array-length: 1.0.7
      unbox-primitive: 1.1.0
      which-typed-array: 1.1.18

  es-define-property@1.0.1: {}

  es-errors@1.3.0: {}

  es-object-atoms@1.1.1:
    dependencies:
      es-errors: 1.3.0

  es-set-tostringtag@2.1.0:
    dependencies:
      es-errors: 1.3.0
      get-intrinsic: 1.2.7
      has-tostringtag: 1.0.2
      hasown: 2.0.2

  es-to-primitive@1.3.0:
    dependencies:
      is-callable: 1.2.7
      is-date-object: 1.1.0
      is-symbol: 1.1.1

  es-toolkit@1.32.0: {}

  esast-util-from-estree@2.0.0:
    dependencies:
      '@types/estree-jsx': 1.0.5
      devlop: 1.1.0
      estree-util-visit: 2.0.0
      unist-util-position-from-estree: 2.0.0

  esast-util-from-js@2.0.1:
    dependencies:
      '@types/estree-jsx': 1.0.5
      acorn: 8.14.0
      esast-util-from-estree: 2.0.0
      vfile-message: 4.0.2

  esbuild@0.23.1:
    optionalDependencies:
      '@esbuild/aix-ppc64': 0.23.1
      '@esbuild/android-arm': 0.23.1
      '@esbuild/android-arm64': 0.23.1
      '@esbuild/android-x64': 0.23.1
      '@esbuild/darwin-arm64': 0.23.1
      '@esbuild/darwin-x64': 0.23.1
      '@esbuild/freebsd-arm64': 0.23.1
      '@esbuild/freebsd-x64': 0.23.1
      '@esbuild/linux-arm': 0.23.1
      '@esbuild/linux-arm64': 0.23.1
      '@esbuild/linux-ia32': 0.23.1
      '@esbuild/linux-loong64': 0.23.1
      '@esbuild/linux-mips64el': 0.23.1
      '@esbuild/linux-ppc64': 0.23.1
      '@esbuild/linux-riscv64': 0.23.1
      '@esbuild/linux-s390x': 0.23.1
      '@esbuild/linux-x64': 0.23.1
      '@esbuild/netbsd-x64': 0.23.1
      '@esbuild/openbsd-arm64': 0.23.1
      '@esbuild/openbsd-x64': 0.23.1
      '@esbuild/sunos-x64': 0.23.1
      '@esbuild/win32-arm64': 0.23.1
      '@esbuild/win32-ia32': 0.23.1
      '@esbuild/win32-x64': 0.23.1

  esbuild@0.24.2:
    optionalDependencies:
      '@esbuild/aix-ppc64': 0.24.2
      '@esbuild/android-arm': 0.24.2
      '@esbuild/android-arm64': 0.24.2
      '@esbuild/android-x64': 0.24.2
      '@esbuild/darwin-arm64': 0.24.2
      '@esbuild/darwin-x64': 0.24.2
      '@esbuild/freebsd-arm64': 0.24.2
      '@esbuild/freebsd-x64': 0.24.2
      '@esbuild/linux-arm': 0.24.2
      '@esbuild/linux-arm64': 0.24.2
      '@esbuild/linux-ia32': 0.24.2
      '@esbuild/linux-loong64': 0.24.2
      '@esbuild/linux-mips64el': 0.24.2
      '@esbuild/linux-ppc64': 0.24.2
      '@esbuild/linux-riscv64': 0.24.2
      '@esbuild/linux-s390x': 0.24.2
      '@esbuild/linux-x64': 0.24.2
      '@esbuild/netbsd-arm64': 0.24.2
      '@esbuild/netbsd-x64': 0.24.2
      '@esbuild/openbsd-arm64': 0.24.2
      '@esbuild/openbsd-x64': 0.24.2
      '@esbuild/sunos-x64': 0.24.2
      '@esbuild/win32-arm64': 0.24.2
      '@esbuild/win32-ia32': 0.24.2
      '@esbuild/win32-x64': 0.24.2

  escalade@3.2.0: {}

  escape-html@1.0.3: {}

  escape-latex@1.2.0: {}

  escape-string-regexp@2.0.0: {}

  escape-string-regexp@4.0.0: {}

  escape-string-regexp@5.0.0: {}

  escodegen@2.1.0:
    dependencies:
      esprima: 4.0.1
      estraverse: 5.3.0
      esutils: 2.0.3
    optionalDependencies:
      source-map: 0.6.1

  eslint-plugin-react-hooks@5.1.0(eslint@9.20.1):
    dependencies:
      eslint: 9.20.1

  eslint-plugin-react-refresh@0.4.19(eslint@9.20.1):
    dependencies:
      eslint: 9.20.1

  eslint-scope@8.2.0:
    dependencies:
      esrecurse: 4.3.0
      estraverse: 5.3.0

  eslint-visitor-keys@3.4.3: {}

  eslint-visitor-keys@4.2.0: {}

  eslint@9.20.1:
    dependencies:
      '@eslint-community/eslint-utils': 4.4.1(eslint@9.20.1)
      '@eslint-community/regexpp': 4.12.1
      '@eslint/config-array': 0.19.2
      '@eslint/core': 0.11.0
      '@eslint/eslintrc': 3.2.0
      '@eslint/js': 9.20.0
      '@eslint/plugin-kit': 0.2.5
      '@humanfs/node': 0.16.6
      '@humanwhocodes/module-importer': 1.0.1
      '@humanwhocodes/retry': 0.4.1
      '@types/estree': 1.0.6
      '@types/json-schema': 7.0.15
      ajv: 6.12.6
      chalk: 4.1.2
      cross-spawn: 7.0.6
      debug: 4.4.0
      escape-string-regexp: 4.0.0
      eslint-scope: 8.2.0
      eslint-visitor-keys: 4.2.0
      espree: 10.3.0
      esquery: 1.6.0
      esutils: 2.0.3
      fast-deep-equal: 3.1.3
      file-entry-cache: 8.0.0
      find-up: 5.0.0
      glob-parent: 6.0.2
      ignore: 5.3.2
      imurmurhash: 0.1.4
      is-glob: 4.0.3
      json-stable-stringify-without-jsonify: 1.0.1
      lodash.merge: 4.6.2
      minimatch: 3.1.2
      natural-compare: 1.4.0
      optionator: 0.9.4
    transitivePeerDependencies:
      - supports-color

  espree@10.3.0:
    dependencies:
      acorn: 8.14.0
      acorn-jsx: 5.3.2(acorn@8.14.0)
      eslint-visitor-keys: 4.2.0

  esprima@4.0.1: {}

  esquery@1.6.0:
    dependencies:
      estraverse: 5.3.0

  esrecurse@4.3.0:
    dependencies:
      estraverse: 5.3.0

  estraverse@5.3.0: {}

  estree-util-attach-comments@3.0.0:
    dependencies:
      '@types/estree': 1.0.6

  estree-util-build-jsx@3.0.1:
    dependencies:
      '@types/estree-jsx': 1.0.5
      devlop: 1.1.0
      estree-util-is-identifier-name: 3.0.0
      estree-walker: 3.0.3

  estree-util-is-identifier-name@3.0.0: {}

  estree-util-scope@1.0.0:
    dependencies:
      '@types/estree': 1.0.6
      devlop: 1.1.0

  estree-util-to-js@2.0.0:
    dependencies:
      '@types/estree-jsx': 1.0.5
      astring: 1.9.0
      source-map: 0.7.4

  estree-util-visit@2.0.0:
    dependencies:
      '@types/estree-jsx': 1.0.5
      '@types/unist': 3.0.3

  estree-walker@2.0.2: {}

  estree-walker@3.0.3:
    dependencies:
      '@types/estree': 1.0.6

  esutils@2.0.3: {}

  etag@1.8.1: {}

  eventemitter3@5.0.1: {}

  eventsource-parser@3.0.0: {}

  eventsource@3.0.5:
    dependencies:
      eventsource-parser: 3.0.0

  execa@5.1.1:
    dependencies:
      cross-spawn: 7.0.6
      get-stream: 6.0.1
      human-signals: 2.1.0
      is-stream: 2.0.1
      merge-stream: 2.0.0
      npm-run-path: 4.0.1
      onetime: 5.1.2
      signal-exit: 3.0.7
      strip-final-newline: 2.0.0

  exit@0.1.2: {}

  expect@29.7.0:
    dependencies:
      '@jest/expect-utils': 29.7.0
      jest-get-type: 29.6.3
      jest-matcher-utils: 29.7.0
      jest-message-util: 29.7.0
      jest-util: 29.7.0

  express@4.21.2:
    dependencies:
      accepts: 1.3.8
      array-flatten: 1.1.1
      body-parser: 1.20.3
      content-disposition: 0.5.4
      content-type: 1.0.5
      cookie: 0.7.1
      cookie-signature: 1.0.6
      debug: 2.6.9
      depd: 2.0.0
      encodeurl: 2.0.0
      escape-html: 1.0.3
      etag: 1.8.1
      finalhandler: 1.3.1
      fresh: 0.5.2
      http-errors: 2.0.0
      merge-descriptors: 1.0.3
      methods: 1.1.2
      on-finished: 2.4.1
      parseurl: 1.3.3
      path-to-regexp: 0.1.12
      proxy-addr: 2.0.7
      qs: 6.13.0
      range-parser: 1.2.1
      safe-buffer: 5.2.1
      send: 0.19.0
      serve-static: 1.16.2
      setprototypeof: 1.2.0
      statuses: 2.0.1
      type-is: 1.6.18
      utils-merge: 1.0.1
      vary: 1.1.2
    transitivePeerDependencies:
      - supports-color

  extend-shallow@2.0.1:
    dependencies:
      is-extendable: 0.1.1

  extend@3.0.2: {}

  external-editor@3.1.0:
    dependencies:
      chardet: 0.7.0
      iconv-lite: 0.4.24
      tmp: 0.0.33

  extract-zip@2.0.1:
    dependencies:
      debug: 4.4.0
      get-stream: 5.2.0
      yauzl: 2.10.0
    optionalDependencies:
      '@types/yauzl': 2.10.3
    transitivePeerDependencies:
      - supports-color

  fast-deep-equal@3.1.3: {}

  fast-fifo@1.3.2: {}

  fast-glob@3.3.3:
    dependencies:
      '@nodelib/fs.stat': 2.0.5
      '@nodelib/fs.walk': 1.2.8
      glob-parent: 5.1.2
      merge2: 1.4.1
      micromatch: 4.0.8

  fast-json-stable-stringify@2.1.0: {}

  fast-levenshtein@2.0.6: {}

  fast-redact@3.5.0: {}

  fast-uri@3.0.6: {}

  fast-xml-parser@4.5.2:
    dependencies:
      strnum: 1.0.5

  fastest-levenshtein@1.0.16: {}

  fastq@1.19.0:
    dependencies:
      reusify: 1.0.4

  fault@2.0.1:
    dependencies:
      format: 0.2.2

  favicons@7.2.0:
    dependencies:
      escape-html: 1.0.3
      sharp: 0.33.5
      xml2js: 0.6.2

  fb-watchman@2.0.2:
    dependencies:
      bser: 2.1.1

  fd-slicer@1.1.0:
    dependencies:
      pend: 1.2.0

  fdir@6.4.3(picomatch@4.0.2):
    optionalDependencies:
      picomatch: 4.0.2

  file-entry-cache@10.0.6:
    dependencies:
      flat-cache: 6.1.6

  file-entry-cache@8.0.0:
    dependencies:
      flat-cache: 4.0.1

  filelist@1.0.4:
    dependencies:
      minimatch: 5.1.6

  fill-range@7.1.1:
    dependencies:
      to-regex-range: 5.0.1

  finalhandler@1.3.1:
    dependencies:
      debug: 2.6.9
      encodeurl: 2.0.0
      escape-html: 1.0.3
      on-finished: 2.4.1
      parseurl: 1.3.3
      statuses: 2.0.1
      unpipe: 1.0.0
    transitivePeerDependencies:
      - supports-color

  find-up@4.1.0:
    dependencies:
      locate-path: 5.0.0
      path-exists: 4.0.0

  find-up@5.0.0:
    dependencies:
      locate-path: 6.0.0
      path-exists: 4.0.0

  flat-cache@4.0.1:
    dependencies:
      flatted: 3.3.2
      keyv: 4.5.4

  flat-cache@6.1.6:
    dependencies:
      cacheable: 1.8.8
      flatted: 3.3.2
      hookified: 1.7.1

  flatpickr@4.6.13: {}

  flatted@3.3.2: {}

  follow-redirects@1.15.9: {}

  for-each@0.3.5:
    dependencies:
      is-callable: 1.2.7

  foreground-child@3.3.0:
    dependencies:
      cross-spawn: 7.0.6
      signal-exit: 4.1.0

  form-data-encoder@2.1.4: {}

  form-data@4.0.2:
    dependencies:
      asynckit: 0.4.0
      combined-stream: 1.0.8
      es-set-tostringtag: 2.1.0
      mime-types: 2.1.35

  format@0.2.2: {}

  forwarded@0.2.0: {}

  fraction.js@5.2.1: {}

  framer-motion@12.4.3(react-dom@19.0.0(react@19.0.0))(react@19.0.0):
    dependencies:
      motion-dom: 12.0.0
      motion-utils: 12.0.0
      tslib: 2.8.1
    optionalDependencies:
      react: 19.0.0
      react-dom: 19.0.0(react@19.0.0)

  fresh@0.5.2: {}

  fs-extra@11.3.0:
    dependencies:
      graceful-fs: 4.2.11
      jsonfile: 6.1.0
      universalify: 2.0.1

  fs-minipass@2.1.0:
    dependencies:
      minipass: 3.3.6

  fs.realpath@1.0.0: {}

  fsevents@2.3.3:
    optional: true

  function-bind@1.1.2: {}

  function.prototype.name@1.1.8:
    dependencies:
      call-bind: 1.0.8
      call-bound: 1.0.3
      define-properties: 1.2.1
      functions-have-names: 1.2.3
      hasown: 2.0.2
      is-callable: 1.2.7

  functions-have-names@1.2.3: {}

  gcd@0.0.1: {}

  generative-bayesian-network@2.1.62:
    dependencies:
      adm-zip: 0.5.16
      tslib: 2.8.1

  gensync@1.0.0-beta.2: {}

  get-caller-file@2.0.5: {}

  get-intrinsic@1.2.7:
    dependencies:
      call-bind-apply-helpers: 1.0.2
      es-define-property: 1.0.1
      es-errors: 1.3.0
      es-object-atoms: 1.1.1
      function-bind: 1.1.2
      get-proto: 1.0.1
      gopd: 1.2.0
      has-symbols: 1.1.0
      hasown: 2.0.2
      math-intrinsics: 1.1.0

  get-package-type@0.1.0: {}

  get-proto@1.0.1:
    dependencies:
      dunder-proto: 1.0.1
      es-object-atoms: 1.1.1

  get-stream@5.2.0:
    dependencies:
      pump: 3.0.2

  get-stream@6.0.1: {}

  get-symbol-description@1.1.0:
    dependencies:
      call-bound: 1.0.3
      es-errors: 1.3.0
      get-intrinsic: 1.2.7

  get-tsconfig@4.10.0:
    dependencies:
      resolve-pkg-maps: 1.0.0

  get-uri@6.0.4:
    dependencies:
      basic-ftp: 5.0.5
      data-uri-to-buffer: 6.0.2
      debug: 4.4.0
    transitivePeerDependencies:
      - supports-color

  glob-parent@5.1.2:
    dependencies:
      is-glob: 4.0.3

  glob-parent@6.0.2:
    dependencies:
      is-glob: 4.0.3

  glob@10.4.5:
    dependencies:
      foreground-child: 3.3.0
      jackspeak: 3.4.3
      minimatch: 9.0.5
      minipass: 7.1.2
      package-json-from-dist: 1.0.1
      path-scurry: 1.11.1

  glob@11.0.1:
    dependencies:
      foreground-child: 3.3.0
      jackspeak: 4.0.3
      minimatch: 10.0.1
      minipass: 7.1.2
      package-json-from-dist: 1.0.1
      path-scurry: 2.0.0

  glob@7.2.3:
    dependencies:
      fs.realpath: 1.0.0
      inflight: 1.0.6
      inherits: 2.0.4
      minimatch: 3.1.2
      once: 1.4.0
      path-is-absolute: 1.0.1

  global-modules@2.0.0:
    dependencies:
      global-prefix: 3.0.0

  global-prefix@3.0.0:
    dependencies:
      ini: 1.3.8
      kind-of: 6.0.3
      which: 1.3.1

  globals@11.12.0: {}

  globals@14.0.0: {}

  globals@15.15.0: {}

  globalthis@1.0.4:
    dependencies:
      define-properties: 1.2.1
      gopd: 1.2.0

  globby@11.1.0:
    dependencies:
      array-union: 2.1.0
      dir-glob: 3.0.1
      fast-glob: 3.3.3
      ignore: 5.3.2
      merge2: 1.4.1
      slash: 3.0.0

  globjoin@0.1.4: {}

  globrex@0.1.2: {}

  gopd@1.2.0: {}

  got@12.6.1:
    dependencies:
      '@sindresorhus/is': 5.6.0
      '@szmarczak/http-timer': 5.0.1
      cacheable-lookup: 7.0.0
      cacheable-request: 10.2.14
      decompress-response: 6.0.0
      form-data-encoder: 2.1.4
      get-stream: 6.0.1
      http2-wrapper: 2.2.1
      lowercase-keys: 3.0.0
      p-cancelable: 3.0.0
      responselike: 3.0.0

  got@13.0.0:
    dependencies:
      '@sindresorhus/is': 5.6.0
      '@szmarczak/http-timer': 5.0.1
      cacheable-lookup: 7.0.0
      cacheable-request: 10.2.14
      decompress-response: 6.0.0
      form-data-encoder: 2.1.4
      get-stream: 6.0.1
      http2-wrapper: 2.2.1
      lowercase-keys: 3.0.0
      p-cancelable: 3.0.0
      responselike: 3.0.0

  graceful-fs@4.2.11: {}

  graphemer@1.4.0: {}

  gray-matter@4.0.3:
    dependencies:
      js-yaml: 3.14.1
      kind-of: 6.0.3
      section-matter: 1.0.0
      strip-bom-string: 1.0.0

  has-bigints@1.1.0: {}

  has-flag@4.0.0: {}

  has-property-descriptors@1.0.2:
    dependencies:
      es-define-property: 1.0.1

  has-proto@1.2.0:
    dependencies:
      dunder-proto: 1.0.1

  has-symbols@1.1.0: {}

  has-tostringtag@1.0.2:
    dependencies:
      has-symbols: 1.1.0

  hasown@2.0.2:
    dependencies:
      function-bind: 1.1.2

  hast-util-embedded@3.0.0:
    dependencies:
      '@types/hast': 3.0.4
      hast-util-is-element: 3.0.0

  hast-util-from-dom@5.0.1:
    dependencies:
      '@types/hast': 3.0.4
      hastscript: 9.0.0
      web-namespaces: 2.0.1

  hast-util-from-html-isomorphic@2.0.0:
    dependencies:
      '@types/hast': 3.0.4
      hast-util-from-dom: 5.0.1
      hast-util-from-html: 2.0.3
      unist-util-remove-position: 5.0.0

  hast-util-from-html@2.0.3:
    dependencies:
      '@types/hast': 3.0.4
      devlop: 1.1.0
      hast-util-from-parse5: 8.0.2
      parse5: 7.2.1
      vfile: 6.0.3
      vfile-message: 4.0.2

  hast-util-from-parse5@8.0.2:
    dependencies:
      '@types/hast': 3.0.4
      '@types/unist': 3.0.3
      devlop: 1.1.0
      hastscript: 9.0.0
      property-information: 6.5.0
      vfile: 6.0.3
      vfile-location: 5.0.3
      web-namespaces: 2.0.1

  hast-util-has-property@3.0.0:
    dependencies:
      '@types/hast': 3.0.4

  hast-util-is-body-ok-link@3.0.1:
    dependencies:
      '@types/hast': 3.0.4

  hast-util-is-element@3.0.0:
    dependencies:
      '@types/hast': 3.0.4

  hast-util-minify-whitespace@1.0.1:
    dependencies:
      '@types/hast': 3.0.4
      hast-util-embedded: 3.0.0
      hast-util-is-element: 3.0.0
      hast-util-whitespace: 3.0.0
      unist-util-is: 6.0.0

  hast-util-parse-selector@3.1.1:
    dependencies:
      '@types/hast': 2.3.10

  hast-util-parse-selector@4.0.0:
    dependencies:
      '@types/hast': 3.0.4

  hast-util-phrasing@3.0.1:
    dependencies:
      '@types/hast': 3.0.4
      hast-util-embedded: 3.0.0
      hast-util-has-property: 3.0.0
      hast-util-is-body-ok-link: 3.0.1
      hast-util-is-element: 3.0.0

  hast-util-to-estree@3.1.1:
    dependencies:
      '@types/estree': 1.0.6
      '@types/estree-jsx': 1.0.5
      '@types/hast': 3.0.4
      comma-separated-tokens: 2.0.3
      devlop: 1.1.0
      estree-util-attach-comments: 3.0.0
      estree-util-is-identifier-name: 3.0.0
      hast-util-whitespace: 3.0.0
      mdast-util-mdx-expression: 2.0.1
      mdast-util-mdx-jsx: 3.2.0
      mdast-util-mdxjs-esm: 2.0.1
      property-information: 6.5.0
      space-separated-tokens: 2.0.2
      style-to-object: 1.0.8
      unist-util-position: 5.0.0
      zwitch: 2.0.4
    transitivePeerDependencies:
      - supports-color

  hast-util-to-html@9.0.4:
    dependencies:
      '@types/hast': 3.0.4
      '@types/unist': 3.0.3
      ccount: 2.0.1
      comma-separated-tokens: 2.0.3
      hast-util-whitespace: 3.0.0
      html-void-elements: 3.0.0
      mdast-util-to-hast: 13.2.0
      property-information: 6.5.0
      space-separated-tokens: 2.0.2
      stringify-entities: 4.0.4
      zwitch: 2.0.4

  hast-util-to-jsx-runtime@2.3.2:
    dependencies:
      '@types/estree': 1.0.6
      '@types/hast': 3.0.4
      '@types/unist': 3.0.3
      comma-separated-tokens: 2.0.3
      devlop: 1.1.0
      estree-util-is-identifier-name: 3.0.0
      hast-util-whitespace: 3.0.0
      mdast-util-mdx-expression: 2.0.1
      mdast-util-mdx-jsx: 3.2.0
      mdast-util-mdxjs-esm: 2.0.1
      property-information: 6.5.0
      space-separated-tokens: 2.0.2
      style-to-object: 1.0.8
      unist-util-position: 5.0.0
      vfile-message: 4.0.2
    transitivePeerDependencies:
      - supports-color

  hast-util-to-mdast@10.1.2:
    dependencies:
      '@types/hast': 3.0.4
      '@types/mdast': 4.0.4
      '@ungap/structured-clone': 1.3.0
      hast-util-phrasing: 3.0.1
      hast-util-to-html: 9.0.4
      hast-util-to-text: 4.0.2
      hast-util-whitespace: 3.0.0
      mdast-util-phrasing: 4.1.0
      mdast-util-to-hast: 13.2.0
      mdast-util-to-string: 4.0.0
      rehype-minify-whitespace: 6.0.2
      trim-trailing-lines: 2.1.0
      unist-util-position: 5.0.0
      unist-util-visit: 5.0.0

  hast-util-to-string@3.0.1:
    dependencies:
      '@types/hast': 3.0.4

  hast-util-to-text@4.0.2:
    dependencies:
      '@types/hast': 3.0.4
      '@types/unist': 3.0.3
      hast-util-is-element: 3.0.0
      unist-util-find-after: 5.0.0

  hast-util-whitespace@3.0.0:
    dependencies:
      '@types/hast': 3.0.4

  hastscript@7.2.0:
    dependencies:
      '@types/hast': 2.3.10
      comma-separated-tokens: 2.0.3
      hast-util-parse-selector: 3.1.1
      property-information: 6.5.0
      space-separated-tokens: 2.0.2

  hastscript@9.0.0:
    dependencies:
      '@types/hast': 3.0.4
      comma-separated-tokens: 2.0.3
      hast-util-parse-selector: 4.0.0
      property-information: 6.5.0
      space-separated-tokens: 2.0.2

  header-generator@2.1.62:
    dependencies:
      browserslist: 4.24.4
      generative-bayesian-network: 2.1.62
      ow: 0.28.2
      tslib: 2.8.1

  hookified@1.7.1: {}

  html-entities@2.5.2: {}

  html-escaper@2.0.2: {}

  html-tags@3.3.1: {}

  html-url-attributes@3.0.1: {}

  html-void-elements@3.0.0: {}

  http-cache-semantics@4.1.1: {}

  http-errors@2.0.0:
    dependencies:
      depd: 2.0.0
      inherits: 2.0.4
      setprototypeof: 1.2.0
      statuses: 2.0.1
      toidentifier: 1.0.1

  http-proxy-agent@7.0.2:
    dependencies:
      agent-base: 7.1.3
      debug: 4.4.0
    transitivePeerDependencies:
      - supports-color

  http2-wrapper@2.2.1:
    dependencies:
      quick-lru: 5.1.1
      resolve-alpn: 1.2.1

  https-proxy-agent@7.0.6:
    dependencies:
      agent-base: 7.1.3
      debug: 4.4.0
    transitivePeerDependencies:
      - supports-color

  human-signals@2.1.0: {}

  iconv-lite@0.4.24:
    dependencies:
      safer-buffer: 2.1.2

  iconv-lite@0.6.3:
    dependencies:
      safer-buffer: 2.1.2

  ieee754@1.2.1: {}

  ignore@5.3.2: {}

  ignore@7.0.3: {}

  immer@10.1.1: {}

  immutable@5.0.3: {}

  import-fresh@3.3.1:
    dependencies:
      parent-module: 1.0.1
      resolve-from: 4.0.0

  import-in-the-middle@1.13.0:
    dependencies:
      acorn: 8.14.0
      acorn-import-attributes: 1.9.5(acorn@8.14.0)
      cjs-module-lexer: 1.4.3
      module-details-from-path: 1.0.3

  import-local@3.2.0:
    dependencies:
      pkg-dir: 4.2.0
      resolve-cwd: 3.0.0

  imurmurhash@0.1.4: {}

  indent-string@5.0.0: {}

  inflight@1.0.6:
    dependencies:
      once: 1.4.0
      wrappy: 1.0.2

  infobox-parser@3.6.4:
    dependencies:
      camelcase: 4.1.0

  inherits@2.0.4: {}

  ini@1.3.8: {}

  inline-style-parser@0.2.4: {}

  inquirer@12.4.2(@types/node@22.13.4):
    dependencies:
      '@inquirer/core': 10.1.7(@types/node@22.13.4)
      '@inquirer/prompts': 7.3.2(@types/node@22.13.4)
      '@inquirer/type': 3.0.4(@types/node@22.13.4)
      ansi-escapes: 4.3.2
      mute-stream: 2.0.0
      run-async: 3.0.0
      rxjs: 7.8.1
    optionalDependencies:
      '@types/node': 22.13.4

  internal-slot@1.1.0:
    dependencies:
      es-errors: 1.3.0
      hasown: 2.0.2
      side-channel: 1.1.0

  invariant@2.2.4:
    dependencies:
      loose-envify: 1.4.0

  ip-address@9.0.5:
    dependencies:
      jsbn: 1.1.0
      sprintf-js: 1.1.3

  ip-regex@4.3.0: {}

  ipaddr.js@1.9.1: {}

  is-absolute-url@4.0.1: {}

  is-alphabetical@2.0.1: {}

  is-alphanumerical@2.0.1:
    dependencies:
      is-alphabetical: 2.0.1
      is-decimal: 2.0.1

  is-array-buffer@3.0.5:
    dependencies:
      call-bind: 1.0.8
      call-bound: 1.0.3
      get-intrinsic: 1.2.7

  is-arrayish@0.2.1: {}

  is-arrayish@0.3.2: {}

  is-async-function@2.1.1:
    dependencies:
      async-function: 1.0.0
      call-bound: 1.0.3
      get-proto: 1.0.1
      has-tostringtag: 1.0.2
      safe-regex-test: 1.1.0

  is-bigint@1.1.0:
    dependencies:
      has-bigints: 1.1.0

  is-binary-path@2.1.0:
    dependencies:
      binary-extensions: 2.3.0

  is-boolean-object@1.2.2:
    dependencies:
      call-bound: 1.0.3
      has-tostringtag: 1.0.2

  is-callable@1.2.7: {}

  is-core-module@2.16.1:
    dependencies:
      hasown: 2.0.2

  is-data-view@1.0.2:
    dependencies:
      call-bound: 1.0.3
      get-intrinsic: 1.2.7
      is-typed-array: 1.1.15

  is-date-object@1.1.0:
    dependencies:
      call-bound: 1.0.3
      has-tostringtag: 1.0.2

  is-decimal@2.0.1: {}

  is-docker@2.2.1: {}

  is-extendable@0.1.1: {}

  is-extglob@2.1.1: {}

  is-finalizationregistry@1.1.1:
    dependencies:
      call-bound: 1.0.3

  is-fullwidth-code-point@3.0.0: {}

  is-generator-fn@2.1.0: {}

  is-generator-function@1.1.0:
    dependencies:
      call-bound: 1.0.3
      get-proto: 1.0.1
      has-tostringtag: 1.0.2
      safe-regex-test: 1.1.0

  is-glob@4.0.3:
    dependencies:
      is-extglob: 2.1.1

  is-hexadecimal@2.0.1: {}

  is-interactive@2.0.0: {}

  is-ip@3.1.0:
    dependencies:
      ip-regex: 4.3.0

  is-map@2.0.3: {}

  is-number-object@1.1.1:
    dependencies:
      call-bound: 1.0.3
      has-tostringtag: 1.0.2

  is-number@7.0.0: {}

  is-obj@2.0.0: {}

  is-online@10.0.0:
    dependencies:
      got: 12.6.1
      p-any: 4.0.0
      p-timeout: 5.1.0
      public-ip: 5.0.0

  is-plain-obj@4.1.0: {}

  is-plain-object@5.0.0: {}

  is-regex@1.2.1:
    dependencies:
      call-bound: 1.0.3
      gopd: 1.2.0
      has-tostringtag: 1.0.2
      hasown: 2.0.2

  is-set@2.0.3: {}

  is-shared-array-buffer@1.0.4:
    dependencies:
      call-bound: 1.0.3

  is-stream@2.0.1: {}

  is-string@1.1.1:
    dependencies:
      call-bound: 1.0.3
      has-tostringtag: 1.0.2

  is-symbol@1.1.1:
    dependencies:
      call-bound: 1.0.3
      has-symbols: 1.1.0
      safe-regex-test: 1.1.0

  is-typed-array@1.1.15:
    dependencies:
      which-typed-array: 1.1.18

  is-unicode-supported@1.3.0: {}

  is-weakmap@2.0.2: {}

  is-weakref@1.1.1:
    dependencies:
      call-bound: 1.0.3

  is-weakset@2.0.4:
    dependencies:
      call-bound: 1.0.3
      get-intrinsic: 1.2.7

  is-wsl@2.2.0:
    dependencies:
      is-docker: 2.2.1

  isarray@2.0.5: {}

  isexe@2.0.0: {}

  istanbul-lib-coverage@3.2.2: {}

  istanbul-lib-instrument@5.2.1:
    dependencies:
      '@babel/core': 7.26.9
      '@babel/parser': 7.26.9
      '@istanbuljs/schema': 0.1.3
      istanbul-lib-coverage: 3.2.2
      semver: 6.3.1
    transitivePeerDependencies:
      - supports-color

  istanbul-lib-instrument@6.0.3:
    dependencies:
      '@babel/core': 7.26.9
      '@babel/parser': 7.26.9
      '@istanbuljs/schema': 0.1.3
      istanbul-lib-coverage: 3.2.2
      semver: 7.7.1
    transitivePeerDependencies:
      - supports-color

  istanbul-lib-report@3.0.1:
    dependencies:
      istanbul-lib-coverage: 3.2.2
      make-dir: 4.0.0
      supports-color: 7.2.0

  istanbul-lib-source-maps@4.0.1:
    dependencies:
      debug: 4.4.0
      istanbul-lib-coverage: 3.2.2
      source-map: 0.6.1
    transitivePeerDependencies:
      - supports-color

  istanbul-reports@3.1.7:
    dependencies:
      html-escaper: 2.0.2
      istanbul-lib-report: 3.0.1

  jackspeak@3.4.3:
    dependencies:
      '@isaacs/cliui': 8.0.2
    optionalDependencies:
      '@pkgjs/parseargs': 0.11.0

  jackspeak@4.0.3:
    dependencies:
      '@isaacs/cliui': 8.0.2

  jake@10.9.2:
    dependencies:
      async: 3.2.6
      chalk: 4.1.2
      filelist: 1.0.4
      minimatch: 3.1.2

  javascript-natural-sort@0.7.1: {}

  jest-changed-files@29.7.0:
    dependencies:
      execa: 5.1.1
      jest-util: 29.7.0
      p-limit: 3.1.0

  jest-circus@29.7.0:
    dependencies:
      '@jest/environment': 29.7.0
      '@jest/expect': 29.7.0
      '@jest/test-result': 29.7.0
      '@jest/types': 29.6.3
      '@types/node': 22.13.4
      chalk: 4.1.2
      co: 4.6.0
      dedent: 1.5.3
      is-generator-fn: 2.1.0
      jest-each: 29.7.0
      jest-matcher-utils: 29.7.0
      jest-message-util: 29.7.0
      jest-runtime: 29.7.0
      jest-snapshot: 29.7.0
      jest-util: 29.7.0
      p-limit: 3.1.0
      pretty-format: 29.7.0
      pure-rand: 6.1.0
      slash: 3.0.0
      stack-utils: 2.0.6
    transitivePeerDependencies:
      - babel-plugin-macros
      - supports-color

  jest-cli@29.7.0(@types/node@22.13.4):
    dependencies:
      '@jest/core': 29.7.0
      '@jest/test-result': 29.7.0
      '@jest/types': 29.6.3
      chalk: 4.1.2
      create-jest: 29.7.0(@types/node@22.13.4)
      exit: 0.1.2
      import-local: 3.2.0
      jest-config: 29.7.0(@types/node@22.13.4)
      jest-util: 29.7.0
      jest-validate: 29.7.0
      yargs: 17.7.2
    transitivePeerDependencies:
      - '@types/node'
      - babel-plugin-macros
      - supports-color
      - ts-node

  jest-config@29.7.0(@types/node@22.13.4):
    dependencies:
      '@babel/core': 7.26.9
      '@jest/test-sequencer': 29.7.0
      '@jest/types': 29.6.3
      babel-jest: 29.7.0(@babel/core@7.26.9)
      chalk: 4.1.2
      ci-info: 3.9.0
      deepmerge: 4.3.1
      glob: 7.2.3
      graceful-fs: 4.2.11
      jest-circus: 29.7.0
      jest-environment-node: 29.7.0
      jest-get-type: 29.6.3
      jest-regex-util: 29.6.3
      jest-resolve: 29.7.0
      jest-runner: 29.7.0
      jest-util: 29.7.0
      jest-validate: 29.7.0
      micromatch: 4.0.8
      parse-json: 5.2.0
      pretty-format: 29.7.0
      slash: 3.0.0
      strip-json-comments: 3.1.1
    optionalDependencies:
      '@types/node': 22.13.4
    transitivePeerDependencies:
      - babel-plugin-macros
      - supports-color

  jest-diff@29.7.0:
    dependencies:
      chalk: 4.1.2
      diff-sequences: 29.6.3
      jest-get-type: 29.6.3
      pretty-format: 29.7.0

  jest-docblock@29.7.0:
    dependencies:
      detect-newline: 3.1.0

  jest-each@29.7.0:
    dependencies:
      '@jest/types': 29.6.3
      chalk: 4.1.2
      jest-get-type: 29.6.3
      jest-util: 29.7.0
      pretty-format: 29.7.0

  jest-environment-node@29.7.0:
    dependencies:
      '@jest/environment': 29.7.0
      '@jest/fake-timers': 29.7.0
      '@jest/types': 29.6.3
      '@types/node': 22.13.4
      jest-mock: 29.7.0
      jest-util: 29.7.0

  jest-get-type@29.6.3: {}

  jest-haste-map@29.7.0:
    dependencies:
      '@jest/types': 29.6.3
      '@types/graceful-fs': 4.1.9
      '@types/node': 22.13.4
      anymatch: 3.1.3
      fb-watchman: 2.0.2
      graceful-fs: 4.2.11
      jest-regex-util: 29.6.3
      jest-util: 29.7.0
      jest-worker: 29.7.0
      micromatch: 4.0.8
      walker: 1.0.8
    optionalDependencies:
      fsevents: 2.3.3

  jest-leak-detector@29.7.0:
    dependencies:
      jest-get-type: 29.6.3
      pretty-format: 29.7.0

  jest-matcher-utils@29.7.0:
    dependencies:
      chalk: 4.1.2
      jest-diff: 29.7.0
      jest-get-type: 29.6.3
      pretty-format: 29.7.0

  jest-message-util@29.7.0:
    dependencies:
      '@babel/code-frame': 7.26.2
      '@jest/types': 29.6.3
      '@types/stack-utils': 2.0.3
      chalk: 4.1.2
      graceful-fs: 4.2.11
      micromatch: 4.0.8
      pretty-format: 29.7.0
      slash: 3.0.0
      stack-utils: 2.0.6

  jest-mock@29.7.0:
    dependencies:
      '@jest/types': 29.6.3
      '@types/node': 22.13.4
      jest-util: 29.7.0

  jest-pnp-resolver@1.2.3(jest-resolve@29.7.0):
    optionalDependencies:
      jest-resolve: 29.7.0

  jest-regex-util@29.6.3: {}

  jest-resolve-dependencies@29.7.0:
    dependencies:
      jest-regex-util: 29.6.3
      jest-snapshot: 29.7.0
    transitivePeerDependencies:
      - supports-color

  jest-resolve@29.7.0:
    dependencies:
      chalk: 4.1.2
      graceful-fs: 4.2.11
      jest-haste-map: 29.7.0
      jest-pnp-resolver: 1.2.3(jest-resolve@29.7.0)
      jest-util: 29.7.0
      jest-validate: 29.7.0
      resolve: 1.22.10
      resolve.exports: 2.0.3
      slash: 3.0.0

  jest-runner@29.7.0:
    dependencies:
      '@jest/console': 29.7.0
      '@jest/environment': 29.7.0
      '@jest/test-result': 29.7.0
      '@jest/transform': 29.7.0
      '@jest/types': 29.6.3
      '@types/node': 22.13.4
      chalk: 4.1.2
      emittery: 0.13.1
      graceful-fs: 4.2.11
      jest-docblock: 29.7.0
      jest-environment-node: 29.7.0
      jest-haste-map: 29.7.0
      jest-leak-detector: 29.7.0
      jest-message-util: 29.7.0
      jest-resolve: 29.7.0
      jest-runtime: 29.7.0
      jest-util: 29.7.0
      jest-watcher: 29.7.0
      jest-worker: 29.7.0
      p-limit: 3.1.0
      source-map-support: 0.5.13
    transitivePeerDependencies:
      - supports-color

  jest-runtime@29.7.0:
    dependencies:
      '@jest/environment': 29.7.0
      '@jest/fake-timers': 29.7.0
      '@jest/globals': 29.7.0
      '@jest/source-map': 29.6.3
      '@jest/test-result': 29.7.0
      '@jest/transform': 29.7.0
      '@jest/types': 29.6.3
      '@types/node': 22.13.4
      chalk: 4.1.2
      cjs-module-lexer: 1.4.3
      collect-v8-coverage: 1.0.2
      glob: 7.2.3
      graceful-fs: 4.2.11
      jest-haste-map: 29.7.0
      jest-message-util: 29.7.0
      jest-mock: 29.7.0
      jest-regex-util: 29.6.3
      jest-resolve: 29.7.0
      jest-snapshot: 29.7.0
      jest-util: 29.7.0
      slash: 3.0.0
      strip-bom: 4.0.0
    transitivePeerDependencies:
      - supports-color

  jest-snapshot@29.7.0:
    dependencies:
      '@babel/core': 7.26.9
      '@babel/generator': 7.26.9
      '@babel/plugin-syntax-jsx': 7.25.9(@babel/core@7.26.9)
      '@babel/plugin-syntax-typescript': 7.25.9(@babel/core@7.26.9)
      '@babel/types': 7.26.9
      '@jest/expect-utils': 29.7.0
      '@jest/transform': 29.7.0
      '@jest/types': 29.6.3
      babel-preset-current-node-syntax: 1.1.0(@babel/core@7.26.9)
      chalk: 4.1.2
      expect: 29.7.0
      graceful-fs: 4.2.11
      jest-diff: 29.7.0
      jest-get-type: 29.6.3
      jest-matcher-utils: 29.7.0
      jest-message-util: 29.7.0
      jest-util: 29.7.0
      natural-compare: 1.4.0
      pretty-format: 29.7.0
      semver: 7.7.1
    transitivePeerDependencies:
      - supports-color

  jest-util@29.7.0:
    dependencies:
      '@jest/types': 29.6.3
      '@types/node': 22.13.4
      chalk: 4.1.2
      ci-info: 3.9.0
      graceful-fs: 4.2.11
      picomatch: 2.3.1

  jest-validate@29.7.0:
    dependencies:
      '@jest/types': 29.6.3
      camelcase: 6.3.0
      chalk: 4.1.2
      jest-get-type: 29.6.3
      leven: 3.1.0
      pretty-format: 29.7.0

  jest-watcher@29.7.0:
    dependencies:
      '@jest/test-result': 29.7.0
      '@jest/types': 29.6.3
      '@types/node': 22.13.4
      ansi-escapes: 4.3.2
      chalk: 4.1.2
      emittery: 0.13.1
      jest-util: 29.7.0
      string-length: 4.0.2

  jest-worker@29.7.0:
    dependencies:
      '@types/node': 22.13.4
      jest-util: 29.7.0
      merge-stream: 2.0.0
      supports-color: 8.1.1

  jest@29.7.0(@types/node@22.13.4):
    dependencies:
      '@jest/core': 29.7.0
      '@jest/types': 29.6.3
      import-local: 3.2.0
      jest-cli: 29.7.0(@types/node@22.13.4)
    transitivePeerDependencies:
      - '@types/node'
      - babel-plugin-macros
      - supports-color
      - ts-node

  joplin-turndown-plugin-gfm@1.0.12: {}

  joycon@3.1.1: {}

  js-tokens@4.0.0: {}

  js-yaml@3.14.1:
    dependencies:
      argparse: 1.0.10
      esprima: 4.0.1

  js-yaml@4.1.0:
    dependencies:
      argparse: 2.0.1

  jsbn@1.1.0: {}

  jsesc@3.1.0: {}

  json-buffer@3.0.1: {}

  json-parse-even-better-errors@2.3.1: {}

  json-schema-to-typescript@15.0.4:
    dependencies:
      '@apidevtools/json-schema-ref-parser': 11.9.1
      '@types/json-schema': 7.0.15
      '@types/lodash': 4.17.15
      is-glob: 4.0.3
      js-yaml: 4.1.0
      lodash: 4.17.21
      minimist: 1.2.8
      prettier: 3.5.1
      tinyglobby: 0.2.11

  json-schema-traverse@0.4.1: {}

  json-schema-traverse@1.0.0: {}

  json-stable-stringify-without-jsonify@1.0.1: {}

  json5@2.2.3: {}

  jsonfile@6.1.0:
    dependencies:
      universalify: 2.0.1
    optionalDependencies:
      graceful-fs: 4.2.11

  jsonpointer@5.0.1: {}

  jsonrepair@3.12.0: {}

  katex@0.16.21:
    dependencies:
      commander: 8.3.0

  keycode-js@3.1.0: {}

  keyv@4.5.4:
    dependencies:
      json-buffer: 3.0.1

  keyv@5.2.3:
    dependencies:
      '@keyv/serialize': 1.0.3

  kind-of@6.0.3: {}

  kleur@3.0.3: {}

  known-css-properties@0.35.0: {}

  ky@1.7.5: {}

  lcm@0.0.3:
    dependencies:
      gcd: 0.0.1

  leven@3.1.0: {}

  leven@4.0.0: {}

  levn@0.4.1:
    dependencies:
      prelude-ls: 1.2.1
      type-check: 0.4.0

  lilconfig@3.1.3: {}

  lines-and-columns@1.2.4: {}

  load-tsconfig@0.2.5: {}

  locate-path@5.0.0:
    dependencies:
      p-locate: 4.1.0

  locate-path@6.0.0:
    dependencies:
      p-locate: 5.0.0

  lodash-es@4.17.21: {}

  lodash.camelcase@4.3.0: {}

  lodash.isequal@4.5.0: {}

  lodash.memoize@4.1.2: {}

  lodash.merge@4.6.2: {}

  lodash.sortby@4.7.0: {}

  lodash.truncate@4.4.2: {}

  lodash@4.17.21: {}

  log-symbols@5.1.0:
    dependencies:
      chalk: 5.4.1
      is-unicode-supported: 1.3.0

  long@5.3.1: {}

  longest-streak@3.1.0: {}

  loose-envify@1.4.0:
    dependencies:
      js-tokens: 4.0.0

  lottie-react@2.4.1(react-dom@19.0.0(react@19.0.0))(react@19.0.0):
    dependencies:
      lottie-web: 5.12.2
      react: 19.0.0
      react-dom: 19.0.0(react@19.0.0)

  lottie-web@5.12.2: {}

  lower-case@2.0.2:
    dependencies:
      tslib: 2.8.1

  lowercase-keys@3.0.0: {}

  lru-cache@10.4.3: {}

  lru-cache@11.0.2: {}

  lru-cache@5.1.1:
    dependencies:
      yallist: 3.1.1

  lru-cache@7.18.3: {}

  make-dir@4.0.0:
    dependencies:
      semver: 7.7.1

  make-error@1.3.6: {}

  makeerror@1.0.12:
    dependencies:
      tmpl: 1.0.5

  markdown-extensions@2.0.0: {}

  markdown-table@3.0.4: {}

  math-intrinsics@1.1.0: {}

  mathjs@14.2.1:
    dependencies:
      '@babel/runtime': 7.26.9
      complex.js: 2.4.2
      decimal.js: 10.5.0
      escape-latex: 1.2.0
      fraction.js: 5.2.1
      javascript-natural-sort: 0.7.1
      seedrandom: 3.0.5
      tiny-emitter: 2.1.0
      typed-function: 4.2.1

  mathml-tag-names@2.1.3: {}

  mdast-util-find-and-replace@3.0.2:
    dependencies:
      '@types/mdast': 4.0.4
      escape-string-regexp: 5.0.0
      unist-util-is: 6.0.0
      unist-util-visit-parents: 6.0.1

  mdast-util-from-markdown@2.0.2:
    dependencies:
      '@types/mdast': 4.0.4
      '@types/unist': 3.0.3
      decode-named-character-reference: 1.0.2
      devlop: 1.1.0
      mdast-util-to-string: 4.0.0
      micromark: 4.0.1
      micromark-util-decode-numeric-character-reference: 2.0.2
      micromark-util-decode-string: 2.0.1
      micromark-util-normalize-identifier: 2.0.1
      micromark-util-symbol: 2.0.1
      micromark-util-types: 2.0.1
      unist-util-stringify-position: 4.0.0
    transitivePeerDependencies:
      - supports-color

  mdast-util-frontmatter@2.0.1:
    dependencies:
      '@types/mdast': 4.0.4
      devlop: 1.1.0
      escape-string-regexp: 5.0.0
      mdast-util-from-markdown: 2.0.2
      mdast-util-to-markdown: 2.1.2
      micromark-extension-frontmatter: 2.0.0
    transitivePeerDependencies:
      - supports-color

  mdast-util-gfm-autolink-literal@2.0.1:
    dependencies:
      '@types/mdast': 4.0.4
      ccount: 2.0.1
      devlop: 1.1.0
      mdast-util-find-and-replace: 3.0.2
      micromark-util-character: 2.1.1

  mdast-util-gfm-footnote@2.1.0:
    dependencies:
      '@types/mdast': 4.0.4
      devlop: 1.1.0
      mdast-util-from-markdown: 2.0.2
      mdast-util-to-markdown: 2.1.2
      micromark-util-normalize-identifier: 2.0.1
    transitivePeerDependencies:
      - supports-color

  mdast-util-gfm-strikethrough@2.0.0:
    dependencies:
      '@types/mdast': 4.0.4
      mdast-util-from-markdown: 2.0.2
      mdast-util-to-markdown: 2.1.2
    transitivePeerDependencies:
      - supports-color

  mdast-util-gfm-table@2.0.0:
    dependencies:
      '@types/mdast': 4.0.4
      devlop: 1.1.0
      markdown-table: 3.0.4
      mdast-util-from-markdown: 2.0.2
      mdast-util-to-markdown: 2.1.2
    transitivePeerDependencies:
      - supports-color

  mdast-util-gfm-task-list-item@2.0.0:
    dependencies:
      '@types/mdast': 4.0.4
      devlop: 1.1.0
      mdast-util-from-markdown: 2.0.2
      mdast-util-to-markdown: 2.1.2
    transitivePeerDependencies:
      - supports-color

  mdast-util-gfm@3.1.0:
    dependencies:
      mdast-util-from-markdown: 2.0.2
      mdast-util-gfm-autolink-literal: 2.0.1
      mdast-util-gfm-footnote: 2.1.0
      mdast-util-gfm-strikethrough: 2.0.0
      mdast-util-gfm-table: 2.0.0
      mdast-util-gfm-task-list-item: 2.0.0
      mdast-util-to-markdown: 2.1.2
    transitivePeerDependencies:
      - supports-color

  mdast-util-math@3.0.0:
    dependencies:
      '@types/hast': 3.0.4
      '@types/mdast': 4.0.4
      devlop: 1.1.0
      longest-streak: 3.1.0
      mdast-util-from-markdown: 2.0.2
      mdast-util-to-markdown: 2.1.2
      unist-util-remove-position: 5.0.0
    transitivePeerDependencies:
      - supports-color

  mdast-util-mdx-expression@2.0.1:
    dependencies:
      '@types/estree-jsx': 1.0.5
      '@types/hast': 3.0.4
      '@types/mdast': 4.0.4
      devlop: 1.1.0
      mdast-util-from-markdown: 2.0.2
      mdast-util-to-markdown: 2.1.2
    transitivePeerDependencies:
      - supports-color

  mdast-util-mdx-jsx@3.2.0:
    dependencies:
      '@types/estree-jsx': 1.0.5
      '@types/hast': 3.0.4
      '@types/mdast': 4.0.4
      '@types/unist': 3.0.3
      ccount: 2.0.1
      devlop: 1.1.0
      mdast-util-from-markdown: 2.0.2
      mdast-util-to-markdown: 2.1.2
      parse-entities: 4.0.2
      stringify-entities: 4.0.4
      unist-util-stringify-position: 4.0.0
      vfile-message: 4.0.2
    transitivePeerDependencies:
      - supports-color

  mdast-util-mdx@3.0.0:
    dependencies:
      mdast-util-from-markdown: 2.0.2
      mdast-util-mdx-expression: 2.0.1
      mdast-util-mdx-jsx: 3.2.0
      mdast-util-mdxjs-esm: 2.0.1
      mdast-util-to-markdown: 2.1.2
    transitivePeerDependencies:
      - supports-color

  mdast-util-mdxjs-esm@2.0.1:
    dependencies:
      '@types/estree-jsx': 1.0.5
      '@types/hast': 3.0.4
      '@types/mdast': 4.0.4
      devlop: 1.1.0
      mdast-util-from-markdown: 2.0.2
      mdast-util-to-markdown: 2.1.2
    transitivePeerDependencies:
      - supports-color

  mdast-util-phrasing@4.1.0:
    dependencies:
      '@types/mdast': 4.0.4
      unist-util-is: 6.0.0

  mdast-util-to-hast@13.2.0:
    dependencies:
      '@types/hast': 3.0.4
      '@types/mdast': 4.0.4
      '@ungap/structured-clone': 1.3.0
      devlop: 1.1.0
      micromark-util-sanitize-uri: 2.0.1
      trim-lines: 3.0.1
      unist-util-position: 5.0.0
      unist-util-visit: 5.0.0
      vfile: 6.0.3

  mdast-util-to-markdown@2.1.2:
    dependencies:
      '@types/mdast': 4.0.4
      '@types/unist': 3.0.3
      longest-streak: 3.1.0
      mdast-util-phrasing: 4.1.0
      mdast-util-to-string: 4.0.0
      micromark-util-classify-character: 2.0.1
      micromark-util-decode-string: 2.0.1
      unist-util-visit: 5.0.0
      zwitch: 2.0.4

  mdast-util-to-string@4.0.0:
    dependencies:
      '@types/mdast': 4.0.4

  mdn-data@2.12.2: {}

  mdn-data@2.15.0: {}

  media-typer@0.3.0: {}

  meow@13.2.0: {}

  merge-descriptors@1.0.3: {}

  merge-stream@2.0.0: {}

  merge2@1.4.1: {}

  methods@1.1.2: {}

  micromark-core-commonmark@2.0.2:
    dependencies:
      decode-named-character-reference: 1.0.2
      devlop: 1.1.0
      micromark-factory-destination: 2.0.1
      micromark-factory-label: 2.0.1
      micromark-factory-space: 2.0.1
      micromark-factory-title: 2.0.1
      micromark-factory-whitespace: 2.0.1
      micromark-util-character: 2.1.1
      micromark-util-chunked: 2.0.1
      micromark-util-classify-character: 2.0.1
      micromark-util-html-tag-name: 2.0.1
      micromark-util-normalize-identifier: 2.0.1
      micromark-util-resolve-all: 2.0.1
      micromark-util-subtokenize: 2.0.4
      micromark-util-symbol: 2.0.1
      micromark-util-types: 2.0.1

  micromark-extension-frontmatter@2.0.0:
    dependencies:
      fault: 2.0.1
      micromark-util-character: 2.1.1
      micromark-util-symbol: 2.0.1
      micromark-util-types: 2.0.1

  micromark-extension-gfm-autolink-literal@2.1.0:
    dependencies:
      micromark-util-character: 2.1.1
      micromark-util-sanitize-uri: 2.0.1
      micromark-util-symbol: 2.0.1
      micromark-util-types: 2.0.1

  micromark-extension-gfm-footnote@2.1.0:
    dependencies:
      devlop: 1.1.0
      micromark-core-commonmark: 2.0.2
      micromark-factory-space: 2.0.1
      micromark-util-character: 2.1.1
      micromark-util-normalize-identifier: 2.0.1
      micromark-util-sanitize-uri: 2.0.1
      micromark-util-symbol: 2.0.1
      micromark-util-types: 2.0.1

  micromark-extension-gfm-strikethrough@2.1.0:
    dependencies:
      devlop: 1.1.0
      micromark-util-chunked: 2.0.1
      micromark-util-classify-character: 2.0.1
      micromark-util-resolve-all: 2.0.1
      micromark-util-symbol: 2.0.1
      micromark-util-types: 2.0.1

  micromark-extension-gfm-table@2.1.1:
    dependencies:
      devlop: 1.1.0
      micromark-factory-space: 2.0.1
      micromark-util-character: 2.1.1
      micromark-util-symbol: 2.0.1
      micromark-util-types: 2.0.1

  micromark-extension-gfm-tagfilter@2.0.0:
    dependencies:
      micromark-util-types: 2.0.1

  micromark-extension-gfm-task-list-item@2.1.0:
    dependencies:
      devlop: 1.1.0
      micromark-factory-space: 2.0.1
      micromark-util-character: 2.1.1
      micromark-util-symbol: 2.0.1
      micromark-util-types: 2.0.1

  micromark-extension-gfm@3.0.0:
    dependencies:
      micromark-extension-gfm-autolink-literal: 2.1.0
      micromark-extension-gfm-footnote: 2.1.0
      micromark-extension-gfm-strikethrough: 2.1.0
      micromark-extension-gfm-table: 2.1.1
      micromark-extension-gfm-tagfilter: 2.0.0
      micromark-extension-gfm-task-list-item: 2.1.0
      micromark-util-combine-extensions: 2.0.1
      micromark-util-types: 2.0.1

  micromark-extension-math@3.1.0:
    dependencies:
      '@types/katex': 0.16.7
      devlop: 1.1.0
      katex: 0.16.21
      micromark-factory-space: 2.0.1
      micromark-util-character: 2.1.1
      micromark-util-symbol: 2.0.1
      micromark-util-types: 2.0.1

  micromark-extension-mdx-expression@3.0.0:
    dependencies:
      '@types/estree': 1.0.6
      devlop: 1.1.0
      micromark-factory-mdx-expression: 2.0.2
      micromark-factory-space: 2.0.1
      micromark-util-character: 2.1.1
      micromark-util-events-to-acorn: 2.0.2
      micromark-util-symbol: 2.0.1
      micromark-util-types: 2.0.1

  micromark-extension-mdx-jsx@3.0.1:
    dependencies:
      '@types/acorn': 4.0.6
      '@types/estree': 1.0.6
      devlop: 1.1.0
      estree-util-is-identifier-name: 3.0.0
      micromark-factory-mdx-expression: 2.0.2
      micromark-factory-space: 2.0.1
      micromark-util-character: 2.1.1
      micromark-util-events-to-acorn: 2.0.2
      micromark-util-symbol: 2.0.1
      micromark-util-types: 2.0.1
      vfile-message: 4.0.2

  micromark-extension-mdx-md@2.0.0:
    dependencies:
      micromark-util-types: 2.0.1

  micromark-extension-mdxjs-esm@3.0.0:
    dependencies:
      '@types/estree': 1.0.6
      devlop: 1.1.0
      micromark-core-commonmark: 2.0.2
      micromark-util-character: 2.1.1
      micromark-util-events-to-acorn: 2.0.2
      micromark-util-symbol: 2.0.1
      micromark-util-types: 2.0.1
      unist-util-position-from-estree: 2.0.0
      vfile-message: 4.0.2

  micromark-extension-mdxjs@3.0.0:
    dependencies:
      acorn: 8.14.0
      acorn-jsx: 5.3.2(acorn@8.14.0)
      micromark-extension-mdx-expression: 3.0.0
      micromark-extension-mdx-jsx: 3.0.1
      micromark-extension-mdx-md: 2.0.0
      micromark-extension-mdxjs-esm: 3.0.0
      micromark-util-combine-extensions: 2.0.1
      micromark-util-types: 2.0.1

  micromark-factory-destination@2.0.1:
    dependencies:
      micromark-util-character: 2.1.1
      micromark-util-symbol: 2.0.1
      micromark-util-types: 2.0.1

  micromark-factory-label@2.0.1:
    dependencies:
      devlop: 1.1.0
      micromark-util-character: 2.1.1
      micromark-util-symbol: 2.0.1
      micromark-util-types: 2.0.1

  micromark-factory-mdx-expression@2.0.2:
    dependencies:
      '@types/estree': 1.0.6
      devlop: 1.1.0
      micromark-factory-space: 2.0.1
      micromark-util-character: 2.1.1
      micromark-util-events-to-acorn: 2.0.2
      micromark-util-symbol: 2.0.1
      micromark-util-types: 2.0.1
      unist-util-position-from-estree: 2.0.0
      vfile-message: 4.0.2

  micromark-factory-space@2.0.1:
    dependencies:
      micromark-util-character: 2.1.1
      micromark-util-types: 2.0.1

  micromark-factory-title@2.0.1:
    dependencies:
      micromark-factory-space: 2.0.1
      micromark-util-character: 2.1.1
      micromark-util-symbol: 2.0.1
      micromark-util-types: 2.0.1

  micromark-factory-whitespace@2.0.1:
    dependencies:
      micromark-factory-space: 2.0.1
      micromark-util-character: 2.1.1
      micromark-util-symbol: 2.0.1
      micromark-util-types: 2.0.1

  micromark-util-character@2.1.1:
    dependencies:
      micromark-util-symbol: 2.0.1
      micromark-util-types: 2.0.1

  micromark-util-chunked@2.0.1:
    dependencies:
      micromark-util-symbol: 2.0.1

  micromark-util-classify-character@2.0.1:
    dependencies:
      micromark-util-character: 2.1.1
      micromark-util-symbol: 2.0.1
      micromark-util-types: 2.0.1

  micromark-util-combine-extensions@2.0.1:
    dependencies:
      micromark-util-chunked: 2.0.1
      micromark-util-types: 2.0.1

  micromark-util-decode-numeric-character-reference@2.0.2:
    dependencies:
      micromark-util-symbol: 2.0.1

  micromark-util-decode-string@2.0.1:
    dependencies:
      decode-named-character-reference: 1.0.2
      micromark-util-character: 2.1.1
      micromark-util-decode-numeric-character-reference: 2.0.2
      micromark-util-symbol: 2.0.1

  micromark-util-encode@2.0.1: {}

  micromark-util-events-to-acorn@2.0.2:
    dependencies:
      '@types/acorn': 4.0.6
      '@types/estree': 1.0.6
      '@types/unist': 3.0.3
      devlop: 1.1.0
      estree-util-visit: 2.0.0
      micromark-util-symbol: 2.0.1
      micromark-util-types: 2.0.1
      vfile-message: 4.0.2

  micromark-util-html-tag-name@2.0.1: {}

  micromark-util-normalize-identifier@2.0.1:
    dependencies:
      micromark-util-symbol: 2.0.1

  micromark-util-resolve-all@2.0.1:
    dependencies:
      micromark-util-types: 2.0.1

  micromark-util-sanitize-uri@2.0.1:
    dependencies:
      micromark-util-character: 2.1.1
      micromark-util-encode: 2.0.1
      micromark-util-symbol: 2.0.1

  micromark-util-subtokenize@2.0.4:
    dependencies:
      devlop: 1.1.0
      micromark-util-chunked: 2.0.1
      micromark-util-symbol: 2.0.1
      micromark-util-types: 2.0.1

  micromark-util-symbol@2.0.1: {}

  micromark-util-types@2.0.1: {}

  micromark@4.0.1:
    dependencies:
      '@types/debug': 4.1.12
      debug: 4.4.0
      decode-named-character-reference: 1.0.2
      devlop: 1.1.0
      micromark-core-commonmark: 2.0.2
      micromark-factory-space: 2.0.1
      micromark-util-character: 2.1.1
      micromark-util-chunked: 2.0.1
      micromark-util-combine-extensions: 2.0.1
      micromark-util-decode-numeric-character-reference: 2.0.2
      micromark-util-encode: 2.0.1
      micromark-util-normalize-identifier: 2.0.1
      micromark-util-resolve-all: 2.0.1
      micromark-util-sanitize-uri: 2.0.1
      micromark-util-subtokenize: 2.0.4
      micromark-util-symbol: 2.0.1
      micromark-util-types: 2.0.1
    transitivePeerDependencies:
      - supports-color

  micromatch@4.0.8:
    dependencies:
      braces: 3.0.3
      picomatch: 2.3.1

  mime-db@1.52.0: {}

  mime-types@2.1.35:
    dependencies:
      mime-db: 1.52.0

  mime@1.6.0: {}

  mimic-fn@2.1.0: {}

  mimic-response@3.1.0: {}

  mimic-response@4.0.0: {}

  minimatch@10.0.1:
    dependencies:
      brace-expansion: 2.0.1

  minimatch@3.1.2:
    dependencies:
      brace-expansion: 1.1.11

  minimatch@5.1.6:
    dependencies:
      brace-expansion: 2.0.1

  minimatch@9.0.5:
    dependencies:
      brace-expansion: 2.0.1

  minimist@1.2.8: {}

  minipass@3.3.6:
    dependencies:
      yallist: 4.0.0

  minipass@5.0.0: {}

  minipass@7.1.2: {}

  minizlib@2.1.2:
    dependencies:
      minipass: 3.3.6
      yallist: 4.0.0

  mintlify@4.0.393(@types/node@22.13.4)(@types/react@19.0.10)(react-dom@19.0.0(react@19.0.0))(react@19.0.0)(typescript@5.7.3):
    dependencies:
      '@mintlify/cli': 4.0.393(@types/node@22.13.4)(@types/react@19.0.10)(react-dom@19.0.0(react@19.0.0))(react@19.0.0)(typescript@5.7.3)
    transitivePeerDependencies:
      - '@types/node'
      - '@types/react'
      - bare-buffer
      - bufferutil
      - debug
      - encoding
      - react
      - react-dom
      - supports-color
      - typescript
      - utf-8-validate

  mitt@3.0.1: {}

  mkdirp@1.0.4: {}

  module-details-from-path@1.0.3: {}

  motion-dom@12.0.0:
    dependencies:
      motion-utils: 12.0.0

  motion-utils@12.0.0: {}

  ms@2.0.0: {}

  ms@2.1.3: {}

  mustache@4.2.0: {}

  mute-stream@2.0.0: {}

  mz@2.7.0:
    dependencies:
      any-promise: 1.3.0
      object-assign: 4.1.1
      thenify-all: 1.6.0

  nanoid@3.3.8: {}

  natural-compare@1.4.0: {}

  needle@3.3.1:
    dependencies:
      iconv-lite: 0.6.3
      sax: 1.4.1

  negotiator@0.6.3: {}

  netmask@2.0.2: {}

  next-mdx-remote-client@1.0.7(@types/react@19.0.10)(acorn@8.14.0)(react-dom@19.0.0(react@19.0.0))(react@19.0.0):
    dependencies:
      '@babel/code-frame': 7.26.2
      '@mdx-js/mdx': 3.1.0(acorn@8.14.0)
      '@mdx-js/react': 3.1.0(@types/react@19.0.10)(react@19.0.0)
      react: 19.0.0
      react-dom: 19.0.0(react@19.0.0)
      remark-mdx-remove-esm: 1.1.0
      serialize-error: 12.0.0
      vfile: 6.0.3
      vfile-matter: 5.0.0
    transitivePeerDependencies:
      - '@types/react'
      - acorn
      - supports-color

  nlcst-to-string@4.0.0:
    dependencies:
      '@types/nlcst': 2.0.3

  no-case@3.0.4:
    dependencies:
      lower-case: 2.0.2
      tslib: 2.8.1

  node-addon-api@7.1.1:
    optional: true

  node-fetch@2.7.0:
    dependencies:
      whatwg-url: 5.0.0

  node-int64@0.4.0: {}

  node-releases@2.0.19: {}

  normalize-path@3.0.0: {}

  normalize-url@8.0.1: {}

  npm-run-path@4.0.1:
    dependencies:
      path-key: 3.1.1

  object-assign@4.1.1: {}

  object-hash@3.0.0: {}

  object-inspect@1.13.4: {}

  object-keys@1.1.1: {}

  object.assign@4.1.7:
    dependencies:
      call-bind: 1.0.8
      call-bound: 1.0.3
      define-properties: 1.2.1
      es-object-atoms: 1.1.1
      has-symbols: 1.1.0
      object-keys: 1.1.1

  ollama@0.5.13:
    dependencies:
      whatwg-fetch: 3.6.20

  on-exit-leak-free@2.1.2: {}

  on-finished@2.4.1:
    dependencies:
      ee-first: 1.1.1

  once@1.4.0:
    dependencies:
      wrappy: 1.0.2

  onetime@5.1.2:
    dependencies:
      mimic-fn: 2.1.0

  open@8.4.2:
    dependencies:
      define-lazy-prop: 2.0.0
      is-docker: 2.2.1
      is-wsl: 2.2.0

  openapi-types@12.1.3: {}

  optionator@0.9.4:
    dependencies:
      deep-is: 0.1.4
      fast-levenshtein: 2.0.6
      levn: 0.4.1
      prelude-ls: 1.2.1
      type-check: 0.4.0
      word-wrap: 1.2.5

  ora@6.3.1:
    dependencies:
      chalk: 5.4.1
      cli-cursor: 4.0.0
      cli-spinners: 2.9.2
      is-interactive: 2.0.0
      is-unicode-supported: 1.3.0
      log-symbols: 5.1.0
      stdin-discarder: 0.1.0
      strip-ansi: 7.1.0
      wcwidth: 1.0.1

  os-tmpdir@1.0.2: {}

  ow@0.28.2:
    dependencies:
      '@sindresorhus/is': 4.6.0
      callsites: 3.1.0
      dot-prop: 6.0.1
      lodash.isequal: 4.5.0
      vali-date: 1.0.0

  own-keys@1.0.1:
    dependencies:
      get-intrinsic: 1.2.7
      object-keys: 1.1.1
      safe-push-apply: 1.0.0

  p-any@4.0.0:
    dependencies:
      p-cancelable: 3.0.0
      p-some: 6.0.0

  p-cancelable@3.0.0: {}

  p-limit@2.3.0:
    dependencies:
      p-try: 2.2.0

  p-limit@3.1.0:
    dependencies:
      yocto-queue: 0.1.0

  p-locate@4.1.0:
    dependencies:
      p-limit: 2.3.0

  p-locate@5.0.0:
    dependencies:
      p-limit: 3.1.0

  p-queue-compat@1.0.229:
    dependencies:
      eventemitter3: 5.0.1
      p-timeout-compat: 1.0.6

  p-some@6.0.0:
    dependencies:
      aggregate-error: 4.0.1
      p-cancelable: 3.0.0

  p-throttle@7.0.0: {}

  p-timeout-compat@1.0.6: {}

  p-timeout@5.1.0: {}

  p-try@2.2.0: {}

  pac-proxy-agent@7.1.0:
    dependencies:
      '@tootallnate/quickjs-emscripten': 0.23.0
      agent-base: 7.1.3
      debug: 4.4.0
      get-uri: 6.0.4
      http-proxy-agent: 7.0.2
      https-proxy-agent: 7.0.6
      pac-resolver: 7.0.1
      socks-proxy-agent: 8.0.5
    transitivePeerDependencies:
      - supports-color

  pac-resolver@7.0.1:
    dependencies:
      degenerator: 5.0.1
      netmask: 2.0.2

  package-json-from-dist@1.0.1: {}

  parent-module@1.0.1:
    dependencies:
      callsites: 3.1.0

  parse-entities@4.0.2:
    dependencies:
      '@types/unist': 2.0.11
      character-entities-legacy: 3.0.0
      character-reference-invalid: 2.0.1
      decode-named-character-reference: 1.0.2
      is-alphanumerical: 2.0.1
      is-decimal: 2.0.1
      is-hexadecimal: 2.0.1

  parse-json@5.2.0:
    dependencies:
      '@babel/code-frame': 7.26.2
      error-ex: 1.3.2
      json-parse-even-better-errors: 2.3.1
      lines-and-columns: 1.2.4

  parse-latin@7.0.0:
    dependencies:
      '@types/nlcst': 2.0.3
      '@types/unist': 3.0.3
      nlcst-to-string: 4.0.0
      unist-util-modify-children: 4.0.0
      unist-util-visit-children: 3.0.0
      vfile: 6.0.3

  parse5@7.2.1:
    dependencies:
      entities: 4.5.0

  parseurl@1.3.3: {}

  path-exists@4.0.0: {}

  path-is-absolute@1.0.1: {}

  path-key@3.1.1: {}

  path-parse@1.0.7: {}

  path-scurry@1.11.1:
    dependencies:
      lru-cache: 10.4.3
      minipass: 7.1.2

  path-scurry@2.0.0:
    dependencies:
      lru-cache: 11.0.2
      minipass: 7.1.2

  path-to-regexp@0.1.12: {}

  path-type@4.0.0: {}

  pend@1.2.0: {}

  picocolors@1.1.1: {}

  picomatch@2.3.1: {}

  picomatch@4.0.2: {}

  pino-abstract-transport@2.0.0:
    dependencies:
      split2: 4.2.0

  pino-std-serializers@7.0.0: {}

  pino@9.6.0:
    dependencies:
      atomic-sleep: 1.0.0
      fast-redact: 3.5.0
      on-exit-leak-free: 2.1.2
      pino-abstract-transport: 2.0.0
      pino-std-serializers: 7.0.0
      process-warning: 4.0.1
      quick-format-unescaped: 4.0.4
      real-require: 0.2.0
      safe-stable-stringify: 2.5.0
      sonic-boom: 4.2.0
      thread-stream: 3.1.0

  pirates@4.0.6: {}

  pkg-dir@4.2.0:
    dependencies:
      find-up: 4.1.0

  possible-typed-array-names@1.1.0: {}

  postcss-load-config@6.0.1(postcss@8.5.2)(tsx@4.19.2)(yaml@2.7.0):
    dependencies:
      lilconfig: 3.1.3
    optionalDependencies:
      postcss: 8.5.2
      tsx: 4.19.2
      yaml: 2.7.0

  postcss-media-query-parser@0.2.3: {}

  postcss-resolve-nested-selector@0.1.6: {}

  postcss-safe-parser@7.0.1(postcss@8.5.2):
    dependencies:
      postcss: 8.5.2

  postcss-scss@4.0.9(postcss@8.5.2):
    dependencies:
      postcss: 8.5.2

  postcss-selector-parser@7.1.0:
    dependencies:
      cssesc: 3.0.0
      util-deprecate: 1.0.2

  postcss-value-parser@4.2.0: {}

  postcss@8.5.2:
    dependencies:
      nanoid: 3.3.8
      picocolors: 1.1.1
      source-map-js: 1.2.1

  prelude-ls@1.2.1: {}

  prettier@3.5.1: {}

  pretty-format@29.7.0:
    dependencies:
      '@jest/schemas': 29.6.3
      ansi-styles: 5.2.0
      react-is: 18.3.1

  process-warning@4.0.1: {}

  progress@2.0.3: {}

  promise-based-task@3.1.1: {}

  prompts@2.4.2:
    dependencies:
      kleur: 3.0.3
      sisteransi: 1.0.5

  prop-types@15.8.1:
    dependencies:
      loose-envify: 1.4.0
      object-assign: 4.1.1
      react-is: 16.13.1

  property-information@6.5.0: {}

  protobufjs@7.4.0:
    dependencies:
      '@protobufjs/aspromise': 1.1.2
      '@protobufjs/base64': 1.1.2
      '@protobufjs/codegen': 2.0.4
      '@protobufjs/eventemitter': 1.1.0
      '@protobufjs/fetch': 1.1.0
      '@protobufjs/float': 1.0.2
      '@protobufjs/inquire': 1.1.0
      '@protobufjs/path': 1.1.2
      '@protobufjs/pool': 1.1.0
      '@protobufjs/utf8': 1.1.0
      '@types/node': 22.13.4
      long: 5.3.1

  proxy-addr@2.0.7:
    dependencies:
      forwarded: 0.2.0
      ipaddr.js: 1.9.1

  proxy-agent@6.5.0:
    dependencies:
      agent-base: 7.1.3
      debug: 4.4.0
      http-proxy-agent: 7.0.2
      https-proxy-agent: 7.0.6
      lru-cache: 7.18.3
      pac-proxy-agent: 7.1.0
      proxy-from-env: 1.1.0
      socks-proxy-agent: 8.0.5
    transitivePeerDependencies:
      - supports-color

  proxy-from-env@1.1.0: {}

  public-ip@5.0.0:
    dependencies:
      dns-socket: 4.2.2
      got: 12.6.1
      is-ip: 3.1.0

  pump@3.0.2:
    dependencies:
      end-of-stream: 1.4.4
      once: 1.4.0

  punycode@2.3.1: {}

  puppeteer-core@22.15.0:
    dependencies:
      '@puppeteer/browsers': 2.3.0
      chromium-bidi: 0.6.3(devtools-protocol@0.0.1312386)
      debug: 4.4.0
      devtools-protocol: 0.0.1312386
      ws: 8.18.0
    transitivePeerDependencies:
      - bare-buffer
      - bufferutil
      - supports-color
      - utf-8-validate

  puppeteer@22.15.0(typescript@5.7.3):
    dependencies:
      '@puppeteer/browsers': 2.3.0
      cosmiconfig: 9.0.0(typescript@5.7.3)
      devtools-protocol: 0.0.1312386
      puppeteer-core: 22.15.0
    transitivePeerDependencies:
      - bare-buffer
      - bufferutil
      - supports-color
      - typescript
      - utf-8-validate

  pure-rand@6.1.0: {}

  qs@6.13.0:
    dependencies:
      side-channel: 1.1.0

  queue-microtask@1.2.3: {}

  quick-format-unescaped@4.0.4: {}

  quick-lru@5.1.1: {}

  range-parser@1.2.1: {}

  ranges-apply@7.0.16:
    dependencies:
      ranges-merge: 9.0.15
      tiny-invariant: 1.3.3

  ranges-merge@9.0.15:
    dependencies:
      ranges-push: 7.0.15
      ranges-sort: 6.0.11

  ranges-push@7.0.15:
    dependencies:
      codsen-utils: 1.6.4
      ranges-sort: 6.0.11
      string-collapse-leading-whitespace: 7.0.7
      string-trim-spaces-only: 5.0.10

  ranges-sort@6.0.11: {}

  raw-body@2.5.2:
    dependencies:
      bytes: 3.1.2
      http-errors: 2.0.0
      iconv-lite: 0.4.24
      unpipe: 1.0.0

  raw-body@3.0.0:
    dependencies:
      bytes: 3.1.2
      http-errors: 2.0.0
      iconv-lite: 0.6.3
      unpipe: 1.0.0

  react-dom@19.0.0(react@19.0.0):
    dependencies:
      react: 19.0.0
      scheduler: 0.25.0

  react-draggable@4.4.6(react-dom@19.0.0(react@19.0.0))(react@19.0.0):
    dependencies:
      clsx: 1.2.1
      prop-types: 15.8.1
      react: 19.0.0
      react-dom: 19.0.0(react@19.0.0)

  react-error-boundary@5.0.0(react@19.0.0):
    dependencies:
      '@babel/runtime': 7.26.9
      react: 19.0.0

  react-fast-compare@3.2.2: {}

  react-hook-form@7.54.2(react@19.0.0):
    dependencies:
      react: 19.0.0

  react-is@16.13.1: {}

  react-is@18.2.0: {}

  react-is@18.3.1: {}

  react-markdown@9.0.3(@types/react@19.0.10)(react@19.0.0):
    dependencies:
      '@types/hast': 3.0.4
      '@types/react': 19.0.10
      devlop: 1.1.0
      hast-util-to-jsx-runtime: 2.3.2
      html-url-attributes: 3.0.1
      mdast-util-to-hast: 13.2.0
      react: 19.0.0
      remark-parse: 11.0.0
      remark-rehype: 11.1.1
      unified: 11.0.5
      unist-util-visit: 5.0.0
      vfile: 6.0.3
    transitivePeerDependencies:
      - supports-color

  react-merge-refs@2.1.1: {}

  react-resizable@3.0.5(react-dom@19.0.0(react@19.0.0))(react@19.0.0):
    dependencies:
      prop-types: 15.8.1
      react: 19.0.0
      react-draggable: 4.4.6(react-dom@19.0.0(react@19.0.0))(react@19.0.0)
    transitivePeerDependencies:
      - react-dom

  react-router@7.1.5(react-dom@19.0.0(react@19.0.0))(react@19.0.0):
    dependencies:
      '@types/cookie': 0.6.0
      cookie: 1.0.2
      react: 19.0.0
      set-cookie-parser: 2.7.1
      turbo-stream: 2.4.0
    optionalDependencies:
      react-dom: 19.0.0(react@19.0.0)

  react@19.0.0: {}

  readable-stream@3.6.2:
    dependencies:
      inherits: 2.0.4
      string_decoder: 1.3.0
      util-deprecate: 1.0.2

  readdirp@3.6.0:
    dependencies:
      picomatch: 2.3.1

  readdirp@4.1.2: {}

  real-require@0.2.0: {}

  recma-build-jsx@1.0.0:
    dependencies:
      '@types/estree': 1.0.6
      estree-util-build-jsx: 3.0.1
      vfile: 6.0.3

  recma-jsx@1.0.0(acorn@8.14.0):
    dependencies:
      acorn-jsx: 5.3.2(acorn@8.14.0)
      estree-util-to-js: 2.0.0
      recma-parse: 1.0.0
      recma-stringify: 1.0.0
      unified: 11.0.5
    transitivePeerDependencies:
      - acorn

  recma-parse@1.0.0:
    dependencies:
      '@types/estree': 1.0.6
      esast-util-from-js: 2.0.1
      unified: 11.0.5
      vfile: 6.0.3

  recma-stringify@1.0.0:
    dependencies:
      '@types/estree': 1.0.6
      estree-util-to-js: 2.0.0
      unified: 11.0.5
      vfile: 6.0.3

  reflect.getprototypeof@1.0.10:
    dependencies:
      call-bind: 1.0.8
      define-properties: 1.2.1
      es-abstract: 1.23.9
      es-errors: 1.3.0
      es-object-atoms: 1.1.1
      get-intrinsic: 1.2.7
      get-proto: 1.0.1
      which-builtin-type: 1.2.1

  refractor@4.8.1:
    dependencies:
      '@types/hast': 2.3.10
      '@types/prismjs': 1.26.5
      hastscript: 7.2.0
      parse-entities: 4.0.2

  regenerator-runtime@0.14.1: {}

  regexp.prototype.flags@1.5.4:
    dependencies:
      call-bind: 1.0.8
      define-properties: 1.2.1
      es-errors: 1.3.0
      get-proto: 1.0.1
      gopd: 1.2.0
      set-function-name: 2.0.2

  rehype-katex@7.0.1:
    dependencies:
      '@types/hast': 3.0.4
      '@types/katex': 0.16.7
      hast-util-from-html-isomorphic: 2.0.0
      hast-util-to-text: 4.0.2
      katex: 0.16.21
      unist-util-visit-parents: 6.0.1
      vfile: 6.0.3

  rehype-minify-whitespace@6.0.2:
    dependencies:
      '@types/hast': 3.0.4
      hast-util-minify-whitespace: 1.0.1

  rehype-parse@9.0.1:
    dependencies:
      '@types/hast': 3.0.4
      hast-util-from-html: 2.0.3
      unified: 11.0.5

  rehype-recma@1.0.0:
    dependencies:
      '@types/estree': 1.0.6
      '@types/hast': 3.0.4
      hast-util-to-estree: 3.1.1
    transitivePeerDependencies:
      - supports-color

  remark-frontmatter@5.0.0:
    dependencies:
      '@types/mdast': 4.0.4
      mdast-util-frontmatter: 2.0.1
      micromark-extension-frontmatter: 2.0.0
      unified: 11.0.5
    transitivePeerDependencies:
      - supports-color

  remark-gfm@4.0.1:
    dependencies:
      '@types/mdast': 4.0.4
      mdast-util-gfm: 3.1.0
      micromark-extension-gfm: 3.0.0
      remark-parse: 11.0.0
      remark-stringify: 11.0.0
      unified: 11.0.5
    transitivePeerDependencies:
      - supports-color

  remark-math@6.0.0:
    dependencies:
      '@types/mdast': 4.0.4
      mdast-util-math: 3.0.0
      micromark-extension-math: 3.1.0
      unified: 11.0.5
    transitivePeerDependencies:
      - supports-color

  remark-mdx-remove-esm@1.1.0:
    dependencies:
      '@types/mdast': 4.0.4
      mdast-util-mdxjs-esm: 2.0.1
      unist-util-remove: 4.0.0
    transitivePeerDependencies:
      - supports-color

  remark-mdx@3.1.0:
    dependencies:
      mdast-util-mdx: 3.0.0
      micromark-extension-mdxjs: 3.0.0
    transitivePeerDependencies:
      - supports-color

  remark-parse@11.0.0:
    dependencies:
      '@types/mdast': 4.0.4
      mdast-util-from-markdown: 2.0.2
      micromark-util-types: 2.0.1
      unified: 11.0.5
    transitivePeerDependencies:
      - supports-color

  remark-rehype@11.1.1:
    dependencies:
      '@types/hast': 3.0.4
      '@types/mdast': 4.0.4
      mdast-util-to-hast: 13.2.0
      unified: 11.0.5
      vfile: 6.0.3

  remark-smartypants@3.0.2:
    dependencies:
      retext: 9.0.0
      retext-smartypants: 6.2.0
      unified: 11.0.5
      unist-util-visit: 5.0.0

  remark-stringify@11.0.0:
    dependencies:
      '@types/mdast': 4.0.4
      mdast-util-to-markdown: 2.1.2
      unified: 11.0.5

  remark@15.0.1:
    dependencies:
      '@types/mdast': 4.0.4
      remark-parse: 11.0.0
      remark-stringify: 11.0.0
      unified: 11.0.5
    transitivePeerDependencies:
      - supports-color

  remeda@2.20.2:
    dependencies:
      type-fest: 4.35.0

  require-directory@2.1.1: {}

  require-from-string@2.0.2: {}

  require-in-the-middle@7.5.1:
    dependencies:
      debug: 4.4.0
      module-details-from-path: 1.0.3
      resolve: 1.22.10
    transitivePeerDependencies:
      - supports-color

  resize-observer-polyfill@1.5.1: {}

  resolve-alpn@1.2.1: {}

  resolve-cwd@3.0.0:
    dependencies:
      resolve-from: 5.0.0

  resolve-from@4.0.0: {}

  resolve-from@5.0.0: {}

  resolve-pkg-maps@1.0.0: {}

  resolve.exports@2.0.3: {}

  resolve@1.22.10:
    dependencies:
      is-core-module: 2.16.1
      path-parse: 1.0.7
      supports-preserve-symlinks-flag: 1.0.0

  responselike@3.0.0:
    dependencies:
      lowercase-keys: 3.0.0

  restore-cursor@4.0.0:
    dependencies:
      onetime: 5.1.2
      signal-exit: 3.0.7

  retext-latin@4.0.0:
    dependencies:
      '@types/nlcst': 2.0.3
      parse-latin: 7.0.0
      unified: 11.0.5

  retext-smartypants@6.2.0:
    dependencies:
      '@types/nlcst': 2.0.3
      nlcst-to-string: 4.0.0
      unist-util-visit: 5.0.0

  retext-stringify@4.0.0:
    dependencies:
      '@types/nlcst': 2.0.3
      nlcst-to-string: 4.0.0
      unified: 11.0.5

  retext@9.0.0:
    dependencies:
      '@types/nlcst': 2.0.3
      retext-latin: 4.0.0
      retext-stringify: 4.0.0
      unified: 11.0.5

  reusify@1.0.4: {}

  rfdc@1.4.1: {}

  rimraf@6.0.1:
    dependencies:
      glob: 11.0.1
      package-json-from-dist: 1.0.1

  rollup@4.34.8:
    dependencies:
      '@types/estree': 1.0.6
    optionalDependencies:
      '@rollup/rollup-android-arm-eabi': 4.34.8
      '@rollup/rollup-android-arm64': 4.34.8
      '@rollup/rollup-darwin-arm64': 4.34.8
      '@rollup/rollup-darwin-x64': 4.34.8
      '@rollup/rollup-freebsd-arm64': 4.34.8
      '@rollup/rollup-freebsd-x64': 4.34.8
      '@rollup/rollup-linux-arm-gnueabihf': 4.34.8
      '@rollup/rollup-linux-arm-musleabihf': 4.34.8
      '@rollup/rollup-linux-arm64-gnu': 4.34.8
      '@rollup/rollup-linux-arm64-musl': 4.34.8
      '@rollup/rollup-linux-loongarch64-gnu': 4.34.8
      '@rollup/rollup-linux-powerpc64le-gnu': 4.34.8
      '@rollup/rollup-linux-riscv64-gnu': 4.34.8
      '@rollup/rollup-linux-s390x-gnu': 4.34.8
      '@rollup/rollup-linux-x64-gnu': 4.34.8
      '@rollup/rollup-linux-x64-musl': 4.34.8
      '@rollup/rollup-win32-arm64-msvc': 4.34.8
      '@rollup/rollup-win32-ia32-msvc': 4.34.8
      '@rollup/rollup-win32-x64-msvc': 4.34.8
      fsevents: 2.3.3

  run-async@3.0.0: {}

  run-parallel@1.2.0:
    dependencies:
      queue-microtask: 1.2.3

  rxjs@7.8.1:
    dependencies:
      tslib: 2.8.1

  safe-array-concat@1.1.3:
    dependencies:
      call-bind: 1.0.8
      call-bound: 1.0.3
      get-intrinsic: 1.2.7
      has-symbols: 1.1.0
      isarray: 2.0.5

  safe-buffer@5.2.1: {}

  safe-push-apply@1.0.0:
    dependencies:
      es-errors: 1.3.0
      isarray: 2.0.5

  safe-regex-test@1.1.0:
    dependencies:
      call-bound: 1.0.3
      es-errors: 1.3.0
      is-regex: 1.2.1

  safe-stable-stringify@2.5.0: {}

  safer-buffer@2.1.2: {}

  sass-embedded-android-arm64@1.85.0:
    optional: true

  sass-embedded-android-arm@1.85.0:
    optional: true

  sass-embedded-android-ia32@1.85.0:
    optional: true

  sass-embedded-android-riscv64@1.85.0:
    optional: true

  sass-embedded-android-x64@1.85.0:
    optional: true

  sass-embedded-darwin-arm64@1.85.0:
    optional: true

  sass-embedded-darwin-x64@1.85.0:
    optional: true

  sass-embedded-linux-arm64@1.85.0:
    optional: true

  sass-embedded-linux-arm@1.85.0:
    optional: true

  sass-embedded-linux-ia32@1.85.0:
    optional: true

  sass-embedded-linux-musl-arm64@1.85.0:
    optional: true

  sass-embedded-linux-musl-arm@1.85.0:
    optional: true

  sass-embedded-linux-musl-ia32@1.85.0:
    optional: true

  sass-embedded-linux-musl-riscv64@1.85.0:
    optional: true

  sass-embedded-linux-musl-x64@1.85.0:
    optional: true

  sass-embedded-linux-riscv64@1.85.0:
    optional: true

  sass-embedded-linux-x64@1.85.0:
    optional: true

  sass-embedded-win32-arm64@1.85.0:
    optional: true

  sass-embedded-win32-ia32@1.85.0:
    optional: true

  sass-embedded-win32-x64@1.85.0:
    optional: true

  sass-embedded@1.85.0:
    dependencies:
      '@bufbuild/protobuf': 2.2.3
      buffer-builder: 0.2.0
      colorjs.io: 0.5.2
      immutable: 5.0.3
      rxjs: 7.8.1
      supports-color: 8.1.1
      sync-child-process: 1.0.2
      varint: 6.0.0
    optionalDependencies:
      sass-embedded-android-arm: 1.85.0
      sass-embedded-android-arm64: 1.85.0
      sass-embedded-android-ia32: 1.85.0
      sass-embedded-android-riscv64: 1.85.0
      sass-embedded-android-x64: 1.85.0
      sass-embedded-darwin-arm64: 1.85.0
      sass-embedded-darwin-x64: 1.85.0
      sass-embedded-linux-arm: 1.85.0
      sass-embedded-linux-arm64: 1.85.0
      sass-embedded-linux-ia32: 1.85.0
      sass-embedded-linux-musl-arm: 1.85.0
      sass-embedded-linux-musl-arm64: 1.85.0
      sass-embedded-linux-musl-ia32: 1.85.0
      sass-embedded-linux-musl-riscv64: 1.85.0
      sass-embedded-linux-musl-x64: 1.85.0
      sass-embedded-linux-riscv64: 1.85.0
      sass-embedded-linux-x64: 1.85.0
      sass-embedded-win32-arm64: 1.85.0
      sass-embedded-win32-ia32: 1.85.0
      sass-embedded-win32-x64: 1.85.0

  sass@1.85.0:
    dependencies:
      chokidar: 4.0.3
      immutable: 5.0.3
      source-map-js: 1.2.1
    optionalDependencies:
      '@parcel/watcher': 2.5.1

  sax@1.4.1: {}

  scheduler@0.25.0: {}

  section-matter@1.0.0:
    dependencies:
      extend-shallow: 2.0.1
      kind-of: 6.0.3

  seedrandom@3.0.5: {}

  semver@6.3.1: {}

  semver@7.7.1: {}

  send@0.19.0:
    dependencies:
      debug: 2.6.9
      depd: 2.0.0
      destroy: 1.2.0
      encodeurl: 1.0.2
      escape-html: 1.0.3
      etag: 1.8.1
      fresh: 0.5.2
      http-errors: 2.0.0
      mime: 1.6.0
      ms: 2.1.3
      on-finished: 2.4.1
      range-parser: 1.2.1
      statuses: 2.0.1
    transitivePeerDependencies:
      - supports-color

  serialize-error@11.0.3:
    dependencies:
      type-fest: 2.19.0

  serialize-error@12.0.0:
    dependencies:
      type-fest: 4.35.0

  serve-static@1.16.2:
    dependencies:
      encodeurl: 2.0.0
      escape-html: 1.0.3
      parseurl: 1.3.3
      send: 0.19.0
    transitivePeerDependencies:
      - supports-color

  set-cookie-parser@2.7.1: {}

  set-function-length@1.2.2:
    dependencies:
      define-data-property: 1.1.4
      es-errors: 1.3.0
      function-bind: 1.1.2
      get-intrinsic: 1.2.7
      gopd: 1.2.0
      has-property-descriptors: 1.0.2

  set-function-name@2.0.2:
    dependencies:
      define-data-property: 1.1.4
      es-errors: 1.3.0
      functions-have-names: 1.2.3
      has-property-descriptors: 1.0.2

  set-proto@1.0.0:
    dependencies:
      dunder-proto: 1.0.1
      es-errors: 1.3.0
      es-object-atoms: 1.1.1

  setprototypeof@1.2.0: {}

  sharp@0.33.5:
    dependencies:
      color: 4.2.3
      detect-libc: 2.0.3
      semver: 7.7.1
    optionalDependencies:
      '@img/sharp-darwin-arm64': 0.33.5
      '@img/sharp-darwin-x64': 0.33.5
      '@img/sharp-libvips-darwin-arm64': 1.0.4
      '@img/sharp-libvips-darwin-x64': 1.0.4
      '@img/sharp-libvips-linux-arm': 1.0.5
      '@img/sharp-libvips-linux-arm64': 1.0.4
      '@img/sharp-libvips-linux-s390x': 1.0.4
      '@img/sharp-libvips-linux-x64': 1.0.4
      '@img/sharp-libvips-linuxmusl-arm64': 1.0.4
      '@img/sharp-libvips-linuxmusl-x64': 1.0.4
      '@img/sharp-linux-arm': 0.33.5
      '@img/sharp-linux-arm64': 0.33.5
      '@img/sharp-linux-s390x': 0.33.5
      '@img/sharp-linux-x64': 0.33.5
      '@img/sharp-linuxmusl-arm64': 0.33.5
      '@img/sharp-linuxmusl-x64': 0.33.5
      '@img/sharp-wasm32': 0.33.5
      '@img/sharp-win32-ia32': 0.33.5
      '@img/sharp-win32-x64': 0.33.5

  shebang-command@2.0.0:
    dependencies:
      shebang-regex: 3.0.0

  shebang-regex@3.0.0: {}

  shimmer@1.2.1: {}

  side-channel-list@1.0.0:
    dependencies:
      es-errors: 1.3.0
      object-inspect: 1.13.4

  side-channel-map@1.0.1:
    dependencies:
      call-bound: 1.0.3
      es-errors: 1.3.0
      get-intrinsic: 1.2.7
      object-inspect: 1.13.4

  side-channel-weakmap@1.0.2:
    dependencies:
      call-bound: 1.0.3
      es-errors: 1.3.0
      get-intrinsic: 1.2.7
      object-inspect: 1.13.4
      side-channel-map: 1.0.1

  side-channel@1.1.0:
    dependencies:
      es-errors: 1.3.0
      object-inspect: 1.13.4
      side-channel-list: 1.0.0
      side-channel-map: 1.0.1
      side-channel-weakmap: 1.0.2

  signal-exit@3.0.7: {}

  signal-exit@4.1.0: {}

  simple-swizzle@0.2.2:
    dependencies:
      is-arrayish: 0.3.2

  sisteransi@1.0.5: {}

  slash@3.0.0: {}

  slice-ansi@4.0.0:
    dependencies:
      ansi-styles: 4.3.0
      astral-regex: 2.0.0
      is-fullwidth-code-point: 3.0.0

  smart-buffer@4.2.0: {}

  snake-case@3.0.4:
    dependencies:
      dot-case: 3.0.4
      tslib: 2.8.1

  socket.io-adapter@2.5.5:
    dependencies:
      debug: 4.3.7
      ws: 8.17.1
    transitivePeerDependencies:
      - bufferutil
      - supports-color
      - utf-8-validate

  socket.io-parser@4.2.4:
    dependencies:
      '@socket.io/component-emitter': 3.1.2
      debug: 4.3.7
    transitivePeerDependencies:
      - supports-color

  socket.io@4.8.1:
    dependencies:
      accepts: 1.3.8
      base64id: 2.0.0
      cors: 2.8.5
      debug: 4.3.7
      engine.io: 6.6.4
      socket.io-adapter: 2.5.5
      socket.io-parser: 4.2.4
    transitivePeerDependencies:
      - bufferutil
      - supports-color
      - utf-8-validate

  socks-proxy-agent@8.0.5:
    dependencies:
      agent-base: 7.1.3
      debug: 4.4.0
      socks: 2.8.4
    transitivePeerDependencies:
      - supports-color

  socks@2.8.4:
    dependencies:
      ip-address: 9.0.5
      smart-buffer: 4.2.0

  sonic-boom@4.2.0:
    dependencies:
      atomic-sleep: 1.0.0

  source-map-js@1.2.1: {}

  source-map-support@0.5.13:
    dependencies:
      buffer-from: 1.1.2
      source-map: 0.6.1

  source-map@0.6.1: {}

  source-map@0.7.4: {}

  source-map@0.8.0-beta.0:
    dependencies:
      whatwg-url: 7.1.0

  space-separated-tokens@2.0.2: {}

  split2@4.2.0: {}

  sprintf-js@1.0.3: {}

  sprintf-js@1.1.3: {}

  stack-utils@2.0.6:
    dependencies:
      escape-string-regexp: 2.0.0

  statuses@2.0.1: {}

  stdin-discarder@0.1.0:
    dependencies:
      bl: 5.1.0

  streamx@2.22.0:
    dependencies:
      fast-fifo: 1.3.2
      text-decoder: 1.2.3
    optionalDependencies:
      bare-events: 2.5.4

  string-collapse-leading-whitespace@7.0.7: {}

  string-comparison@1.3.0: {}

  string-left-right@6.0.17:
    dependencies:
      codsen-utils: 1.6.4
      rfdc: 1.4.1

  string-length@4.0.2:
    dependencies:
      char-regex: 1.0.2
      strip-ansi: 6.0.1

  string-strip-html@13.4.8:
    dependencies:
      '@types/lodash-es': 4.17.12
      codsen-utils: 1.6.4
      html-entities: 2.5.2
      lodash-es: 4.17.21
      ranges-apply: 7.0.16
      ranges-push: 7.0.15
      string-left-right: 6.0.17

  string-trim-spaces-only@5.0.10: {}

  string-width@4.2.3:
    dependencies:
      emoji-regex: 8.0.0
      is-fullwidth-code-point: 3.0.0
      strip-ansi: 6.0.1

  string-width@5.1.2:
    dependencies:
      eastasianwidth: 0.2.0
      emoji-regex: 9.2.2
      strip-ansi: 7.1.0

  string.prototype.trim@1.2.10:
    dependencies:
      call-bind: 1.0.8
      call-bound: 1.0.3
      define-data-property: 1.1.4
      define-properties: 1.2.1
      es-abstract: 1.23.9
      es-object-atoms: 1.1.1
      has-property-descriptors: 1.0.2

  string.prototype.trimend@1.0.9:
    dependencies:
      call-bind: 1.0.8
      call-bound: 1.0.3
      define-properties: 1.2.1
      es-object-atoms: 1.1.1

  string.prototype.trimstart@1.0.8:
    dependencies:
      call-bind: 1.0.8
      define-properties: 1.2.1
      es-object-atoms: 1.1.1

  string_decoder@1.3.0:
    dependencies:
      safe-buffer: 5.2.1

  stringify-entities@4.0.4:
    dependencies:
      character-entities-html4: 2.1.0
      character-entities-legacy: 3.0.0

  strip-ansi@6.0.1:
    dependencies:
      ansi-regex: 5.0.1

  strip-ansi@7.1.0:
    dependencies:
      ansi-regex: 6.1.0

  strip-bom-string@1.0.0: {}

  strip-bom@4.0.0: {}

  strip-final-newline@2.0.0: {}

  strip-json-comments@3.1.1: {}

  strnum@1.0.5: {}

  style-to-object@1.0.8:
    dependencies:
      inline-style-parser: 0.2.4

  stylelint-config-css-modules@4.4.0(stylelint@16.14.1(typescript@5.7.3)):
    dependencies:
      stylelint: 16.14.1(typescript@5.7.3)
    optionalDependencies:
      stylelint-scss: 6.11.0(stylelint@16.14.1(typescript@5.7.3))

  stylelint-config-recommended-scss@14.1.0(postcss@8.5.2)(stylelint@16.14.1(typescript@5.7.3)):
    dependencies:
      postcss-scss: 4.0.9(postcss@8.5.2)
      stylelint: 16.14.1(typescript@5.7.3)
      stylelint-config-recommended: 14.0.1(stylelint@16.14.1(typescript@5.7.3))
      stylelint-scss: 6.11.0(stylelint@16.14.1(typescript@5.7.3))
    optionalDependencies:
      postcss: 8.5.2

  stylelint-config-recommended@14.0.1(stylelint@16.14.1(typescript@5.7.3)):
    dependencies:
      stylelint: 16.14.1(typescript@5.7.3)

  stylelint-plugin-logical-css@1.2.1(stylelint@16.14.1(typescript@5.7.3)):
    dependencies:
      stylelint: 16.14.1(typescript@5.7.3)

  stylelint-scss@6.11.0(stylelint@16.14.1(typescript@5.7.3)):
    dependencies:
      css-tree: 3.1.0
      is-plain-object: 5.0.0
      known-css-properties: 0.35.0
      mdn-data: 2.15.0
      postcss-media-query-parser: 0.2.3
      postcss-resolve-nested-selector: 0.1.6
      postcss-selector-parser: 7.1.0
      postcss-value-parser: 4.2.0
      stylelint: 16.14.1(typescript@5.7.3)

  stylelint@16.14.1(typescript@5.7.3):
    dependencies:
      '@csstools/css-parser-algorithms': 3.0.4(@csstools/css-tokenizer@3.0.3)
      '@csstools/css-tokenizer': 3.0.3
      '@csstools/media-query-list-parser': 4.0.2(@csstools/css-parser-algorithms@3.0.4(@csstools/css-tokenizer@3.0.3))(@csstools/css-tokenizer@3.0.3)
      '@csstools/selector-specificity': 5.0.0(postcss-selector-parser@7.1.0)
      '@dual-bundle/import-meta-resolve': 4.1.0
      balanced-match: 2.0.0
      colord: 2.9.3
      cosmiconfig: 9.0.0(typescript@5.7.3)
      css-functions-list: 3.2.3
      css-tree: 3.1.0
      debug: 4.4.0
      fast-glob: 3.3.3
      fastest-levenshtein: 1.0.16
      file-entry-cache: 10.0.6
      global-modules: 2.0.0
      globby: 11.1.0
      globjoin: 0.1.4
      html-tags: 3.3.1
      ignore: 7.0.3
      imurmurhash: 0.1.4
      is-plain-object: 5.0.0
      known-css-properties: 0.35.0
      mathml-tag-names: 2.1.3
      meow: 13.2.0
      micromatch: 4.0.8
      normalize-path: 3.0.0
      picocolors: 1.1.1
      postcss: 8.5.2
      postcss-resolve-nested-selector: 0.1.6
      postcss-safe-parser: 7.0.1(postcss@8.5.2)
      postcss-selector-parser: 7.1.0
      postcss-value-parser: 4.2.0
      resolve-from: 5.0.0
      string-width: 4.2.3
      supports-hyperlinks: 3.2.0
      svg-tags: 1.0.0
      table: 6.9.0
      write-file-atomic: 5.0.1
    transitivePeerDependencies:
      - supports-color
      - typescript

  sucrase@3.35.0:
    dependencies:
      '@jridgewell/gen-mapping': 0.3.8
      commander: 4.1.1
      glob: 10.4.5
      lines-and-columns: 1.2.4
      mz: 2.7.0
      pirates: 4.0.6
      ts-interface-checker: 0.1.13

  supports-color@7.2.0:
    dependencies:
      has-flag: 4.0.0

  supports-color@8.1.1:
    dependencies:
      has-flag: 4.0.0

  supports-hyperlinks@3.2.0:
    dependencies:
      has-flag: 4.0.0
      supports-color: 7.2.0

  supports-preserve-symlinks-flag@1.0.0: {}

  svg-parser@2.0.4: {}

  svg-tags@1.0.0: {}

  sync-child-process@1.0.2:
    dependencies:
      sync-message-port: 1.1.3

  sync-message-port@1.1.3: {}

  tabbable@6.2.0: {}

  table@6.9.0:
    dependencies:
      ajv: 8.17.1
      lodash.truncate: 4.4.2
      slice-ansi: 4.0.0
      string-width: 4.2.3
      strip-ansi: 6.0.1

  tar-fs@3.0.8:
    dependencies:
      pump: 3.0.2
      tar-stream: 3.1.7
    optionalDependencies:
      bare-fs: 4.0.1
      bare-path: 3.0.0
    transitivePeerDependencies:
      - bare-buffer

  tar-stream@3.1.7:
    dependencies:
      b4a: 1.6.7
      fast-fifo: 1.3.2
      streamx: 2.22.0

  tar@6.2.1:
    dependencies:
      chownr: 2.0.0
      fs-minipass: 2.1.0
      minipass: 5.0.0
      minizlib: 2.1.2
      mkdirp: 1.0.4
      yallist: 4.0.0

  test-exclude@6.0.0:
    dependencies:
      '@istanbuljs/schema': 0.1.3
      glob: 7.2.3
      minimatch: 3.1.2

  text-decoder@1.2.3:
    dependencies:
      b4a: 1.6.7

  thenify-all@1.6.0:
    dependencies:
      thenify: 3.3.1

  thenify@3.3.1:
    dependencies:
      any-promise: 1.3.0

  thread-stream@3.1.0:
    dependencies:
      real-require: 0.2.0

  through@2.3.8: {}

  tiny-emitter@2.1.0: {}

  tiny-invariant@1.3.3: {}

  tinyexec@0.3.2: {}

  tinyglobby@0.2.11:
    dependencies:
      fdir: 6.4.3(picomatch@4.0.2)
      picomatch: 4.0.2

  tmp@0.0.33:
    dependencies:
      os-tmpdir: 1.0.2

  tmpl@1.0.5: {}

  to-regex-range@5.0.1:
    dependencies:
      is-number: 7.0.0

  toggle-selection@1.0.6: {}

  toidentifier@1.0.1: {}

  tr46@0.0.3: {}

  tr46@1.0.1:
    dependencies:
      punycode: 2.3.1

  traverse@0.6.11:
    dependencies:
      gopd: 1.2.0
      typedarray.prototype.slice: 1.0.5
      which-typed-array: 1.1.18

  tree-kill@1.2.2: {}

  trim-lines@3.0.1: {}

  trim-trailing-lines@2.1.0: {}

  trough@2.2.0: {}

  ts-api-utils@2.0.1(typescript@5.7.3):
    dependencies:
      typescript: 5.7.3

  ts-interface-checker@0.1.13: {}

  ts-jest@29.2.5(@babel/core@7.26.9)(@jest/transform@29.7.0)(@jest/types@29.6.3)(babel-jest@29.7.0(@babel/core@7.26.9))(jest@29.7.0(@types/node@22.13.4))(typescript@5.7.3):
    dependencies:
      bs-logger: 0.2.6
      ejs: 3.1.10
      fast-json-stable-stringify: 2.1.0
      jest: 29.7.0(@types/node@22.13.4)
      jest-util: 29.7.0
      json5: 2.2.3
      lodash.memoize: 4.1.2
      make-error: 1.3.6
      semver: 7.7.1
      typescript: 5.7.3
      yargs-parser: 21.1.1
    optionalDependencies:
      '@babel/core': 7.26.9
      '@jest/transform': 29.7.0
      '@jest/types': 29.6.3
      babel-jest: 29.7.0(@babel/core@7.26.9)

  tsconfck@3.1.5(typescript@5.7.3):
    optionalDependencies:
      typescript: 5.7.3

  tslib@2.8.1: {}

  tsup@8.3.6(@swc/core@1.10.17)(postcss@8.5.2)(tsx@4.19.2)(typescript@5.7.3)(yaml@2.7.0):
    dependencies:
      bundle-require: 5.1.0(esbuild@0.24.2)
      cac: 6.7.14
      chokidar: 4.0.3
      consola: 3.4.0
      debug: 4.4.0
      esbuild: 0.24.2
      joycon: 3.1.1
      picocolors: 1.1.1
      postcss-load-config: 6.0.1(postcss@8.5.2)(tsx@4.19.2)(yaml@2.7.0)
      resolve-from: 5.0.0
      rollup: 4.34.8
      source-map: 0.8.0-beta.0
      sucrase: 3.35.0
      tinyexec: 0.3.2
      tinyglobby: 0.2.11
      tree-kill: 1.2.2
    optionalDependencies:
      '@swc/core': 1.10.17
      postcss: 8.5.2
      typescript: 5.7.3
    transitivePeerDependencies:
      - jiti
      - supports-color
      - tsx
      - yaml

  tsx@4.19.2:
    dependencies:
      esbuild: 0.23.1
      get-tsconfig: 4.10.0
    optionalDependencies:
      fsevents: 2.3.3

  turbo-stream@2.4.0: {}

  turndown@7.2.0:
    dependencies:
      '@mixmark-io/domino': 2.2.0

  type-check@0.4.0:
    dependencies:
      prelude-ls: 1.2.1

  type-detect@4.0.8: {}

  type-fest@0.21.3: {}

  type-fest@2.19.0: {}

  type-fest@4.35.0: {}

  type-is@1.6.18:
    dependencies:
      media-typer: 0.3.0
      mime-types: 2.1.35

  typed-array-buffer@1.0.3:
    dependencies:
      call-bound: 1.0.3
      es-errors: 1.3.0
      is-typed-array: 1.1.15

  typed-array-byte-length@1.0.3:
    dependencies:
      call-bind: 1.0.8
      for-each: 0.3.5
      gopd: 1.2.0
      has-proto: 1.2.0
      is-typed-array: 1.1.15

  typed-array-byte-offset@1.0.4:
    dependencies:
      available-typed-arrays: 1.0.7
      call-bind: 1.0.8
      for-each: 0.3.5
      gopd: 1.2.0
      has-proto: 1.2.0
      is-typed-array: 1.1.15
      reflect.getprototypeof: 1.0.10

  typed-array-length@1.0.7:
    dependencies:
      call-bind: 1.0.8
      for-each: 0.3.5
      gopd: 1.2.0
      is-typed-array: 1.1.15
      possible-typed-array-names: 1.1.0
      reflect.getprototypeof: 1.0.10

  typed-function@4.2.1: {}

  typedarray.prototype.slice@1.0.5:
    dependencies:
      call-bind: 1.0.8
      define-properties: 1.2.1
      es-abstract: 1.23.9
      es-errors: 1.3.0
      get-proto: 1.0.1
      math-intrinsics: 1.1.0
      typed-array-buffer: 1.0.3
      typed-array-byte-offset: 1.0.4

  typescript-eslint@8.24.1(eslint@9.20.1)(typescript@5.7.3):
    dependencies:
      '@typescript-eslint/eslint-plugin': 8.24.1(@typescript-eslint/parser@8.24.1(eslint@9.20.1)(typescript@5.7.3))(eslint@9.20.1)(typescript@5.7.3)
      '@typescript-eslint/parser': 8.24.1(eslint@9.20.1)(typescript@5.7.3)
      '@typescript-eslint/utils': 8.24.1(eslint@9.20.1)(typescript@5.7.3)
      eslint: 9.20.1
      typescript: 5.7.3
    transitivePeerDependencies:
      - supports-color

  typescript@5.7.3: {}

  unbox-primitive@1.1.0:
    dependencies:
      call-bound: 1.0.3
      has-bigints: 1.1.0
      has-symbols: 1.1.0
      which-boxed-primitive: 1.1.1

  unbzip2-stream@1.4.3:
    dependencies:
      buffer: 5.7.1
      through: 2.3.8

  undici-types@6.20.0: {}

  unified@11.0.5:
    dependencies:
      '@types/unist': 3.0.3
      bail: 2.0.2
      devlop: 1.1.0
      extend: 3.0.2
      is-plain-obj: 4.1.0
      trough: 2.2.0
      vfile: 6.0.3

  unist-builder@4.0.0:
    dependencies:
      '@types/unist': 3.0.3

  unist-util-find-after@5.0.0:
    dependencies:
      '@types/unist': 3.0.3
      unist-util-is: 6.0.0

  unist-util-is@5.2.1:
    dependencies:
      '@types/unist': 2.0.11

  unist-util-is@6.0.0:
    dependencies:
      '@types/unist': 3.0.3

  unist-util-map@4.0.0:
    dependencies:
      '@types/unist': 3.0.3

  unist-util-modify-children@4.0.0:
    dependencies:
      '@types/unist': 3.0.3
      array-iterate: 2.0.1

  unist-util-position-from-estree@2.0.0:
    dependencies:
      '@types/unist': 3.0.3

  unist-util-position@5.0.0:
    dependencies:
      '@types/unist': 3.0.3

  unist-util-remove-position@5.0.0:
    dependencies:
      '@types/unist': 3.0.3
      unist-util-visit: 5.0.0

  unist-util-remove@4.0.0:
    dependencies:
      '@types/unist': 3.0.3
      unist-util-is: 6.0.0
      unist-util-visit-parents: 6.0.1

  unist-util-stringify-position@4.0.0:
    dependencies:
      '@types/unist': 3.0.3

  unist-util-visit-children@3.0.0:
    dependencies:
      '@types/unist': 3.0.3

  unist-util-visit-parents@5.1.3:
    dependencies:
      '@types/unist': 2.0.11
      unist-util-is: 5.2.1

  unist-util-visit-parents@6.0.1:
    dependencies:
      '@types/unist': 3.0.3
      unist-util-is: 6.0.0

  unist-util-visit@4.1.2:
    dependencies:
      '@types/unist': 2.0.11
      unist-util-is: 5.2.1
      unist-util-visit-parents: 5.1.3

  unist-util-visit@5.0.0:
    dependencies:
      '@types/unist': 3.0.3
      unist-util-is: 6.0.0
      unist-util-visit-parents: 6.0.1

  universal-user-agent@6.0.1: {}

  universalify@2.0.1: {}

  unpipe@1.0.0: {}

  update-browserslist-db@1.1.2(browserslist@4.24.4):
    dependencies:
      browserslist: 4.24.4
      escalade: 3.2.0
      picocolors: 1.1.1

  uri-js@4.4.1:
    dependencies:
      punycode: 2.3.1

<<<<<<< HEAD
  use-immer@0.11.0(immer@10.1.1)(react@19.0.0):
    dependencies:
      immer: 10.1.1
      react: 19.0.0
=======
  urlpattern-polyfill@10.0.0: {}
>>>>>>> a6107810

  use-resize-observer@6.1.0(react-dom@19.0.0(react@19.0.0))(react@19.0.0):
    dependencies:
      react: 19.0.0
      react-dom: 19.0.0(react@19.0.0)
      resize-observer-polyfill: 1.5.1

  util-deprecate@1.0.2: {}

  utils-merge@1.0.1: {}

  uuid@11.0.5: {}

  v8-to-istanbul@9.3.0:
    dependencies:
      '@jridgewell/trace-mapping': 0.3.25
      '@types/istanbul-lib-coverage': 2.0.6
      convert-source-map: 2.0.0

  vali-date@1.0.0: {}

  varint@6.0.0: {}

  vary@1.1.2: {}

  vfile-location@5.0.3:
    dependencies:
      '@types/unist': 3.0.3
      vfile: 6.0.3

  vfile-matter@5.0.0:
    dependencies:
      vfile: 6.0.3
      yaml: 2.7.0

  vfile-message@4.0.2:
    dependencies:
      '@types/unist': 3.0.3
      unist-util-stringify-position: 4.0.0

  vfile@6.0.3:
    dependencies:
      '@types/unist': 3.0.3
      vfile-message: 4.0.2

  vite-plugin-svgr@4.3.0(rollup@4.34.8)(typescript@5.7.3)(vite@6.1.0(@types/node@22.13.4)(sass-embedded@1.85.0)(sass@1.85.0)(tsx@4.19.2)(yaml@2.7.0)):
    dependencies:
      '@rollup/pluginutils': 5.1.4(rollup@4.34.8)
      '@svgr/core': 8.1.0(typescript@5.7.3)
      '@svgr/plugin-jsx': 8.1.0(@svgr/core@8.1.0(typescript@5.7.3))
      vite: 6.1.0(@types/node@22.13.4)(sass-embedded@1.85.0)(sass@1.85.0)(tsx@4.19.2)(yaml@2.7.0)
    transitivePeerDependencies:
      - rollup
      - supports-color
      - typescript

  vite-tsconfig-paths@5.1.4(typescript@5.7.3)(vite@6.1.0(@types/node@22.13.4)(sass-embedded@1.85.0)(sass@1.85.0)(tsx@4.19.2)(yaml@2.7.0)):
    dependencies:
      debug: 4.4.0
      globrex: 0.1.2
      tsconfck: 3.1.5(typescript@5.7.3)
    optionalDependencies:
      vite: 6.1.0(@types/node@22.13.4)(sass-embedded@1.85.0)(sass@1.85.0)(tsx@4.19.2)(yaml@2.7.0)
    transitivePeerDependencies:
      - supports-color
      - typescript

  vite@6.1.0(@types/node@22.13.4)(sass-embedded@1.85.0)(sass@1.85.0)(tsx@4.19.2)(yaml@2.7.0):
    dependencies:
      esbuild: 0.24.2
      postcss: 8.5.2
      rollup: 4.34.8
    optionalDependencies:
      '@types/node': 22.13.4
      fsevents: 2.3.3
      sass: 1.85.0
      sass-embedded: 1.85.0
      tsx: 4.19.2
      yaml: 2.7.0

  walker@1.0.8:
    dependencies:
      makeerror: 1.0.12

  wcwidth@1.0.1:
    dependencies:
      defaults: 1.0.4

  web-namespaces@2.0.1: {}

  webidl-conversions@3.0.1: {}

  webidl-conversions@4.0.2: {}

  whatwg-fetch@3.6.20: {}

  whatwg-url@5.0.0:
    dependencies:
      tr46: 0.0.3
      webidl-conversions: 3.0.1

  whatwg-url@7.1.0:
    dependencies:
      lodash.sortby: 4.7.0
      tr46: 1.0.1
      webidl-conversions: 4.0.2

  which-boxed-primitive@1.1.1:
    dependencies:
      is-bigint: 1.1.0
      is-boolean-object: 1.2.2
      is-number-object: 1.1.1
      is-string: 1.1.1
      is-symbol: 1.1.1

  which-builtin-type@1.2.1:
    dependencies:
      call-bound: 1.0.3
      function.prototype.name: 1.1.8
      has-tostringtag: 1.0.2
      is-async-function: 2.1.1
      is-date-object: 1.1.0
      is-finalizationregistry: 1.1.1
      is-generator-function: 1.1.0
      is-regex: 1.2.1
      is-weakref: 1.1.1
      isarray: 2.0.5
      which-boxed-primitive: 1.1.1
      which-collection: 1.0.2
      which-typed-array: 1.1.18

  which-collection@1.0.2:
    dependencies:
      is-map: 2.0.3
      is-set: 2.0.3
      is-weakmap: 2.0.2
      is-weakset: 2.0.4

  which-typed-array@1.1.18:
    dependencies:
      available-typed-arrays: 1.0.7
      call-bind: 1.0.8
      call-bound: 1.0.3
      for-each: 0.3.5
      gopd: 1.2.0
      has-tostringtag: 1.0.2

  which@1.3.1:
    dependencies:
      isexe: 2.0.0

  which@2.0.2:
    dependencies:
      isexe: 2.0.0

  wikipedia@2.1.2:
    dependencies:
      axios: 1.7.9
      infobox-parser: 3.6.4
    transitivePeerDependencies:
      - debug

  window-or-global@1.0.1: {}

  word-wrap@1.2.5: {}

  wrap-ansi@6.2.0:
    dependencies:
      ansi-styles: 4.3.0
      string-width: 4.2.3
      strip-ansi: 6.0.1

  wrap-ansi@7.0.0:
    dependencies:
      ansi-styles: 4.3.0
      string-width: 4.2.3
      strip-ansi: 6.0.1

  wrap-ansi@8.1.0:
    dependencies:
      ansi-styles: 6.2.1
      string-width: 5.1.2
      strip-ansi: 7.1.0

  wrappy@1.0.2: {}

  write-file-atomic@4.0.2:
    dependencies:
      imurmurhash: 0.1.4
      signal-exit: 3.0.7

  write-file-atomic@5.0.1:
    dependencies:
      imurmurhash: 0.1.4
      signal-exit: 4.1.0

  ws@8.17.1: {}

  ws@8.18.0: {}

  xml2js@0.6.2:
    dependencies:
      sax: 1.4.1
      xmlbuilder: 11.0.1

  xmlbuilder@11.0.1: {}

  y18n@5.0.8: {}

  yallist@3.1.1: {}

  yallist@4.0.0: {}

  yaml@2.7.0: {}

  yargs-parser@21.1.1: {}

  yargs@17.7.2:
    dependencies:
      cliui: 8.0.1
      escalade: 3.2.0
      get-caller-file: 2.0.5
      require-directory: 2.1.1
      string-width: 4.2.3
      y18n: 5.0.8
      yargs-parser: 21.1.1

  yauzl@2.10.0:
    dependencies:
      buffer-crc32: 0.2.13
      fd-slicer: 1.1.0

  yocto-queue@0.1.0: {}

  yoctocolors-cjs@2.1.2: {}

  zod-to-json-schema@3.24.1(zod@3.24.2):
    dependencies:
      zod: 3.24.2

  zod@3.23.8: {}

  zod@3.24.2: {}

  zwitch@2.0.4: {}<|MERGE_RESOLUTION|>--- conflicted
+++ resolved
@@ -149,7 +149,7 @@
         version: 11.0.5
       zod:
         specifier: ^3.24.1
-        version: 3.24.1
+        version: 3.24.2
     devDependencies:
       '@eslint/js':
         specifier: ^9.17.0
@@ -6177,16 +6177,14 @@
   uri-js@4.4.1:
     resolution: {integrity: sha512-7rKUyy33Q1yc98pQ1DAmLtwX109F7TIfWlW1Ydo8Wl1ii1SeHieeh0HHfPeL2fMXK6z0s8ecKs9frCuLJvndBg==}
 
-<<<<<<< HEAD
+  urlpattern-polyfill@10.0.0:
+    resolution: {integrity: sha512-H/A06tKD7sS1O1X2SshBVeA5FLycRpjqiBeqGKmBwBDBy28EnRjORxTNe269KSSr5un5qyWi1iL61wLxpd+ZOg==}
+
   use-immer@0.11.0:
     resolution: {integrity: sha512-RNAqi3GqsWJ4bcCd4LMBgdzvPmTABam24DUaFiKfX9s3MSorNRz9RDZYJkllJoMHUxVLMDetwAuCDeyWNrp1yA==}
     peerDependencies:
       immer: '>=8.0.0'
       react: ^16.8.0 || ^17.0.1 || ^18.0.0 || ^19.0.0
-=======
-  urlpattern-polyfill@10.0.0:
-    resolution: {integrity: sha512-H/A06tKD7sS1O1X2SshBVeA5FLycRpjqiBeqGKmBwBDBy28EnRjORxTNe269KSSr5un5qyWi1iL61wLxpd+ZOg==}
->>>>>>> a6107810
 
   use-resize-observer@6.1.0:
     resolution: {integrity: sha512-SiPcWHiIQ1CnHmb6PxbYtygqiZXR0U9dNkkbpX9VYnlstUwF8+QqpUTrzh13pjPwcjMVGR+QIC+nvF5ujfFNng==}
@@ -13561,14 +13559,12 @@
     dependencies:
       punycode: 2.3.1
 
-<<<<<<< HEAD
+  urlpattern-polyfill@10.0.0: {}
+
   use-immer@0.11.0(immer@10.1.1)(react@19.0.0):
     dependencies:
       immer: 10.1.1
       react: 19.0.0
-=======
-  urlpattern-polyfill@10.0.0: {}
->>>>>>> a6107810
 
   use-resize-observer@6.1.0(react-dom@19.0.0(react@19.0.0))(react@19.0.0):
     dependencies:
