--- conflicted
+++ resolved
@@ -78,7 +78,6 @@
       framer-motion:
         specifier: ^12.3.1
         version: 12.3.1(react-dom@19.0.0(react@19.0.0))(react@19.0.0)
-<<<<<<< HEAD
       immer:
         specifier: ^10.1.1
         version: 10.1.1
@@ -88,11 +87,9 @@
       lottie-react:
         specifier: ^2.4.1
         version: 2.4.1(react-dom@19.0.0(react@19.0.0))(react@19.0.0)
-=======
       ky:
         specifier: ^1.7.5
         version: 1.7.5
->>>>>>> 5f5b00aa
       mdast-util-to-hast:
         specifier: ^13.1.0
         version: 13.2.0
