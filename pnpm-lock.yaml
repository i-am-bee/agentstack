lockfileVersion: '9.0'

settings:
  autoInstallPeers: true
  excludeLinksFromLockfile: false

catalogs:
  default:
    '@eslint/js':
      specifier: ^9.23.0
      version: 9.23.0
    eslint:
      specifier: ^9.23.0
      version: 9.23.0
    eslint-plugin-react-hooks:
      specifier: ^5.2.0
      version: 5.2.0
    eslint-plugin-react-refresh:
      specifier: ^0.4.16
      version: 0.4.19
    eslint-plugin-simple-import-sort:
      specifier: ^12.1.1
      version: 12.1.1
    globals:
      specifier: ^16.0.0
      version: 16.0.0
    prettier:
      specifier: ^3.5.3
      version: 3.5.3
    sass-embedded:
      specifier: ^1.86.0
      version: 1.86.0
    stylelint:
      specifier: ^16.17.0
      version: 16.17.0
    stylelint-config-css-modules:
      specifier: ^4.4.0
      version: 4.4.0
    stylelint-config-recommended-scss:
      specifier: ^14.1.0
      version: 14.1.0
    stylelint-plugin-logical-css:
      specifier: ^1.2.2
      version: 1.2.2
    typescript:
      specifier: 5.8.2
      version: 5.8.2
    typescript-eslint:
      specifier: ^8.28.0
      version: 8.28.0

importers:

  apps/beeai-ui:
    dependencies:
      '@carbon/colors':
        specifier: ^11.30.0
        version: 11.30.0
      '@carbon/grid':
        specifier: ^11.33.0
        version: 11.33.0
      '@carbon/icons-react':
        specifier: ^11.57.0
        version: 11.57.0(react@19.0.0)
      '@carbon/layout':
        specifier: ^11.31.0
        version: 11.31.0
      '@carbon/motion':
        specifier: ^11.25.0
        version: 11.25.0
      '@carbon/react':
        specifier: ^1.79.0
        version: 1.79.0(react-dom@19.0.0(react@19.0.0))(react-is@19.0.0)(react@19.0.0)(sass@1.85.0)
      '@carbon/styles':
        specifier: ^1.78.0
        version: 1.78.0(sass@1.85.0)
      '@floating-ui/react':
        specifier: ^0.27.5
        version: 0.27.5(react-dom@19.0.0(react@19.0.0))(react@19.0.0)
      '@ibm/plex':
        specifier: ^6.4.1
        version: 6.4.1
      '@radix-ui/react-slot':
        specifier: ^1.1.2
        version: 1.1.2(@types/react@19.0.12)(react@19.0.0)
      '@tanstack/react-query':
        specifier: ^5.69.0
        version: 5.69.0(react@19.0.0)
      '@types/react-resizable':
        specifier: ^3.0.8
        version: 3.0.8
      '@types/react-syntax-highlighter':
        specifier: ^15.5.13
        version: 15.5.13
      clsx:
        specifier: ^2.1.1
        version: 2.1.1
      fetch-event-stream:
        specifier: ^0.1.5
        version: 0.1.5
      framer-motion:
        specifier: ^12.6.2
        version: 12.6.2(react-dom@19.0.0(react@19.0.0))(react@19.0.0)
      humanize-duration:
        specifier: ^3.32.1
        version: 3.32.1
      immer:
        specifier: ^10.1.1
        version: 10.1.1
<<<<<<< HEAD
      json-schema-to-ts:
        specifier: ^3.1.1
        version: 3.1.1
      json5:
        specifier: ^2.2.3
        version: 2.2.3
=======
>>>>>>> a2a0d68e
      ky:
        specifier: ^1.7.5
        version: 1.7.5
      lodash:
        specifier: ^4.17.21
        version: 4.17.21
      lottie-react:
        specifier: ^2.4.1
        version: 2.4.1(react-dom@19.0.0(react@19.0.0))(react@19.0.0)
      mdast-util-to-hast:
        specifier: ^13.2.0
        version: 13.2.0
      openapi-fetch:
        specifier: ^0.13.5
        version: 0.13.5
      pluralize:
        specifier: ^8.0.0
        version: 8.0.0
      react:
        specifier: ^19.0.0
        version: 19.0.0
      react-dom:
        specifier: ^19.0.0
        version: 19.0.0(react@19.0.0)
      react-error-boundary:
        specifier: ^5.0.0
        version: 5.0.0(react@19.0.0)
      react-hook-form:
        specifier: ^7.54.2
        version: 7.54.2(react@19.0.0)
      react-is:
        specifier: ^19.0.0
        version: 19.0.0
      react-markdown:
        specifier: ^10.1.0
        version: 10.1.0(@types/react@19.0.12)(react@19.0.0)
      react-merge-refs:
        specifier: ^2.1.1
        version: 2.1.1
      react-resizable:
        specifier: ^3.0.5
        version: 3.0.5(react-dom@19.0.0(react@19.0.0))(react@19.0.0)
      react-router:
        specifier: ^7.4.0
        version: 7.4.0(react-dom@19.0.0(react@19.0.0))(react@19.0.0)
      react-syntax-highlighter:
        specifier: ^15.6.1
        version: 15.6.1(react@19.0.0)
      rehype-minify-whitespace:
        specifier: ^6.0.2
        version: 6.0.2
      unified:
        specifier: ^11.0.5
        version: 11.0.5
      unist-util-visit:
        specifier: ^5.0.0
        version: 5.0.0
      usehooks-ts:
        specifier: ^3.1.0
        version: 3.1.1(react@19.0.0)
      uuid:
        specifier: ^11.0.5
        version: 11.1.0
      zod:
        specifier: ^3.24.1
        version: 3.24.2
      zod-to-json-schema:
        specifier: 3.24.5
        version: 3.24.5(zod@3.24.2)
    devDependencies:
      '@eslint/js':
        specifier: 'catalog:'
        version: 9.23.0
      '@types/hast':
        specifier: ^3.0.4
        version: 3.0.4
      '@types/humanize-duration':
        specifier: ^3.27.4
        version: 3.27.4
      '@types/lodash':
        specifier: ^4.17.16
        version: 4.17.16
      '@types/pluralize':
        specifier: ^0.0.33
        version: 0.0.33
      '@types/react':
        specifier: ^19.0.12
        version: 19.0.12
      '@types/react-dom':
        specifier: ^19.0.4
        version: 19.0.4(@types/react@19.0.12)
      '@vitejs/plugin-react-swc':
        specifier: ^3.8.1
        version: 3.8.1(@swc/helpers@0.5.15)(vite@6.2.3(@types/node@22.13.13)(sass-embedded@1.86.0)(sass@1.85.0)(tsx@4.19.3)(yaml@2.7.1))
      eslint:
        specifier: 'catalog:'
        version: 9.23.0
      eslint-plugin-react-hooks:
        specifier: 'catalog:'
        version: 5.2.0(eslint@9.23.0)
      eslint-plugin-react-refresh:
        specifier: 'catalog:'
        version: 0.4.19(eslint@9.23.0)
      eslint-plugin-simple-import-sort:
        specifier: 'catalog:'
        version: 12.1.1(eslint@9.23.0)
      globals:
        specifier: 'catalog:'
        version: 16.0.0
      keycode-js:
        specifier: ^3.1.0
        version: 3.1.0
      openapi-typescript-helpers:
        specifier: ^0.0.15
        version: 0.0.15
      prettier:
        specifier: 'catalog:'
        version: 3.5.3
      sass-embedded:
        specifier: 'catalog:'
        version: 1.86.0
      stylelint:
        specifier: 'catalog:'
        version: 16.17.0(typescript@5.8.2)
      stylelint-config-css-modules:
        specifier: 'catalog:'
        version: 4.4.0(stylelint@16.17.0(typescript@5.8.2))
      stylelint-config-recommended-scss:
        specifier: 'catalog:'
        version: 14.1.0(postcss@8.5.3)(stylelint@16.17.0(typescript@5.8.2))
      stylelint-plugin-logical-css:
        specifier: 'catalog:'
        version: 1.2.2(stylelint@16.17.0(typescript@5.8.2))
      typescript:
        specifier: 'catalog:'
        version: 5.8.2
      typescript-eslint:
        specifier: 'catalog:'
        version: 8.28.0(eslint@9.23.0)(typescript@5.8.2)
      vite:
        specifier: ^6.2.3
        version: 6.2.3(@types/node@22.13.13)(sass-embedded@1.86.0)(sass@1.85.0)(tsx@4.19.3)(yaml@2.7.1)
      vite-plugin-svgr:
        specifier: ^4.3.0
        version: 4.3.0(rollup@4.34.8)(typescript@5.8.2)(vite@6.2.3(@types/node@22.13.13)(sass-embedded@1.86.0)(sass@1.85.0)(tsx@4.19.3)(yaml@2.7.1))

  apps/beeai-web:
    dependencies:
      '@bprogress/next':
        specifier: ^3.2.10
        version: 3.2.10(next@15.2.4(@babel/core@7.26.9)(@opentelemetry/api@1.9.0)(react-dom@19.0.0(react@19.0.0))(react@19.0.0)(sass@1.85.0))(react-dom@19.0.0(react@19.0.0))(react@19.0.0)
      '@carbon/icons-react':
        specifier: '*'
        version: 11.56.0(react@19.0.0)
      '@i-am-bee/beeai-ui':
        specifier: workspace:*
        version: link:../beeai-ui
      '@tanstack/react-query':
        specifier: '*'
        version: 5.67.1(react@19.0.0)
      clsx:
        specifier: ^2.1.1
        version: 2.1.1
      next:
        specifier: 15.2.4
        version: 15.2.4(@babel/core@7.26.9)(@opentelemetry/api@1.9.0)(react-dom@19.0.0(react@19.0.0))(react@19.0.0)(sass@1.85.0)
      react:
        specifier: '*'
        version: 19.0.0
      react-dom:
        specifier: '*'
        version: 19.0.0(react@19.0.0)
      react-hook-form:
        specifier: '*'
        version: 7.54.2(react@19.0.0)
      react-is:
        specifier: '*'
        version: 19.0.0
      server-only:
        specifier: ^0.0.1
        version: 0.0.1
      yaml:
        specifier: ^2.7.1
        version: 2.7.1
    devDependencies:
      '@eslint/eslintrc':
        specifier: ^3.3.1
        version: 3.3.1
      '@next/eslint-plugin-next':
        specifier: 15.2.4
        version: 15.2.4
      '@svgr/webpack':
        specifier: ^8.1.0
        version: 8.1.0(typescript@5.8.2)
      '@types/node':
        specifier: ^22.13.13
        version: 22.13.13
      '@types/react':
        specifier: ^19.0.12
        version: 19.0.12
      '@types/react-dom':
        specifier: ^19.0.4
        version: 19.0.4(@types/react@19.0.12)
      eslint:
        specifier: 'catalog:'
        version: 9.23.0
      eslint-config-next:
        specifier: 15.2.4
        version: 15.2.4(eslint@9.23.0)(typescript@5.8.2)
      eslint-config-prettier:
        specifier: ^10.1.1
        version: 10.1.1(eslint@9.23.0)
      eslint-plugin-react-hooks:
        specifier: 'catalog:'
        version: 5.2.0(eslint@9.23.0)
      eslint-plugin-react-refresh:
        specifier: 'catalog:'
        version: 0.4.19(eslint@9.23.0)
      eslint-plugin-simple-import-sort:
        specifier: 'catalog:'
        version: 12.1.1(eslint@9.23.0)
      prettier:
        specifier: 'catalog:'
        version: 3.5.3
      sass-embedded:
        specifier: 'catalog:'
        version: 1.86.0
      stylelint:
        specifier: 'catalog:'
        version: 16.17.0(typescript@5.8.2)
      stylelint-config-css-modules:
        specifier: 'catalog:'
        version: 4.4.0(stylelint@16.17.0(typescript@5.8.2))
      stylelint-config-recommended-scss:
        specifier: 'catalog:'
        version: 14.1.0(postcss@8.5.3)(stylelint@16.17.0(typescript@5.8.2))
      stylelint-plugin-logical-css:
        specifier: 'catalog:'
        version: 1.2.2(stylelint@16.17.0(typescript@5.8.2))
      typescript:
        specifier: 'catalog:'
        version: 5.8.2

  docs:
    devDependencies:
      mintlify:
        specifier: ^4.0.406
        version: 4.0.406(@types/node@22.13.13)(@types/react@19.0.12)(react-dom@19.0.0(react@19.0.0))(react@19.0.0)(typescript@5.8.2)

packages:

  '@ampproject/remapping@2.3.0':
    resolution: {integrity: sha512-30iZtAPgz+LTIYoeivqYo853f02jBYSd5uGnGpkFV0M3xOt9aN73erkgYAmZU43x4VfqcnLxW9Kpg3R5LC4YYw==}
    engines: {node: '>=6.0.0'}

  '@babel/code-frame@7.26.2':
    resolution: {integrity: sha512-RJlIHRueQgwWitWgF8OdFYGZX328Ax5BCemNGlqHfplnRT9ESi8JkFlvaVYbS+UubVY6dpv87Fs2u5M29iNFVQ==}
    engines: {node: '>=6.9.0'}

  '@babel/compat-data@7.26.8':
    resolution: {integrity: sha512-oH5UPLMWR3L2wEFLnFJ1TZXqHufiTKAiLfqw5zkhS4dKXLJ10yVztfil/twG8EDTA4F/tvVNw9nOl4ZMslB8rQ==}
    engines: {node: '>=6.9.0'}

  '@babel/core@7.26.9':
    resolution: {integrity: sha512-lWBYIrF7qK5+GjY5Uy+/hEgp8OJWOD/rpy74GplYRhEauvbHDeFB8t5hPOZxCZ0Oxf4Cc36tK51/l3ymJysrKw==}
    engines: {node: '>=6.9.0'}

  '@babel/generator@7.26.9':
    resolution: {integrity: sha512-kEWdzjOAUMW4hAyrzJ0ZaTOu9OmpyDIQicIh0zg0EEcEkYXZb2TjtBhnHi2ViX7PKwZqF4xwqfAm299/QMP3lg==}
    engines: {node: '>=6.9.0'}

  '@babel/helper-annotate-as-pure@7.25.9':
    resolution: {integrity: sha512-gv7320KBUFJz1RnylIg5WWYPRXKZ884AGkYpgpWW02TH66Dl+HaC1t1CKd0z3R4b6hdYEcmrNZHUmfCP+1u3/g==}
    engines: {node: '>=6.9.0'}

  '@babel/helper-compilation-targets@7.26.5':
    resolution: {integrity: sha512-IXuyn5EkouFJscIDuFF5EsiSolseme1s0CZB+QxVugqJLYmKdxI1VfIBOst0SUu4rnk2Z7kqTwmoO1lp3HIfnA==}
    engines: {node: '>=6.9.0'}

  '@babel/helper-create-class-features-plugin@7.26.9':
    resolution: {integrity: sha512-ubbUqCofvxPRurw5L8WTsCLSkQiVpov4Qx0WMA+jUN+nXBK8ADPlJO1grkFw5CWKC5+sZSOfuGMdX1aI1iT9Sg==}
    engines: {node: '>=6.9.0'}
    peerDependencies:
      '@babel/core': ^7.0.0

  '@babel/helper-create-regexp-features-plugin@7.26.3':
    resolution: {integrity: sha512-G7ZRb40uUgdKOQqPLjfD12ZmGA54PzqDFUv2BKImnC9QIfGhIHKvVML0oN8IUiDq4iRqpq74ABpvOaerfWdong==}
    engines: {node: '>=6.9.0'}
    peerDependencies:
      '@babel/core': ^7.0.0

  '@babel/helper-define-polyfill-provider@0.6.3':
    resolution: {integrity: sha512-HK7Bi+Hj6H+VTHA3ZvBis7V/6hu9QuTrnMXNybfUf2iiuU/N97I8VjB+KbhFF8Rld/Lx5MzoCwPCpPjfK+n8Cg==}
    peerDependencies:
      '@babel/core': ^7.4.0 || ^8.0.0-0 <8.0.0

  '@babel/helper-member-expression-to-functions@7.25.9':
    resolution: {integrity: sha512-wbfdZ9w5vk0C0oyHqAJbc62+vet5prjj01jjJ8sKn3j9h3MQQlflEdXYvuqRWjHnM12coDEqiC1IRCi0U/EKwQ==}
    engines: {node: '>=6.9.0'}

  '@babel/helper-module-imports@7.25.9':
    resolution: {integrity: sha512-tnUA4RsrmflIM6W6RFTLFSXITtl0wKjgpnLgXyowocVPrbYrLUXSBXDgTs8BlbmIzIdlBySRQjINYs2BAkiLtw==}
    engines: {node: '>=6.9.0'}

  '@babel/helper-module-transforms@7.26.0':
    resolution: {integrity: sha512-xO+xu6B5K2czEnQye6BHA7DolFFmS3LB7stHZFaOLb1pAwO1HWLS8fXA+eh0A2yIvltPVmx3eNNDBJA2SLHXFw==}
    engines: {node: '>=6.9.0'}
    peerDependencies:
      '@babel/core': ^7.0.0

  '@babel/helper-optimise-call-expression@7.25.9':
    resolution: {integrity: sha512-FIpuNaz5ow8VyrYcnXQTDRGvV6tTjkNtCK/RYNDXGSLlUD6cBuQTSw43CShGxjvfBTfcUA/r6UhUCbtYqkhcuQ==}
    engines: {node: '>=6.9.0'}

  '@babel/helper-plugin-utils@7.26.5':
    resolution: {integrity: sha512-RS+jZcRdZdRFzMyr+wcsaqOmld1/EqTghfaBGQQd/WnRdzdlvSZ//kF7U8VQTxf1ynZ4cjUcYgjVGx13ewNPMg==}
    engines: {node: '>=6.9.0'}

  '@babel/helper-remap-async-to-generator@7.25.9':
    resolution: {integrity: sha512-IZtukuUeBbhgOcaW2s06OXTzVNJR0ybm4W5xC1opWFFJMZbwRj5LCk+ByYH7WdZPZTt8KnFwA8pvjN2yqcPlgw==}
    engines: {node: '>=6.9.0'}
    peerDependencies:
      '@babel/core': ^7.0.0

  '@babel/helper-replace-supers@7.26.5':
    resolution: {integrity: sha512-bJ6iIVdYX1YooY2X7w1q6VITt+LnUILtNk7zT78ykuwStx8BauCzxvFqFaHjOpW1bVnSUM1PN1f0p5P21wHxvg==}
    engines: {node: '>=6.9.0'}
    peerDependencies:
      '@babel/core': ^7.0.0

  '@babel/helper-skip-transparent-expression-wrappers@7.25.9':
    resolution: {integrity: sha512-K4Du3BFa3gvyhzgPcntrkDgZzQaq6uozzcpGbOO1OEJaI+EJdqWIMTLgFgQf6lrfiDFo5FU+BxKepI9RmZqahA==}
    engines: {node: '>=6.9.0'}

  '@babel/helper-string-parser@7.25.9':
    resolution: {integrity: sha512-4A/SCr/2KLd5jrtOMFzaKjVtAei3+2r/NChoBNoZ3EyP/+GlhoaEGoWOZUmFmoITP7zOJyHIMm+DYRd8o3PvHA==}
    engines: {node: '>=6.9.0'}

  '@babel/helper-validator-identifier@7.25.9':
    resolution: {integrity: sha512-Ed61U6XJc3CVRfkERJWDz4dJwKe7iLmmJsbOGu9wSloNSFttHV0I8g6UAgb7qnK5ly5bGLPd4oXZlxCdANBOWQ==}
    engines: {node: '>=6.9.0'}

  '@babel/helper-validator-option@7.25.9':
    resolution: {integrity: sha512-e/zv1co8pp55dNdEcCynfj9X7nyUKUXoUEwfXqaZt0omVOmDe9oOTdKStH4GmAw6zxMFs50ZayuMfHDKlO7Tfw==}
    engines: {node: '>=6.9.0'}

  '@babel/helper-wrap-function@7.25.9':
    resolution: {integrity: sha512-ETzz9UTjQSTmw39GboatdymDq4XIQbR8ySgVrylRhPOFpsd+JrKHIuF0de7GCWmem+T4uC5z7EZguod7Wj4A4g==}
    engines: {node: '>=6.9.0'}

  '@babel/helpers@7.26.9':
    resolution: {integrity: sha512-Mz/4+y8udxBKdmzt/UjPACs4G3j5SshJJEFFKxlCGPydG4JAHXxjWjAwjd09tf6oINvl1VfMJo+nB7H2YKQ0dA==}
    engines: {node: '>=6.9.0'}

  '@babel/parser@7.26.9':
    resolution: {integrity: sha512-81NWa1njQblgZbQHxWHpxxCzNsa3ZwvFqpUg7P+NNUU6f3UU2jBEg4OlF/J6rl8+PQGh1q6/zWScd001YwcA5A==}
    engines: {node: '>=6.0.0'}
    hasBin: true

  '@babel/plugin-bugfix-firefox-class-in-computed-class-key@7.25.9':
    resolution: {integrity: sha512-ZkRyVkThtxQ/J6nv3JFYv1RYY+JT5BvU0y3k5bWrmuG4woXypRa4PXmm9RhOwodRkYFWqC0C0cqcJ4OqR7kW+g==}
    engines: {node: '>=6.9.0'}
    peerDependencies:
      '@babel/core': ^7.0.0

  '@babel/plugin-bugfix-safari-class-field-initializer-scope@7.25.9':
    resolution: {integrity: sha512-MrGRLZxLD/Zjj0gdU15dfs+HH/OXvnw/U4jJD8vpcP2CJQapPEv1IWwjc/qMg7ItBlPwSv1hRBbb7LeuANdcnw==}
    engines: {node: '>=6.9.0'}
    peerDependencies:
      '@babel/core': ^7.0.0

  '@babel/plugin-bugfix-safari-id-destructuring-collision-in-function-expression@7.25.9':
    resolution: {integrity: sha512-2qUwwfAFpJLZqxd02YW9btUCZHl+RFvdDkNfZwaIJrvB8Tesjsk8pEQkTvGwZXLqXUx/2oyY3ySRhm6HOXuCug==}
    engines: {node: '>=6.9.0'}
    peerDependencies:
      '@babel/core': ^7.0.0

  '@babel/plugin-bugfix-v8-spread-parameters-in-optional-chaining@7.25.9':
    resolution: {integrity: sha512-6xWgLZTJXwilVjlnV7ospI3xi+sl8lN8rXXbBD6vYn3UYDlGsag8wrZkKcSI8G6KgqKP7vNFaDgeDnfAABq61g==}
    engines: {node: '>=6.9.0'}
    peerDependencies:
      '@babel/core': ^7.13.0

  '@babel/plugin-bugfix-v8-static-class-fields-redefine-readonly@7.25.9':
    resolution: {integrity: sha512-aLnMXYPnzwwqhYSCyXfKkIkYgJ8zv9RK+roo9DkTXz38ynIhd9XCbN08s3MGvqL2MYGVUGdRQLL/JqBIeJhJBg==}
    engines: {node: '>=6.9.0'}
    peerDependencies:
      '@babel/core': ^7.0.0

  '@babel/plugin-proposal-private-property-in-object@7.21.0-placeholder-for-preset-env.2':
    resolution: {integrity: sha512-SOSkfJDddaM7mak6cPEpswyTRnuRltl429hMraQEglW+OkovnCzsiszTmsrlY//qLFjCpQDFRvjdm2wA5pPm9w==}
    engines: {node: '>=6.9.0'}
    peerDependencies:
      '@babel/core': ^7.0.0-0

  '@babel/plugin-syntax-import-assertions@7.26.0':
    resolution: {integrity: sha512-QCWT5Hh830hK5EQa7XzuqIkQU9tT/whqbDz7kuaZMHFl1inRRg7JnuAEOQ0Ur0QUl0NufCk1msK2BeY79Aj/eg==}
    engines: {node: '>=6.9.0'}
    peerDependencies:
      '@babel/core': ^7.0.0-0

  '@babel/plugin-syntax-import-attributes@7.26.0':
    resolution: {integrity: sha512-e2dttdsJ1ZTpi3B9UYGLw41hifAubg19AtCu/2I/F1QNVclOBr1dYpTdmdyZ84Xiz43BS/tCUkMAZNLv12Pi+A==}
    engines: {node: '>=6.9.0'}
    peerDependencies:
      '@babel/core': ^7.0.0-0

  '@babel/plugin-syntax-jsx@7.25.9':
    resolution: {integrity: sha512-ld6oezHQMZsZfp6pWtbjaNDF2tiiCYYDqQszHt5VV437lewP9aSi2Of99CK0D0XB21k7FLgnLcmQKyKzynfeAA==}
    engines: {node: '>=6.9.0'}
    peerDependencies:
      '@babel/core': ^7.0.0-0

  '@babel/plugin-syntax-typescript@7.25.9':
    resolution: {integrity: sha512-hjMgRy5hb8uJJjUcdWunWVcoi9bGpJp8p5Ol1229PoN6aytsLwNMgmdftO23wnCLMfVmTwZDWMPNq/D1SY60JQ==}
    engines: {node: '>=6.9.0'}
    peerDependencies:
      '@babel/core': ^7.0.0-0

  '@babel/plugin-syntax-unicode-sets-regex@7.18.6':
    resolution: {integrity: sha512-727YkEAPwSIQTv5im8QHz3upqp92JTWhidIC81Tdx4VJYIte/VndKf1qKrfnnhPLiPghStWfvC/iFaMCQu7Nqg==}
    engines: {node: '>=6.9.0'}
    peerDependencies:
      '@babel/core': ^7.0.0

  '@babel/plugin-transform-arrow-functions@7.25.9':
    resolution: {integrity: sha512-6jmooXYIwn9ca5/RylZADJ+EnSxVUS5sjeJ9UPk6RWRzXCmOJCy6dqItPJFpw2cuCangPK4OYr5uhGKcmrm5Qg==}
    engines: {node: '>=6.9.0'}
    peerDependencies:
      '@babel/core': ^7.0.0-0

  '@babel/plugin-transform-async-generator-functions@7.26.8':
    resolution: {integrity: sha512-He9Ej2X7tNf2zdKMAGOsmg2MrFc+hfoAhd3po4cWfo/NWjzEAKa0oQruj1ROVUdl0e6fb6/kE/G3SSxE0lRJOg==}
    engines: {node: '>=6.9.0'}
    peerDependencies:
      '@babel/core': ^7.0.0-0

  '@babel/plugin-transform-async-to-generator@7.25.9':
    resolution: {integrity: sha512-NT7Ejn7Z/LjUH0Gv5KsBCxh7BH3fbLTV0ptHvpeMvrt3cPThHfJfst9Wrb7S8EvJ7vRTFI7z+VAvFVEQn/m5zQ==}
    engines: {node: '>=6.9.0'}
    peerDependencies:
      '@babel/core': ^7.0.0-0

  '@babel/plugin-transform-block-scoped-functions@7.26.5':
    resolution: {integrity: sha512-chuTSY+hq09+/f5lMj8ZSYgCFpppV2CbYrhNFJ1BFoXpiWPnnAb7R0MqrafCpN8E1+YRrtM1MXZHJdIx8B6rMQ==}
    engines: {node: '>=6.9.0'}
    peerDependencies:
      '@babel/core': ^7.0.0-0

  '@babel/plugin-transform-block-scoping@7.25.9':
    resolution: {integrity: sha512-1F05O7AYjymAtqbsFETboN1NvBdcnzMerO+zlMyJBEz6WkMdejvGWw9p05iTSjC85RLlBseHHQpYaM4gzJkBGg==}
    engines: {node: '>=6.9.0'}
    peerDependencies:
      '@babel/core': ^7.0.0-0

  '@babel/plugin-transform-class-properties@7.25.9':
    resolution: {integrity: sha512-bbMAII8GRSkcd0h0b4X+36GksxuheLFjP65ul9w6C3KgAamI3JqErNgSrosX6ZPj+Mpim5VvEbawXxJCyEUV3Q==}
    engines: {node: '>=6.9.0'}
    peerDependencies:
      '@babel/core': ^7.0.0-0

  '@babel/plugin-transform-class-static-block@7.26.0':
    resolution: {integrity: sha512-6J2APTs7BDDm+UMqP1useWqhcRAXo0WIoVj26N7kPFB6S73Lgvyka4KTZYIxtgYXiN5HTyRObA72N2iu628iTQ==}
    engines: {node: '>=6.9.0'}
    peerDependencies:
      '@babel/core': ^7.12.0

  '@babel/plugin-transform-classes@7.25.9':
    resolution: {integrity: sha512-mD8APIXmseE7oZvZgGABDyM34GUmK45Um2TXiBUt7PnuAxrgoSVf123qUzPxEr/+/BHrRn5NMZCdE2m/1F8DGg==}
    engines: {node: '>=6.9.0'}
    peerDependencies:
      '@babel/core': ^7.0.0-0

  '@babel/plugin-transform-computed-properties@7.25.9':
    resolution: {integrity: sha512-HnBegGqXZR12xbcTHlJ9HGxw1OniltT26J5YpfruGqtUHlz/xKf/G2ak9e+t0rVqrjXa9WOhvYPz1ERfMj23AA==}
    engines: {node: '>=6.9.0'}
    peerDependencies:
      '@babel/core': ^7.0.0-0

  '@babel/plugin-transform-destructuring@7.25.9':
    resolution: {integrity: sha512-WkCGb/3ZxXepmMiX101nnGiU+1CAdut8oHyEOHxkKuS1qKpU2SMXE2uSvfz8PBuLd49V6LEsbtyPhWC7fnkgvQ==}
    engines: {node: '>=6.9.0'}
    peerDependencies:
      '@babel/core': ^7.0.0-0

  '@babel/plugin-transform-dotall-regex@7.25.9':
    resolution: {integrity: sha512-t7ZQ7g5trIgSRYhI9pIJtRl64KHotutUJsh4Eze5l7olJv+mRSg4/MmbZ0tv1eeqRbdvo/+trvJD/Oc5DmW2cA==}
    engines: {node: '>=6.9.0'}
    peerDependencies:
      '@babel/core': ^7.0.0-0

  '@babel/plugin-transform-duplicate-keys@7.25.9':
    resolution: {integrity: sha512-LZxhJ6dvBb/f3x8xwWIuyiAHy56nrRG3PeYTpBkkzkYRRQ6tJLu68lEF5VIqMUZiAV7a8+Tb78nEoMCMcqjXBw==}
    engines: {node: '>=6.9.0'}
    peerDependencies:
      '@babel/core': ^7.0.0-0

  '@babel/plugin-transform-duplicate-named-capturing-groups-regex@7.25.9':
    resolution: {integrity: sha512-0UfuJS0EsXbRvKnwcLjFtJy/Sxc5J5jhLHnFhy7u4zih97Hz6tJkLU+O+FMMrNZrosUPxDi6sYxJ/EA8jDiAog==}
    engines: {node: '>=6.9.0'}
    peerDependencies:
      '@babel/core': ^7.0.0

  '@babel/plugin-transform-dynamic-import@7.25.9':
    resolution: {integrity: sha512-GCggjexbmSLaFhqsojeugBpeaRIgWNTcgKVq/0qIteFEqY2A+b9QidYadrWlnbWQUrW5fn+mCvf3tr7OeBFTyg==}
    engines: {node: '>=6.9.0'}
    peerDependencies:
      '@babel/core': ^7.0.0-0

  '@babel/plugin-transform-exponentiation-operator@7.26.3':
    resolution: {integrity: sha512-7CAHcQ58z2chuXPWblnn1K6rLDnDWieghSOEmqQsrBenH0P9InCUtOJYD89pvngljmZlJcz3fcmgYsXFNGa1ZQ==}
    engines: {node: '>=6.9.0'}
    peerDependencies:
      '@babel/core': ^7.0.0-0

  '@babel/plugin-transform-export-namespace-from@7.25.9':
    resolution: {integrity: sha512-2NsEz+CxzJIVOPx2o9UsW1rXLqtChtLoVnwYHHiB04wS5sgn7mrV45fWMBX0Kk+ub9uXytVYfNP2HjbVbCB3Ww==}
    engines: {node: '>=6.9.0'}
    peerDependencies:
      '@babel/core': ^7.0.0-0

  '@babel/plugin-transform-for-of@7.26.9':
    resolution: {integrity: sha512-Hry8AusVm8LW5BVFgiyUReuoGzPUpdHQQqJY5bZnbbf+ngOHWuCuYFKw/BqaaWlvEUrF91HMhDtEaI1hZzNbLg==}
    engines: {node: '>=6.9.0'}
    peerDependencies:
      '@babel/core': ^7.0.0-0

  '@babel/plugin-transform-function-name@7.25.9':
    resolution: {integrity: sha512-8lP+Yxjv14Vc5MuWBpJsoUCd3hD6V9DgBon2FVYL4jJgbnVQ9fTgYmonchzZJOVNgzEgbxp4OwAf6xz6M/14XA==}
    engines: {node: '>=6.9.0'}
    peerDependencies:
      '@babel/core': ^7.0.0-0

  '@babel/plugin-transform-json-strings@7.25.9':
    resolution: {integrity: sha512-xoTMk0WXceiiIvsaquQQUaLLXSW1KJ159KP87VilruQm0LNNGxWzahxSS6T6i4Zg3ezp4vA4zuwiNUR53qmQAw==}
    engines: {node: '>=6.9.0'}
    peerDependencies:
      '@babel/core': ^7.0.0-0

  '@babel/plugin-transform-literals@7.25.9':
    resolution: {integrity: sha512-9N7+2lFziW8W9pBl2TzaNht3+pgMIRP74zizeCSrtnSKVdUl8mAjjOP2OOVQAfZ881P2cNjDj1uAMEdeD50nuQ==}
    engines: {node: '>=6.9.0'}
    peerDependencies:
      '@babel/core': ^7.0.0-0

  '@babel/plugin-transform-logical-assignment-operators@7.25.9':
    resolution: {integrity: sha512-wI4wRAzGko551Y8eVf6iOY9EouIDTtPb0ByZx+ktDGHwv6bHFimrgJM/2T021txPZ2s4c7bqvHbd+vXG6K948Q==}
    engines: {node: '>=6.9.0'}
    peerDependencies:
      '@babel/core': ^7.0.0-0

  '@babel/plugin-transform-member-expression-literals@7.25.9':
    resolution: {integrity: sha512-PYazBVfofCQkkMzh2P6IdIUaCEWni3iYEerAsRWuVd8+jlM1S9S9cz1dF9hIzyoZ8IA3+OwVYIp9v9e+GbgZhA==}
    engines: {node: '>=6.9.0'}
    peerDependencies:
      '@babel/core': ^7.0.0-0

  '@babel/plugin-transform-modules-amd@7.25.9':
    resolution: {integrity: sha512-g5T11tnI36jVClQlMlt4qKDLlWnG5pP9CSM4GhdRciTNMRgkfpo5cR6b4rGIOYPgRRuFAvwjPQ/Yk+ql4dyhbw==}
    engines: {node: '>=6.9.0'}
    peerDependencies:
      '@babel/core': ^7.0.0-0

  '@babel/plugin-transform-modules-commonjs@7.26.3':
    resolution: {integrity: sha512-MgR55l4q9KddUDITEzEFYn5ZsGDXMSsU9E+kh7fjRXTIC3RHqfCo8RPRbyReYJh44HQ/yomFkqbOFohXvDCiIQ==}
    engines: {node: '>=6.9.0'}
    peerDependencies:
      '@babel/core': ^7.0.0-0

  '@babel/plugin-transform-modules-systemjs@7.25.9':
    resolution: {integrity: sha512-hyss7iIlH/zLHaehT+xwiymtPOpsiwIIRlCAOwBB04ta5Tt+lNItADdlXw3jAWZ96VJ2jlhl/c+PNIQPKNfvcA==}
    engines: {node: '>=6.9.0'}
    peerDependencies:
      '@babel/core': ^7.0.0-0

  '@babel/plugin-transform-modules-umd@7.25.9':
    resolution: {integrity: sha512-bS9MVObUgE7ww36HEfwe6g9WakQ0KF07mQF74uuXdkoziUPfKyu/nIm663kz//e5O1nPInPFx36z7WJmJ4yNEw==}
    engines: {node: '>=6.9.0'}
    peerDependencies:
      '@babel/core': ^7.0.0-0

  '@babel/plugin-transform-named-capturing-groups-regex@7.25.9':
    resolution: {integrity: sha512-oqB6WHdKTGl3q/ItQhpLSnWWOpjUJLsOCLVyeFgeTktkBSCiurvPOsyt93gibI9CmuKvTUEtWmG5VhZD+5T/KA==}
    engines: {node: '>=6.9.0'}
    peerDependencies:
      '@babel/core': ^7.0.0

  '@babel/plugin-transform-new-target@7.25.9':
    resolution: {integrity: sha512-U/3p8X1yCSoKyUj2eOBIx3FOn6pElFOKvAAGf8HTtItuPyB+ZeOqfn+mvTtg9ZlOAjsPdK3ayQEjqHjU/yLeVQ==}
    engines: {node: '>=6.9.0'}
    peerDependencies:
      '@babel/core': ^7.0.0-0

  '@babel/plugin-transform-nullish-coalescing-operator@7.26.6':
    resolution: {integrity: sha512-CKW8Vu+uUZneQCPtXmSBUC6NCAUdya26hWCElAWh5mVSlSRsmiCPUUDKb3Z0szng1hiAJa098Hkhg9o4SE35Qw==}
    engines: {node: '>=6.9.0'}
    peerDependencies:
      '@babel/core': ^7.0.0-0

  '@babel/plugin-transform-numeric-separator@7.25.9':
    resolution: {integrity: sha512-TlprrJ1GBZ3r6s96Yq8gEQv82s8/5HnCVHtEJScUj90thHQbwe+E5MLhi2bbNHBEJuzrvltXSru+BUxHDoog7Q==}
    engines: {node: '>=6.9.0'}
    peerDependencies:
      '@babel/core': ^7.0.0-0

  '@babel/plugin-transform-object-rest-spread@7.25.9':
    resolution: {integrity: sha512-fSaXafEE9CVHPweLYw4J0emp1t8zYTXyzN3UuG+lylqkvYd7RMrsOQ8TYx5RF231be0vqtFC6jnx3UmpJmKBYg==}
    engines: {node: '>=6.9.0'}
    peerDependencies:
      '@babel/core': ^7.0.0-0

  '@babel/plugin-transform-object-super@7.25.9':
    resolution: {integrity: sha512-Kj/Gh+Rw2RNLbCK1VAWj2U48yxxqL2x0k10nPtSdRa0O2xnHXalD0s+o1A6a0W43gJ00ANo38jxkQreckOzv5A==}
    engines: {node: '>=6.9.0'}
    peerDependencies:
      '@babel/core': ^7.0.0-0

  '@babel/plugin-transform-optional-catch-binding@7.25.9':
    resolution: {integrity: sha512-qM/6m6hQZzDcZF3onzIhZeDHDO43bkNNlOX0i8n3lR6zLbu0GN2d8qfM/IERJZYauhAHSLHy39NF0Ctdvcid7g==}
    engines: {node: '>=6.9.0'}
    peerDependencies:
      '@babel/core': ^7.0.0-0

  '@babel/plugin-transform-optional-chaining@7.25.9':
    resolution: {integrity: sha512-6AvV0FsLULbpnXeBjrY4dmWF8F7gf8QnvTEoO/wX/5xm/xE1Xo8oPuD3MPS+KS9f9XBEAWN7X1aWr4z9HdOr7A==}
    engines: {node: '>=6.9.0'}
    peerDependencies:
      '@babel/core': ^7.0.0-0

  '@babel/plugin-transform-parameters@7.25.9':
    resolution: {integrity: sha512-wzz6MKwpnshBAiRmn4jR8LYz/g8Ksg0o80XmwZDlordjwEk9SxBzTWC7F5ef1jhbrbOW2DJ5J6ayRukrJmnr0g==}
    engines: {node: '>=6.9.0'}
    peerDependencies:
      '@babel/core': ^7.0.0-0

  '@babel/plugin-transform-private-methods@7.25.9':
    resolution: {integrity: sha512-D/JUozNpQLAPUVusvqMxyvjzllRaF8/nSrP1s2YGQT/W4LHK4xxsMcHjhOGTS01mp9Hda8nswb+FblLdJornQw==}
    engines: {node: '>=6.9.0'}
    peerDependencies:
      '@babel/core': ^7.0.0-0

  '@babel/plugin-transform-private-property-in-object@7.25.9':
    resolution: {integrity: sha512-Evf3kcMqzXA3xfYJmZ9Pg1OvKdtqsDMSWBDzZOPLvHiTt36E75jLDQo5w1gtRU95Q4E5PDttrTf25Fw8d/uWLw==}
    engines: {node: '>=6.9.0'}
    peerDependencies:
      '@babel/core': ^7.0.0-0

  '@babel/plugin-transform-property-literals@7.25.9':
    resolution: {integrity: sha512-IvIUeV5KrS/VPavfSM/Iu+RE6llrHrYIKY1yfCzyO/lMXHQ+p7uGhonmGVisv6tSBSVgWzMBohTcvkC9vQcQFA==}
    engines: {node: '>=6.9.0'}
    peerDependencies:
      '@babel/core': ^7.0.0-0

  '@babel/plugin-transform-react-constant-elements@7.25.9':
    resolution: {integrity: sha512-Ncw2JFsJVuvfRsa2lSHiC55kETQVLSnsYGQ1JDDwkUeWGTL/8Tom8aLTnlqgoeuopWrbbGndrc9AlLYrIosrow==}
    engines: {node: '>=6.9.0'}
    peerDependencies:
      '@babel/core': ^7.0.0-0

  '@babel/plugin-transform-react-display-name@7.25.9':
    resolution: {integrity: sha512-KJfMlYIUxQB1CJfO3e0+h0ZHWOTLCPP115Awhaz8U0Zpq36Gl/cXlpoyMRnUWlhNUBAzldnCiAZNvCDj7CrKxQ==}
    engines: {node: '>=6.9.0'}
    peerDependencies:
      '@babel/core': ^7.0.0-0

  '@babel/plugin-transform-react-jsx-development@7.25.9':
    resolution: {integrity: sha512-9mj6rm7XVYs4mdLIpbZnHOYdpW42uoiBCTVowg7sP1thUOiANgMb4UtpRivR0pp5iL+ocvUv7X4mZgFRpJEzGw==}
    engines: {node: '>=6.9.0'}
    peerDependencies:
      '@babel/core': ^7.0.0-0

  '@babel/plugin-transform-react-jsx@7.25.9':
    resolution: {integrity: sha512-s5XwpQYCqGerXl+Pu6VDL3x0j2d82eiV77UJ8a2mDHAW7j9SWRqQ2y1fNo1Z74CdcYipl5Z41zvjj4Nfzq36rw==}
    engines: {node: '>=6.9.0'}
    peerDependencies:
      '@babel/core': ^7.0.0-0

  '@babel/plugin-transform-react-pure-annotations@7.25.9':
    resolution: {integrity: sha512-KQ/Takk3T8Qzj5TppkS1be588lkbTp5uj7w6a0LeQaTMSckU/wK0oJ/pih+T690tkgI5jfmg2TqDJvd41Sj1Cg==}
    engines: {node: '>=6.9.0'}
    peerDependencies:
      '@babel/core': ^7.0.0-0

  '@babel/plugin-transform-regenerator@7.25.9':
    resolution: {integrity: sha512-vwDcDNsgMPDGP0nMqzahDWE5/MLcX8sv96+wfX7as7LoF/kr97Bo/7fI00lXY4wUXYfVmwIIyG80fGZ1uvt2qg==}
    engines: {node: '>=6.9.0'}
    peerDependencies:
      '@babel/core': ^7.0.0-0

  '@babel/plugin-transform-regexp-modifiers@7.26.0':
    resolution: {integrity: sha512-vN6saax7lrA2yA/Pak3sCxuD6F5InBjn9IcrIKQPjpsLvuHYLVroTxjdlVRHjjBWxKOqIwpTXDkOssYT4BFdRw==}
    engines: {node: '>=6.9.0'}
    peerDependencies:
      '@babel/core': ^7.0.0

  '@babel/plugin-transform-reserved-words@7.25.9':
    resolution: {integrity: sha512-7DL7DKYjn5Su++4RXu8puKZm2XBPHyjWLUidaPEkCUBbE7IPcsrkRHggAOOKydH1dASWdcUBxrkOGNxUv5P3Jg==}
    engines: {node: '>=6.9.0'}
    peerDependencies:
      '@babel/core': ^7.0.0-0

  '@babel/plugin-transform-shorthand-properties@7.25.9':
    resolution: {integrity: sha512-MUv6t0FhO5qHnS/W8XCbHmiRWOphNufpE1IVxhK5kuN3Td9FT1x4rx4K42s3RYdMXCXpfWkGSbCSd0Z64xA7Ng==}
    engines: {node: '>=6.9.0'}
    peerDependencies:
      '@babel/core': ^7.0.0-0

  '@babel/plugin-transform-spread@7.25.9':
    resolution: {integrity: sha512-oNknIB0TbURU5pqJFVbOOFspVlrpVwo2H1+HUIsVDvp5VauGGDP1ZEvO8Nn5xyMEs3dakajOxlmkNW7kNgSm6A==}
    engines: {node: '>=6.9.0'}
    peerDependencies:
      '@babel/core': ^7.0.0-0

  '@babel/plugin-transform-sticky-regex@7.25.9':
    resolution: {integrity: sha512-WqBUSgeVwucYDP9U/xNRQam7xV8W5Zf+6Eo7T2SRVUFlhRiMNFdFz58u0KZmCVVqs2i7SHgpRnAhzRNmKfi2uA==}
    engines: {node: '>=6.9.0'}
    peerDependencies:
      '@babel/core': ^7.0.0-0

  '@babel/plugin-transform-template-literals@7.26.8':
    resolution: {integrity: sha512-OmGDL5/J0CJPJZTHZbi2XpO0tyT2Ia7fzpW5GURwdtp2X3fMmN8au/ej6peC/T33/+CRiIpA8Krse8hFGVmT5Q==}
    engines: {node: '>=6.9.0'}
    peerDependencies:
      '@babel/core': ^7.0.0-0

  '@babel/plugin-transform-typeof-symbol@7.26.7':
    resolution: {integrity: sha512-jfoTXXZTgGg36BmhqT3cAYK5qkmqvJpvNrPhaK/52Vgjhw4Rq29s9UqpWWV0D6yuRmgiFH/BUVlkl96zJWqnaw==}
    engines: {node: '>=6.9.0'}
    peerDependencies:
      '@babel/core': ^7.0.0-0

  '@babel/plugin-transform-typescript@7.26.8':
    resolution: {integrity: sha512-bME5J9AC8ChwA7aEPJ6zym3w7aObZULHhbNLU0bKUhKsAkylkzUdq+0kdymh9rzi8nlNFl2bmldFBCKNJBUpuw==}
    engines: {node: '>=6.9.0'}
    peerDependencies:
      '@babel/core': ^7.0.0-0

  '@babel/plugin-transform-unicode-escapes@7.25.9':
    resolution: {integrity: sha512-s5EDrE6bW97LtxOcGj1Khcx5AaXwiMmi4toFWRDP9/y0Woo6pXC+iyPu/KuhKtfSrNFd7jJB+/fkOtZy6aIC6Q==}
    engines: {node: '>=6.9.0'}
    peerDependencies:
      '@babel/core': ^7.0.0-0

  '@babel/plugin-transform-unicode-property-regex@7.25.9':
    resolution: {integrity: sha512-Jt2d8Ga+QwRluxRQ307Vlxa6dMrYEMZCgGxoPR8V52rxPyldHu3hdlHspxaqYmE7oID5+kB+UKUB/eWS+DkkWg==}
    engines: {node: '>=6.9.0'}
    peerDependencies:
      '@babel/core': ^7.0.0-0

  '@babel/plugin-transform-unicode-regex@7.25.9':
    resolution: {integrity: sha512-yoxstj7Rg9dlNn9UQxzk4fcNivwv4nUYz7fYXBaKxvw/lnmPuOm/ikoELygbYq68Bls3D/D+NBPHiLwZdZZ4HA==}
    engines: {node: '>=6.9.0'}
    peerDependencies:
      '@babel/core': ^7.0.0-0

  '@babel/plugin-transform-unicode-sets-regex@7.25.9':
    resolution: {integrity: sha512-8BYqO3GeVNHtx69fdPshN3fnzUNLrWdHhk/icSwigksJGczKSizZ+Z6SBCxTs723Fr5VSNorTIK7a+R2tISvwQ==}
    engines: {node: '>=6.9.0'}
    peerDependencies:
      '@babel/core': ^7.0.0

  '@babel/preset-env@7.26.9':
    resolution: {integrity: sha512-vX3qPGE8sEKEAZCWk05k3cpTAE3/nOYca++JA+Rd0z2NCNzabmYvEiSShKzm10zdquOIAVXsy2Ei/DTW34KlKQ==}
    engines: {node: '>=6.9.0'}
    peerDependencies:
      '@babel/core': ^7.0.0-0

  '@babel/preset-modules@0.1.6-no-external-plugins':
    resolution: {integrity: sha512-HrcgcIESLm9aIR842yhJ5RWan/gebQUJ6E/E5+rf0y9o6oj7w0Br+sWuL6kEQ/o/AdfvR1Je9jG18/gnpwjEyA==}
    peerDependencies:
      '@babel/core': ^7.0.0-0 || ^8.0.0-0 <8.0.0

  '@babel/preset-react@7.26.3':
    resolution: {integrity: sha512-Nl03d6T9ky516DGK2YMxrTqvnpUW63TnJMOMonj+Zae0JiPC5BC9xPMSL6L8fiSpA5vP88qfygavVQvnLp+6Cw==}
    engines: {node: '>=6.9.0'}
    peerDependencies:
      '@babel/core': ^7.0.0-0

  '@babel/preset-typescript@7.26.0':
    resolution: {integrity: sha512-NMk1IGZ5I/oHhoXEElcm+xUnL/szL6xflkFZmoEU9xj1qSJXpiS7rsspYo92B4DRCDvZn2erT5LdsCeXAKNCkg==}
    engines: {node: '>=6.9.0'}
    peerDependencies:
      '@babel/core': ^7.0.0-0

  '@babel/runtime@7.26.9':
    resolution: {integrity: sha512-aA63XwOkcl4xxQa3HjPMqOP6LiK0ZDv3mUPYEFXkpHbaFjtGggE1A61FjFzJnB+p7/oy2gA8E+rcBNl/zC1tMg==}
    engines: {node: '>=6.9.0'}

  '@babel/template@7.26.9':
    resolution: {integrity: sha512-qyRplbeIpNZhmzOysF/wFMuP9sctmh2cFzRAZOn1YapxBsE1i9bJIY586R/WBLfLcmcBlM8ROBiQURnnNy+zfA==}
    engines: {node: '>=6.9.0'}

  '@babel/traverse@7.26.9':
    resolution: {integrity: sha512-ZYW7L+pL8ahU5fXmNbPF+iZFHCv5scFak7MZ9bwaRPLUhHh7QQEMjZUg0HevihoqCM5iSYHN61EyCoZvqC+bxg==}
    engines: {node: '>=6.9.0'}

  '@babel/types@7.26.9':
    resolution: {integrity: sha512-Y3IR1cRnOxOCDvMmNiym7XpXQ93iGDDPHx+Zj+NM+rg0fBaShfQLkg+hKPaZCEvg5N/LeCo4+Rj/i3FuJsIQaw==}
    engines: {node: '>=6.9.0'}

  '@bprogress/core@1.3.3':
    resolution: {integrity: sha512-Vz9vzZE8xvfkgY09e0S6kzNz/ev/2lUw7A/z0TW7N0ZBG9xmVXrzSsFe3uvypxDa5ltn+xLBtfDtxBc8KsrvBQ==}

  '@bprogress/next@3.2.10':
    resolution: {integrity: sha512-uHu7risLFdXgyJzg1kL5Q+g8YGw9RBMqcyLWuDq7LGk95Ok/gWXMXg2pcSzpQ9pGxNQpq3LRzm67a8RFH2RpPQ==}
    peerDependencies:
      next: '>=13.0.0'
      react: '>=18.0.0'
      react-dom: '>=18.0.0'

  '@bprogress/react@1.2.5':
    resolution: {integrity: sha512-q389gPI3ckUQzKf8GbZiZgM1ErbSw9ynEavuIUunxiQYiPxyNuRisnEFZjbZV+48AZBhbwyU4vf6zBZ2ycGsow==}
    peerDependencies:
      react: '>=18.0.0'
      react-dom: '>=18.0.0'

  '@bufbuild/protobuf@2.2.3':
    resolution: {integrity: sha512-tFQoXHJdkEOSwj5tRIZSPNUuXK3RaR7T1nUrPgbYX1pUbvqqaaZAsfo+NXBPsz5rZMSKVFrgK1WL8Q/MSLvprg==}

  '@carbon/colors@11.30.0':
    resolution: {integrity: sha512-DvTOv6yLpSnPVFJdNeW6dqo4KlpbmFBQvEM0HI/PP7WVcox8QEJKyw5SkEo/lK23pVg6xzBOQKIMLrouNAkWoQ==}

  '@carbon/feature-flags@0.25.0':
    resolution: {integrity: sha512-Mi3cerb4PM7nNJQ3DIj5tKT+y9N6Dj3Sk1lO406clrAgcHsqYqJsghcgTyRyeEk5pX0HP0d69f1GUHpLM3bNtg==}

  '@carbon/grid@11.33.0':
    resolution: {integrity: sha512-jCP6kxUvIb5OpGumUbZu555Ojh0cDMx/jqT4iKBQHyFHFW2bbf26hynYdbAO9jfB/fiUa/54WzDWgrICXneTuw==}

  '@carbon/icon-helpers@10.55.0':
    resolution: {integrity: sha512-CNpIbZ4sIoZtBufybrRaf6DoJrhJswNAPJoDZ8Yr8eTQG6tp9cVkEjh97ZXOGJuMVCkG+TyTPdIBAsUv9acFdA==}

  '@carbon/icon-helpers@10.56.0':
    resolution: {integrity: sha512-D7xiWI0V5yUPrmycBaP/M7W/TTKbLl0lFvdC8GftcUS/QB+WTpwJCQxARIGW0b+X7hpgins1urDDHYAUDqWHXQ==}

  '@carbon/icons-react@11.56.0':
    resolution: {integrity: sha512-nXNju4eTpDm2noD50eF8BtH9KgOGHO1vsvVwfCP94sY2hjB/w5hQy0pVDNtTz7nu4JGUQk2+wZlM50Wz33ZShw==}
    peerDependencies:
      react: '>=16'

  '@carbon/icons-react@11.57.0':
    resolution: {integrity: sha512-N578SANLJfu5kKYF0jXSa9cFccd8nkg4GMZltoxN5/U6lmCjP2kPRq/zOuH3GXbzXwUlMztdx9A+m3KeaqLi2g==}
    peerDependencies:
      react: '>=16'

  '@carbon/layout@11.31.0':
    resolution: {integrity: sha512-4009y/ZsQhCvrmZ8t5tyvn2zdcO5JtBmSc5vah/dIGP4x/1SBCM4ME2o/l41nIFGKweQmASs6wUGb1/t9aiYSQ==}

  '@carbon/motion@11.25.0':
    resolution: {integrity: sha512-oqrXmWmlVuXmKhHG1dUm4zy2TR8CGYqcentDcMEAJqcvlF1qhDuF/1j0JQ0X7mOl3/suGBtBsxCoC5CN8KO1IQ==}

  '@carbon/react@1.79.0':
    resolution: {integrity: sha512-ZxKgsDiQG8rkgDM2tmbb2ln2hCEzKORa7lD4YMCOc1FWppkkILtkhIRaRYzJaX5+jnz+MBfPU8iCBOQ/4LNqow==}
    peerDependencies:
      react: ^16.8.6 || ^17.0.1 || ^18.2.0 || ^19.0.0
      react-dom: ^16.8.6 || ^17.0.1 || ^18.2.0 || ^19.0.0
      react-is: ^18.3.1 || ^19.0.0
      sass: ^1.33.0

  '@carbon/styles@1.78.0':
    resolution: {integrity: sha512-TN7jk3Gc6epBknqj+R4kVMnNF9c0IYMUBGZdlTuhvpRMtXOPw4Jw/XWajXRdCofweVIMu6n3jHY+0l4pU11NpA==}
    peerDependencies:
      sass: ^1.33.0
    peerDependenciesMeta:
      sass:
        optional: true

  '@carbon/themes@11.49.0':
    resolution: {integrity: sha512-rj0sMVdEvyCYho6HMCXkGnQ2XHL9VMc6eUOR/gRLA9nhNQrw+TZocSbgXVORHNN3xL3fFC/BEmuNiIFSzeP8BQ==}

  '@carbon/type@11.37.0':
    resolution: {integrity: sha512-Yh8trUTHK6v4wdxzALWgU+ah3hYo29ZLnNBIRN7jdCd8NFoEv0/HQF1/0Wtx3hPfaPqyesyxOxUlDzxje22cTw==}

  '@csstools/css-parser-algorithms@3.0.4':
    resolution: {integrity: sha512-Up7rBoV77rv29d3uKHUIVubz1BTcgyUK72IvCQAbfbMv584xHcGKCKbWh7i8hPrRJ7qU4Y8IO3IY9m+iTB7P3A==}
    engines: {node: '>=18'}
    peerDependencies:
      '@csstools/css-tokenizer': ^3.0.3

  '@csstools/css-tokenizer@3.0.3':
    resolution: {integrity: sha512-UJnjoFsmxfKUdNYdWgOB0mWUypuLvAfQPH1+pyvRJs6euowbFkFC6P13w1l8mJyi3vxYMxc9kld5jZEGRQs6bw==}
    engines: {node: '>=18'}

  '@csstools/media-query-list-parser@4.0.2':
    resolution: {integrity: sha512-EUos465uvVvMJehckATTlNqGj4UJWkTmdWuDMjqvSUkjGpmOyFZBVwb4knxCm/k2GMTXY+c/5RkdndzFYWeX5A==}
    engines: {node: '>=18'}
    peerDependencies:
      '@csstools/css-parser-algorithms': ^3.0.4
      '@csstools/css-tokenizer': ^3.0.3

  '@csstools/selector-specificity@5.0.0':
    resolution: {integrity: sha512-PCqQV3c4CoVm3kdPhyeZ07VmBRdH2EpMFA/pd9OASpOEC3aXNGoqPDAZ80D0cLpMBxnmk0+yNhGsEx31hq7Gtw==}
    engines: {node: '>=18'}
    peerDependencies:
      postcss-selector-parser: ^7.0.0

  '@dual-bundle/import-meta-resolve@4.1.0':
    resolution: {integrity: sha512-+nxncfwHM5SgAtrVzgpzJOI1ol0PkumhVo469KCf9lUi21IGcY90G98VuHm9VRrUypmAzawAHO9bs6hqeADaVg==}

  '@emnapi/runtime@1.3.1':
    resolution: {integrity: sha512-kEBmG8KyqtxJZv+ygbEim+KCGtIq1fC22Ms3S4ziXmYKm8uyoLX0MHONVKwp+9opg390VaKRNt4a7A9NwmpNhw==}

  '@esbuild/aix-ppc64@0.25.0':
    resolution: {integrity: sha512-O7vun9Sf8DFjH2UtqK8Ku3LkquL9SZL8OLY1T5NZkA34+wG3OQF7cl4Ql8vdNzM6fzBbYfLaiRLIOZ+2FOCgBQ==}
    engines: {node: '>=18'}
    cpu: [ppc64]
    os: [aix]

  '@esbuild/android-arm64@0.25.0':
    resolution: {integrity: sha512-grvv8WncGjDSyUBjN9yHXNt+cq0snxXbDxy5pJtzMKGmmpPxeAmAhWxXI+01lU5rwZomDgD3kJwulEnhTRUd6g==}
    engines: {node: '>=18'}
    cpu: [arm64]
    os: [android]

  '@esbuild/android-arm@0.25.0':
    resolution: {integrity: sha512-PTyWCYYiU0+1eJKmw21lWtC+d08JDZPQ5g+kFyxP0V+es6VPPSUhM6zk8iImp2jbV6GwjX4pap0JFbUQN65X1g==}
    engines: {node: '>=18'}
    cpu: [arm]
    os: [android]

  '@esbuild/android-x64@0.25.0':
    resolution: {integrity: sha512-m/ix7SfKG5buCnxasr52+LI78SQ+wgdENi9CqyCXwjVR2X4Jkz+BpC3le3AoBPYTC9NHklwngVXvbJ9/Akhrfg==}
    engines: {node: '>=18'}
    cpu: [x64]
    os: [android]

  '@esbuild/darwin-arm64@0.25.0':
    resolution: {integrity: sha512-mVwdUb5SRkPayVadIOI78K7aAnPamoeFR2bT5nszFUZ9P8UpK4ratOdYbZZXYSqPKMHfS1wdHCJk1P1EZpRdvw==}
    engines: {node: '>=18'}
    cpu: [arm64]
    os: [darwin]

  '@esbuild/darwin-x64@0.25.0':
    resolution: {integrity: sha512-DgDaYsPWFTS4S3nWpFcMn/33ZZwAAeAFKNHNa1QN0rI4pUjgqf0f7ONmXf6d22tqTY+H9FNdgeaAa+YIFUn2Rg==}
    engines: {node: '>=18'}
    cpu: [x64]
    os: [darwin]

  '@esbuild/freebsd-arm64@0.25.0':
    resolution: {integrity: sha512-VN4ocxy6dxefN1MepBx/iD1dH5K8qNtNe227I0mnTRjry8tj5MRk4zprLEdG8WPyAPb93/e4pSgi1SoHdgOa4w==}
    engines: {node: '>=18'}
    cpu: [arm64]
    os: [freebsd]

  '@esbuild/freebsd-x64@0.25.0':
    resolution: {integrity: sha512-mrSgt7lCh07FY+hDD1TxiTyIHyttn6vnjesnPoVDNmDfOmggTLXRv8Id5fNZey1gl/V2dyVK1VXXqVsQIiAk+A==}
    engines: {node: '>=18'}
    cpu: [x64]
    os: [freebsd]

  '@esbuild/linux-arm64@0.25.0':
    resolution: {integrity: sha512-9QAQjTWNDM/Vk2bgBl17yWuZxZNQIF0OUUuPZRKoDtqF2k4EtYbpyiG5/Dk7nqeK6kIJWPYldkOcBqjXjrUlmg==}
    engines: {node: '>=18'}
    cpu: [arm64]
    os: [linux]

  '@esbuild/linux-arm@0.25.0':
    resolution: {integrity: sha512-vkB3IYj2IDo3g9xX7HqhPYxVkNQe8qTK55fraQyTzTX/fxaDtXiEnavv9geOsonh2Fd2RMB+i5cbhu2zMNWJwg==}
    engines: {node: '>=18'}
    cpu: [arm]
    os: [linux]

  '@esbuild/linux-ia32@0.25.0':
    resolution: {integrity: sha512-43ET5bHbphBegyeqLb7I1eYn2P/JYGNmzzdidq/w0T8E2SsYL1U6un2NFROFRg1JZLTzdCoRomg8Rvf9M6W6Gg==}
    engines: {node: '>=18'}
    cpu: [ia32]
    os: [linux]

  '@esbuild/linux-loong64@0.25.0':
    resolution: {integrity: sha512-fC95c/xyNFueMhClxJmeRIj2yrSMdDfmqJnyOY4ZqsALkDrrKJfIg5NTMSzVBr5YW1jf+l7/cndBfP3MSDpoHw==}
    engines: {node: '>=18'}
    cpu: [loong64]
    os: [linux]

  '@esbuild/linux-mips64el@0.25.0':
    resolution: {integrity: sha512-nkAMFju7KDW73T1DdH7glcyIptm95a7Le8irTQNO/qtkoyypZAnjchQgooFUDQhNAy4iu08N79W4T4pMBwhPwQ==}
    engines: {node: '>=18'}
    cpu: [mips64el]
    os: [linux]

  '@esbuild/linux-ppc64@0.25.0':
    resolution: {integrity: sha512-NhyOejdhRGS8Iwv+KKR2zTq2PpysF9XqY+Zk77vQHqNbo/PwZCzB5/h7VGuREZm1fixhs4Q/qWRSi5zmAiO4Fw==}
    engines: {node: '>=18'}
    cpu: [ppc64]
    os: [linux]

  '@esbuild/linux-riscv64@0.25.0':
    resolution: {integrity: sha512-5S/rbP5OY+GHLC5qXp1y/Mx//e92L1YDqkiBbO9TQOvuFXM+iDqUNG5XopAnXoRH3FjIUDkeGcY1cgNvnXp/kA==}
    engines: {node: '>=18'}
    cpu: [riscv64]
    os: [linux]

  '@esbuild/linux-s390x@0.25.0':
    resolution: {integrity: sha512-XM2BFsEBz0Fw37V0zU4CXfcfuACMrppsMFKdYY2WuTS3yi8O1nFOhil/xhKTmE1nPmVyvQJjJivgDT+xh8pXJA==}
    engines: {node: '>=18'}
    cpu: [s390x]
    os: [linux]

  '@esbuild/linux-x64@0.25.0':
    resolution: {integrity: sha512-9yl91rHw/cpwMCNytUDxwj2XjFpxML0y9HAOH9pNVQDpQrBxHy01Dx+vaMu0N1CKa/RzBD2hB4u//nfc+Sd3Cw==}
    engines: {node: '>=18'}
    cpu: [x64]
    os: [linux]

  '@esbuild/netbsd-arm64@0.25.0':
    resolution: {integrity: sha512-RuG4PSMPFfrkH6UwCAqBzauBWTygTvb1nxWasEJooGSJ/NwRw7b2HOwyRTQIU97Hq37l3npXoZGYMy3b3xYvPw==}
    engines: {node: '>=18'}
    cpu: [arm64]
    os: [netbsd]

  '@esbuild/netbsd-x64@0.25.0':
    resolution: {integrity: sha512-jl+qisSB5jk01N5f7sPCsBENCOlPiS/xptD5yxOx2oqQfyourJwIKLRA2yqWdifj3owQZCL2sn6o08dBzZGQzA==}
    engines: {node: '>=18'}
    cpu: [x64]
    os: [netbsd]

  '@esbuild/openbsd-arm64@0.25.0':
    resolution: {integrity: sha512-21sUNbq2r84YE+SJDfaQRvdgznTD8Xc0oc3p3iW/a1EVWeNj/SdUCbm5U0itZPQYRuRTW20fPMWMpcrciH2EJw==}
    engines: {node: '>=18'}
    cpu: [arm64]
    os: [openbsd]

  '@esbuild/openbsd-x64@0.25.0':
    resolution: {integrity: sha512-2gwwriSMPcCFRlPlKx3zLQhfN/2WjJ2NSlg5TKLQOJdV0mSxIcYNTMhk3H3ulL/cak+Xj0lY1Ym9ysDV1igceg==}
    engines: {node: '>=18'}
    cpu: [x64]
    os: [openbsd]

  '@esbuild/sunos-x64@0.25.0':
    resolution: {integrity: sha512-bxI7ThgLzPrPz484/S9jLlvUAHYMzy6I0XiU1ZMeAEOBcS0VePBFxh1JjTQt3Xiat5b6Oh4x7UC7IwKQKIJRIg==}
    engines: {node: '>=18'}
    cpu: [x64]
    os: [sunos]

  '@esbuild/win32-arm64@0.25.0':
    resolution: {integrity: sha512-ZUAc2YK6JW89xTbXvftxdnYy3m4iHIkDtK3CLce8wg8M2L+YZhIvO1DKpxrd0Yr59AeNNkTiic9YLf6FTtXWMw==}
    engines: {node: '>=18'}
    cpu: [arm64]
    os: [win32]

  '@esbuild/win32-ia32@0.25.0':
    resolution: {integrity: sha512-eSNxISBu8XweVEWG31/JzjkIGbGIJN/TrRoiSVZwZ6pkC6VX4Im/WV2cz559/TXLcYbcrDN8JtKgd9DJVIo8GA==}
    engines: {node: '>=18'}
    cpu: [ia32]
    os: [win32]

  '@esbuild/win32-x64@0.25.0':
    resolution: {integrity: sha512-ZENoHJBxA20C2zFzh6AI4fT6RraMzjYw4xKWemRTRmRVtN9c5DcH9r/f2ihEkMjOW5eGgrwCslG/+Y/3bL+DHQ==}
    engines: {node: '>=18'}
    cpu: [x64]
    os: [win32]

  '@eslint-community/eslint-utils@4.4.1':
    resolution: {integrity: sha512-s3O3waFUrMV8P/XaF/+ZTp1X9XBZW1a4B97ZnjQF2KYWaFD2A8KyFBsrsfSjEmjn3RGWAIuvlneuZm3CUK3jbA==}
    engines: {node: ^12.22.0 || ^14.17.0 || >=16.0.0}
    peerDependencies:
      eslint: ^6.0.0 || ^7.0.0 || >=8.0.0

  '@eslint-community/regexpp@4.12.1':
    resolution: {integrity: sha512-CCZCDJuduB9OUkFkY2IgppNZMi2lBQgD2qzwXkEia16cge2pijY/aXi96CJMquDMn3nJdlPV1A5KrJEXwfLNzQ==}
    engines: {node: ^12.0.0 || ^14.0.0 || >=16.0.0}

  '@eslint/config-array@0.19.2':
    resolution: {integrity: sha512-GNKqxfHG2ySmJOBSHg7LxeUx4xpuCoFjacmlCoYWEbaPXLwvfIjixRI12xCQZeULksQb23uiA8F40w5TojpV7w==}
    engines: {node: ^18.18.0 || ^20.9.0 || >=21.1.0}

  '@eslint/config-helpers@0.2.0':
    resolution: {integrity: sha512-yJLLmLexii32mGrhW29qvU3QBVTu0GUmEf/J4XsBtVhp4JkIUFN/BjWqTF63yRvGApIDpZm5fa97LtYtINmfeQ==}
    engines: {node: ^18.18.0 || ^20.9.0 || >=21.1.0}

  '@eslint/core@0.12.0':
    resolution: {integrity: sha512-cmrR6pytBuSMTaBweKoGMwu3EiHiEC+DoyupPmlZ0HxBJBtIxwe+j/E4XPIKNx+Q74c8lXKPwYawBf5glsTkHg==}
    engines: {node: ^18.18.0 || ^20.9.0 || >=21.1.0}

  '@eslint/eslintrc@3.3.1':
    resolution: {integrity: sha512-gtF186CXhIl1p4pJNGZw8Yc6RlshoePRvE0X91oPGb3vZ8pM3qOS9W9NGPat9LziaBV7XrJWGylNQXkGcnM3IQ==}
    engines: {node: ^18.18.0 || ^20.9.0 || >=21.1.0}

  '@eslint/js@9.23.0':
    resolution: {integrity: sha512-35MJ8vCPU0ZMxo7zfev2pypqTwWTofFZO6m4KAtdoFhRpLJUpHTZZ+KB3C7Hb1d7bULYwO4lJXGCi5Se+8OMbw==}
    engines: {node: ^18.18.0 || ^20.9.0 || >=21.1.0}

  '@eslint/object-schema@2.1.6':
    resolution: {integrity: sha512-RBMg5FRL0I0gs51M/guSAj5/e14VQ4tpZnQNWwuDT66P14I43ItmPfIZRhO9fUVIPOAQXU47atlywZ/czoqFPA==}
    engines: {node: ^18.18.0 || ^20.9.0 || >=21.1.0}

  '@eslint/plugin-kit@0.2.7':
    resolution: {integrity: sha512-JubJ5B2pJ4k4yGxaNLdbjrnk9d/iDz6/q8wOilpIowd6PJPgaxCuHBnBszq7Ce2TyMrywm5r4PnKm6V3iiZF+g==}
    engines: {node: ^18.18.0 || ^20.9.0 || >=21.1.0}

  '@floating-ui/core@1.6.9':
    resolution: {integrity: sha512-uMXCuQ3BItDUbAMhIXw7UPXRfAlOAvZzdK9BWpE60MCn+Svt3aLn9jsPTi/WNGlRUu2uI0v5S7JiIUsbsvh3fw==}

  '@floating-ui/dom@1.6.13':
    resolution: {integrity: sha512-umqzocjDgNRGTuO7Q8CU32dkHkECqI8ZdMZ5Swb6QAM0t5rnlrN3lGo1hdpscRd3WS8T6DKYK4ephgIH9iRh3w==}

  '@floating-ui/react-dom@2.1.2':
    resolution: {integrity: sha512-06okr5cgPzMNBy+Ycse2A6udMi4bqwW/zgBF/rwjcNqWkyr82Mcg8b0vjX8OJpZFy/FKjJmw6wV7t44kK6kW7A==}
    peerDependencies:
      react: '>=16.8.0'
      react-dom: '>=16.8.0'

  '@floating-ui/react@0.27.5':
    resolution: {integrity: sha512-BX3jKxo39Ba05pflcQmqPPwc0qdNsdNi/eweAFtoIdrJWNen2sVEWMEac3i6jU55Qfx+lOcdMNKYn2CtWmlnOQ==}
    peerDependencies:
      react: '>=17.0.0'
      react-dom: '>=17.0.0'

  '@floating-ui/utils@0.2.9':
    resolution: {integrity: sha512-MDWhGtE+eHw5JW7lq4qhc5yRLS11ERl1c7Z6Xd0a58DozHES6EnNNwUWbMiG4J9Cgj053Bhk8zvlhFYKVhULwg==}

  '@humanfs/core@0.19.1':
    resolution: {integrity: sha512-5DyQ4+1JEUzejeK1JGICcideyfUbGixgS9jNgex5nqkW+cY7WZhxBigmieN5Qnw9ZosSNVC9KQKyb+GUaGyKUA==}
    engines: {node: '>=18.18.0'}

  '@humanfs/node@0.16.6':
    resolution: {integrity: sha512-YuI2ZHQL78Q5HbhDiBA1X4LmYdXCKCMQIfw0pw7piHJwyREFebJUvrQN4cMssyES6x+vfUbx1CIpaQUKYdQZOw==}
    engines: {node: '>=18.18.0'}

  '@humanwhocodes/module-importer@1.0.1':
    resolution: {integrity: sha512-bxveV4V8v5Yb4ncFTT3rPSgZBOpCkjfK0y4oVVVJwIuDVBRMDXrPyXRL988i5ap9m9bnyEEjWfm5WkBmtffLfA==}
    engines: {node: '>=12.22'}

  '@humanwhocodes/retry@0.3.1':
    resolution: {integrity: sha512-JBxkERygn7Bv/GbN5Rv8Ul6LVknS+5Bp6RgDC/O8gEBU/yeH5Ui5C/OlWrTb6qct7LjjfT6Re2NxB0ln0yYybA==}
    engines: {node: '>=18.18'}

  '@humanwhocodes/retry@0.4.2':
    resolution: {integrity: sha512-xeO57FpIu4p1Ri3Jq/EXq4ClRm86dVF2z/+kvFnyqVYRavTZmaFaUBbWCOuuTh0o/g7DSsk6kc2vrS4Vl5oPOQ==}
    engines: {node: '>=18.18'}

  '@ibm/plex-mono@0.0.3-alpha.0':
    resolution: {integrity: sha512-xSa/c1vrzGmMR5xQr/aWP/q62jUD41mKwm2w4kFsvIVyT9fxC3wq81UYMSGBxQZ6+P1AROMSefF22aLXkv6uqw==}

  '@ibm/plex-sans-arabic@0.0.3-alpha.0':
    resolution: {integrity: sha512-tFi6soIKl/A2xWf5/N9kCkMhv+MOcEewWWFM9Bz9U0YO5I4KR0qdUTU7rN4jTjvCJGPExwPFukQKBNz7djuShg==}

  '@ibm/plex-sans-devanagari@0.0.3-alpha.0':
    resolution: {integrity: sha512-jrhO6KOxwtpw3WaidCNSn+IWqxDyYGSUUP8i4WjmxkBREQNf4fSJwbjzgB79E/Mnhc3b2NZska+41k5owRlIoQ==}

  '@ibm/plex-sans-hebrew@0.0.3-alpha.0':
    resolution: {integrity: sha512-sMsn1jU8kyYfSlWMfjcbvpGXJIIXGOZD+sxtBcogZz4umnCq5ys+bmsqlzkfGR25DCB49WvseD2IHbejes0/aA==}

  '@ibm/plex-sans-thai-looped@0.0.3-alpha.0':
    resolution: {integrity: sha512-mcddR5ZcAQx5TjmaxaXd6gTdtOgxlyVaKqjzQAjUbzNQy0cjTGhIJHB5VrFES7yJLRCtQNCNGP+bzupzHOQERw==}

  '@ibm/plex-sans-thai@0.0.3-alpha.0':
    resolution: {integrity: sha512-3RteUFhshRTmP5Swq9LYravDXmVvjxtxsZ7qeSqjn31CUgeSuZKprDWb+RzSQrO+Jg7AI4g1lolzTr/jG/LnxA==}

  '@ibm/plex-sans@0.0.3-alpha.0':
    resolution: {integrity: sha512-JU3dmaJiTNL17MO2pTzUJUzYSLZjUmkFUOia9c/2mU4ehqyvw95yQ6G4XRRqEHQdUA7auO4I0GX8mcI8rQk/Tw==}

  '@ibm/plex-serif@0.0.3-alpha.0':
    resolution: {integrity: sha512-wuyglvk5dVTiOtRMlGhbRdu9zptl84CHLhjzuWPb2LwU3IiFlVWAirKaRKRv/AFwtAT9RoTtvT7spEyffdCzFw==}

  '@ibm/plex@6.0.0-next.6':
    resolution: {integrity: sha512-B3uGruTn2rS5gweynLmfSe7yCawSRsJguJJQHVQiqf4rh2RNgJFu8YLE2Zd/JHV0ZXoVMOslcXP2k3hMkxKEyA==}
    engines: {node: '>=14'}

  '@ibm/plex@6.4.1':
    resolution: {integrity: sha512-fnsipQywHt3zWvsnlyYKMikcVI7E2fEwpiPnIHFqlbByXVfQfANAAeJk1IV4mNnxhppUIDlhU0TzwYwL++Rn2g==}

  '@ibm/telemetry-js@1.9.1':
    resolution: {integrity: sha512-qq8RPafUJHUQieXVCte1kbJEx6JctWzbA/YkXzopbfzIDRT2+hbR9QmgH+KH7bDDNRcDbdHWvHfwJKzThlMtPg==}
    hasBin: true

  '@img/sharp-darwin-arm64@0.33.5':
    resolution: {integrity: sha512-UT4p+iz/2H4twwAoLCqfA9UH5pI6DggwKEGuaPy7nCVQ8ZsiY5PIcrRvD1DzuY3qYL07NtIQcWnBSY/heikIFQ==}
    engines: {node: ^18.17.0 || ^20.3.0 || >=21.0.0}
    cpu: [arm64]
    os: [darwin]

  '@img/sharp-darwin-x64@0.33.5':
    resolution: {integrity: sha512-fyHac4jIc1ANYGRDxtiqelIbdWkIuQaI84Mv45KvGRRxSAa7o7d1ZKAOBaYbnepLC1WqxfpimdeWfvqqSGwR2Q==}
    engines: {node: ^18.17.0 || ^20.3.0 || >=21.0.0}
    cpu: [x64]
    os: [darwin]

  '@img/sharp-libvips-darwin-arm64@1.0.4':
    resolution: {integrity: sha512-XblONe153h0O2zuFfTAbQYAX2JhYmDHeWikp1LM9Hul9gVPjFY427k6dFEcOL72O01QxQsWi761svJ/ev9xEDg==}
    cpu: [arm64]
    os: [darwin]

  '@img/sharp-libvips-darwin-x64@1.0.4':
    resolution: {integrity: sha512-xnGR8YuZYfJGmWPvmlunFaWJsb9T/AO2ykoP3Fz/0X5XV2aoYBPkX6xqCQvUTKKiLddarLaxpzNe+b1hjeWHAQ==}
    cpu: [x64]
    os: [darwin]

  '@img/sharp-libvips-linux-arm64@1.0.4':
    resolution: {integrity: sha512-9B+taZ8DlyyqzZQnoeIvDVR/2F4EbMepXMc/NdVbkzsJbzkUjhXv/70GQJ7tdLA4YJgNP25zukcxpX2/SueNrA==}
    cpu: [arm64]
    os: [linux]

  '@img/sharp-libvips-linux-arm@1.0.5':
    resolution: {integrity: sha512-gvcC4ACAOPRNATg/ov8/MnbxFDJqf/pDePbBnuBDcjsI8PssmjoKMAz4LtLaVi+OnSb5FK/yIOamqDwGmXW32g==}
    cpu: [arm]
    os: [linux]

  '@img/sharp-libvips-linux-s390x@1.0.4':
    resolution: {integrity: sha512-u7Wz6ntiSSgGSGcjZ55im6uvTrOxSIS8/dgoVMoiGE9I6JAfU50yH5BoDlYA1tcuGS7g/QNtetJnxA6QEsCVTA==}
    cpu: [s390x]
    os: [linux]

  '@img/sharp-libvips-linux-x64@1.0.4':
    resolution: {integrity: sha512-MmWmQ3iPFZr0Iev+BAgVMb3ZyC4KeFc3jFxnNbEPas60e1cIfevbtuyf9nDGIzOaW9PdnDciJm+wFFaTlj5xYw==}
    cpu: [x64]
    os: [linux]

  '@img/sharp-libvips-linuxmusl-arm64@1.0.4':
    resolution: {integrity: sha512-9Ti+BbTYDcsbp4wfYib8Ctm1ilkugkA/uscUn6UXK1ldpC1JjiXbLfFZtRlBhjPZ5o1NCLiDbg8fhUPKStHoTA==}
    cpu: [arm64]
    os: [linux]

  '@img/sharp-libvips-linuxmusl-x64@1.0.4':
    resolution: {integrity: sha512-viYN1KX9m+/hGkJtvYYp+CCLgnJXwiQB39damAO7WMdKWlIhmYTfHjwSbQeUK/20vY154mwezd9HflVFM1wVSw==}
    cpu: [x64]
    os: [linux]

  '@img/sharp-linux-arm64@0.33.5':
    resolution: {integrity: sha512-JMVv+AMRyGOHtO1RFBiJy/MBsgz0x4AWrT6QoEVVTyh1E39TrCUpTRI7mx9VksGX4awWASxqCYLCV4wBZHAYxA==}
    engines: {node: ^18.17.0 || ^20.3.0 || >=21.0.0}
    cpu: [arm64]
    os: [linux]

  '@img/sharp-linux-arm@0.33.5':
    resolution: {integrity: sha512-JTS1eldqZbJxjvKaAkxhZmBqPRGmxgu+qFKSInv8moZ2AmT5Yib3EQ1c6gp493HvrvV8QgdOXdyaIBrhvFhBMQ==}
    engines: {node: ^18.17.0 || ^20.3.0 || >=21.0.0}
    cpu: [arm]
    os: [linux]

  '@img/sharp-linux-s390x@0.33.5':
    resolution: {integrity: sha512-y/5PCd+mP4CA/sPDKl2961b+C9d+vPAveS33s6Z3zfASk2j5upL6fXVPZi7ztePZ5CuH+1kW8JtvxgbuXHRa4Q==}
    engines: {node: ^18.17.0 || ^20.3.0 || >=21.0.0}
    cpu: [s390x]
    os: [linux]

  '@img/sharp-linux-x64@0.33.5':
    resolution: {integrity: sha512-opC+Ok5pRNAzuvq1AG0ar+1owsu842/Ab+4qvU879ippJBHvyY5n2mxF1izXqkPYlGuP/M556uh53jRLJmzTWA==}
    engines: {node: ^18.17.0 || ^20.3.0 || >=21.0.0}
    cpu: [x64]
    os: [linux]

  '@img/sharp-linuxmusl-arm64@0.33.5':
    resolution: {integrity: sha512-XrHMZwGQGvJg2V/oRSUfSAfjfPxO+4DkiRh6p2AFjLQztWUuY/o8Mq0eMQVIY7HJ1CDQUJlxGGZRw1a5bqmd1g==}
    engines: {node: ^18.17.0 || ^20.3.0 || >=21.0.0}
    cpu: [arm64]
    os: [linux]

  '@img/sharp-linuxmusl-x64@0.33.5':
    resolution: {integrity: sha512-WT+d/cgqKkkKySYmqoZ8y3pxx7lx9vVejxW/W4DOFMYVSkErR+w7mf2u8m/y4+xHe7yY9DAXQMWQhpnMuFfScw==}
    engines: {node: ^18.17.0 || ^20.3.0 || >=21.0.0}
    cpu: [x64]
    os: [linux]

  '@img/sharp-wasm32@0.33.5':
    resolution: {integrity: sha512-ykUW4LVGaMcU9lu9thv85CbRMAwfeadCJHRsg2GmeRa/cJxsVY9Rbd57JcMxBkKHag5U/x7TSBpScF4U8ElVzg==}
    engines: {node: ^18.17.0 || ^20.3.0 || >=21.0.0}
    cpu: [wasm32]

  '@img/sharp-win32-ia32@0.33.5':
    resolution: {integrity: sha512-T36PblLaTwuVJ/zw/LaH0PdZkRz5rd3SmMHX8GSmR7vtNSP5Z6bQkExdSK7xGWyxLw4sUknBuugTelgw2faBbQ==}
    engines: {node: ^18.17.0 || ^20.3.0 || >=21.0.0}
    cpu: [ia32]
    os: [win32]

  '@img/sharp-win32-x64@0.33.5':
    resolution: {integrity: sha512-MpY/o8/8kj+EcnxwvrP4aTJSWw/aZ7JIGR4aBeZkZw5B7/Jn+tY9/VNwtcoGmdT7GfggGIU4kygOMSbYnOrAbg==}
    engines: {node: ^18.17.0 || ^20.3.0 || >=21.0.0}
    cpu: [x64]
    os: [win32]

  '@inquirer/checkbox@4.1.2':
    resolution: {integrity: sha512-PL9ixC5YsPXzXhAZFUPmkXGxfgjkdfZdPEPPmt4kFwQ4LBMDG9n/nHXYRGGZSKZJs+d1sGKWgS2GiPzVRKUdtQ==}
    engines: {node: '>=18'}
    peerDependencies:
      '@types/node': '>=18'
    peerDependenciesMeta:
      '@types/node':
        optional: true

  '@inquirer/confirm@5.1.6':
    resolution: {integrity: sha512-6ZXYK3M1XmaVBZX6FCfChgtponnL0R6I7k8Nu+kaoNkT828FVZTcca1MqmWQipaW2oNREQl5AaPCUOOCVNdRMw==}
    engines: {node: '>=18'}
    peerDependencies:
      '@types/node': '>=18'
    peerDependenciesMeta:
      '@types/node':
        optional: true

  '@inquirer/core@10.1.7':
    resolution: {integrity: sha512-AA9CQhlrt6ZgiSy6qoAigiA1izOa751ugX6ioSjqgJ+/Gd+tEN/TORk5sUYNjXuHWfW0r1n/a6ak4u/NqHHrtA==}
    engines: {node: '>=18'}
    peerDependencies:
      '@types/node': '>=18'
    peerDependenciesMeta:
      '@types/node':
        optional: true

  '@inquirer/editor@4.2.7':
    resolution: {integrity: sha512-gktCSQtnSZHaBytkJKMKEuswSk2cDBuXX5rxGFv306mwHfBPjg5UAldw9zWGoEyvA9KpRDkeM4jfrx0rXn0GyA==}
    engines: {node: '>=18'}
    peerDependencies:
      '@types/node': '>=18'
    peerDependenciesMeta:
      '@types/node':
        optional: true

  '@inquirer/expand@4.0.9':
    resolution: {integrity: sha512-Xxt6nhomWTAmuSX61kVgglLjMEFGa+7+F6UUtdEUeg7fg4r9vaFttUUKrtkViYYrQBA5Ia1tkOJj2koP9BuLig==}
    engines: {node: '>=18'}
    peerDependencies:
      '@types/node': '>=18'
    peerDependenciesMeta:
      '@types/node':
        optional: true

  '@inquirer/figures@1.0.10':
    resolution: {integrity: sha512-Ey6176gZmeqZuY/W/nZiUyvmb1/qInjcpiZjXWi6nON+nxJpD1bxtSoBxNliGISae32n6OwbY+TSXPZ1CfS4bw==}
    engines: {node: '>=18'}

  '@inquirer/input@4.1.6':
    resolution: {integrity: sha512-1f5AIsZuVjPT4ecA8AwaxDFNHny/tSershP/cTvTDxLdiIGTeILNcKozB0LaYt6mojJLUbOYhpIxicaYf7UKIQ==}
    engines: {node: '>=18'}
    peerDependencies:
      '@types/node': '>=18'
    peerDependenciesMeta:
      '@types/node':
        optional: true

  '@inquirer/number@3.0.9':
    resolution: {integrity: sha512-iN2xZvH3tyIYXLXBvlVh0npk1q/aVuKXZo5hj+K3W3D4ngAEq/DkLpofRzx6oebTUhBvOgryZ+rMV0yImKnG3w==}
    engines: {node: '>=18'}
    peerDependencies:
      '@types/node': '>=18'
    peerDependenciesMeta:
      '@types/node':
        optional: true

  '@inquirer/password@4.0.9':
    resolution: {integrity: sha512-xBEoOw1XKb0rIN208YU7wM7oJEHhIYkfG7LpTJAEW913GZeaoQerzf5U/LSHI45EVvjAdgNXmXgH51cUXKZcJQ==}
    engines: {node: '>=18'}
    peerDependencies:
      '@types/node': '>=18'
    peerDependenciesMeta:
      '@types/node':
        optional: true

  '@inquirer/prompts@7.3.2':
    resolution: {integrity: sha512-G1ytyOoHh5BphmEBxSwALin3n1KGNYB6yImbICcRQdzXfOGbuJ9Jske/Of5Sebk339NSGGNfUshnzK8YWkTPsQ==}
    engines: {node: '>=18'}
    peerDependencies:
      '@types/node': '>=18'
    peerDependenciesMeta:
      '@types/node':
        optional: true

  '@inquirer/rawlist@4.0.9':
    resolution: {integrity: sha512-+5t6ebehKqgoxV8fXwE49HkSF2Rc9ijNiVGEQZwvbMI61/Q5RcD+jWD6Gs1tKdz5lkI8GRBL31iO0HjGK1bv+A==}
    engines: {node: '>=18'}
    peerDependencies:
      '@types/node': '>=18'
    peerDependenciesMeta:
      '@types/node':
        optional: true

  '@inquirer/search@3.0.9':
    resolution: {integrity: sha512-DWmKztkYo9CvldGBaRMr0ETUHgR86zE6sPDVOHsqz4ISe9o1LuiWfgJk+2r75acFclA93J/lqzhT0dTjCzHuoA==}
    engines: {node: '>=18'}
    peerDependencies:
      '@types/node': '>=18'
    peerDependenciesMeta:
      '@types/node':
        optional: true

  '@inquirer/select@4.0.9':
    resolution: {integrity: sha512-BpJyJe7Dkhv2kz7yG7bPSbJLQuu/rqyNlF1CfiiFeFwouegfH+zh13KDyt6+d9DwucKo7hqM3wKLLyJxZMO+Xg==}
    engines: {node: '>=18'}
    peerDependencies:
      '@types/node': '>=18'
    peerDependenciesMeta:
      '@types/node':
        optional: true

  '@inquirer/type@3.0.4':
    resolution: {integrity: sha512-2MNFrDY8jkFYc9Il9DgLsHhMzuHnOYM1+CUYVWbzu9oT0hC7V7EcYvdCKeoll/Fcci04A+ERZ9wcc7cQ8lTkIA==}
    engines: {node: '>=18'}
    peerDependencies:
      '@types/node': '>=18'
    peerDependenciesMeta:
      '@types/node':
        optional: true

  '@jridgewell/gen-mapping@0.3.8':
    resolution: {integrity: sha512-imAbBGkb+ebQyxKgzv5Hu2nmROxoDOXHh80evxdoXNOrvAnVx7zimzc1Oo5h9RlfV4vPXaE2iM5pOFbvOCClWA==}
    engines: {node: '>=6.0.0'}

  '@jridgewell/resolve-uri@3.1.2':
    resolution: {integrity: sha512-bRISgCIjP20/tbWSPWMEi54QVPRZExkuD9lJL+UIxUKtwVJA8wW1Trb1jMs1RFXo1CBTNZ/5hpC9QvmKWdopKw==}
    engines: {node: '>=6.0.0'}

  '@jridgewell/set-array@1.2.1':
    resolution: {integrity: sha512-R8gLRTZeyp03ymzP/6Lil/28tGeGEzhx1q2k703KGWRAI1VdvPIXdG70VJc2pAMw3NA6JKL5hhFu1sJX0Mnn/A==}
    engines: {node: '>=6.0.0'}

  '@jridgewell/sourcemap-codec@1.5.0':
    resolution: {integrity: sha512-gv3ZRaISU3fjPAgNsriBRqGWQL6quFx04YMPW/zD8XMLsU32mhCCbfbO6KZFLjvYpCZ8zyDEgqsgf+PwPaM7GQ==}

  '@jridgewell/trace-mapping@0.3.25':
    resolution: {integrity: sha512-vNk6aEwybGtawWmy/PzwnGDOjCkLWSD2wqvjGGAgOAwCGWySYXfYoxt00IJkTF+8Lb57DwOb3Aa0o9CApepiYQ==}

  '@keyv/serialize@1.0.3':
    resolution: {integrity: sha512-qnEovoOp5Np2JDGonIDL6Ayihw0RhnRh6vxPuHo4RDn1UOzwEo4AeIfpL6UGIrsceWrCMiVPgwRjbHu4vYFc3g==}

  '@leichtgewicht/ip-codec@2.0.5':
    resolution: {integrity: sha512-Vo+PSpZG2/fmgmiNzYK9qWRh8h/CHrwD0mo1h1DzL4yzHNSfWYujGTYsWGreD000gcgmZ7K4Ys6Tx9TxtsKdDw==}

  '@mdx-js/mdx@3.1.0':
    resolution: {integrity: sha512-/QxEhPAvGwbQmy1Px8F899L5Uc2KZ6JtXwlCgJmjSTBedwOZkByYcBG4GceIGPXRDsmfxhHazuS+hlOShRLeDw==}

  '@mdx-js/react@3.1.0':
    resolution: {integrity: sha512-QjHtSaoameoalGnKDT3FoIl4+9RwyTmo9ZJGBdLOks/YOiWHoRDI3PUwEzOE7kEmGcV3AFcp9K6dYu9rEuKLAQ==}
    peerDependencies:
      '@types/react': '>=16'
      react: '>=16'

  '@mintlify/cli@4.0.406':
    resolution: {integrity: sha512-2n2Vmxw9hEVkRW+Y25S5+xzRHY55KJ/8dK/kBUxpfXWHBou+p85QzZM5DED73BemINRiHOAYPpyLXmoYk1VYlA==}
    engines: {node: '>=18.0.0'}
    hasBin: true

  '@mintlify/common@1.0.288':
    resolution: {integrity: sha512-LWmIf42ujp3Ax8uDi/gs8/TUkLCgt1OCj2V9Ovyz6Xuu6eTG8nOcAJ3ShZDDcoLY3N03Mnyhj6tgXKbigRwyRw==}

  '@mintlify/link-rot@3.0.386':
    resolution: {integrity: sha512-gx6Ryn5uMF+scgyZKJcXjGLkVpl2tsIfjkFK8GXzWYXaiyBKDycnI6dxJmqrE4WNXE/6oz0s5xwTi1sXzv3X3A==}
    engines: {node: '>=18.0.0'}

  '@mintlify/mdx@1.0.1':
    resolution: {integrity: sha512-zrzt8nxoIgJeSUeuJaC8pbd5EHKjCq30qV2HMoqIHLjeE0l7hkMgjBPNWNde7CYDPig1ODS1kPuE5Bnt+/+PIg==}
    peerDependencies:
      react: ^18.3.1
      react-dom: ^18.3.1

  '@mintlify/models@0.0.175':
    resolution: {integrity: sha512-MGqtoQI19zJZ5mHpKRaSu/YTsAYasHA1OLQLSsd6FjZrA0hybqV3mrsWzQbuRNcd7MHcijMaPwEDN/YDwOIkSA==}
    engines: {node: '>=18.0.0'}

  '@mintlify/openapi-parser@0.0.7':
    resolution: {integrity: sha512-3ecbkzPbsnkKVZJypVL0H5pCTR7a4iLv4cP7zbffzAwy+vpH70JmPxNVpPPP62yLrdZlfNcMxu5xKeT7fllgMg==}
    engines: {node: '>=18'}

  '@mintlify/prebuild@1.0.383':
    resolution: {integrity: sha512-zTk7fpyqIErFQ4rNwM5ks+XOzIvbUNW2ERaea3OC2XZz432WGgAwDYdUF20oaVy/5Qa4vBUcUYK0nsKTtWTLVw==}

  '@mintlify/previewing@4.0.398':
    resolution: {integrity: sha512-8Ebyu2ODm2Tgsu3fZ0L0hP1QDUhJJwGFOzz+8jAjyTx6lWN1yNiIepc83/LKmjg2V6lrUdABUFN2FeoFEkzH/w==}
    engines: {node: '>=18.0.0'}

  '@mintlify/scraping@4.0.134':
    resolution: {integrity: sha512-yq+Jy/emWHzzljv/c5FO5uIxos8vbJqLYkoAE2MADpGEJ6wOekBAvVWpvYhQptDdvBd99LFiw2WhJO/kPooHqw==}
    engines: {node: '>=18.0.0'}
    hasBin: true

  '@mintlify/validation@0.1.307':
    resolution: {integrity: sha512-nQB9GO1BNVrUknJ/HgDscCuF+ZOgK55zJ446aQrOsqZpiw4LbII10GWisQdybh7DCvX1QH3SnyTTENpH2uCfgA==}

  '@next/env@15.2.4':
    resolution: {integrity: sha512-+SFtMgoiYP3WoSswuNmxJOCwi06TdWE733D+WPjpXIe4LXGULwEaofiiAy6kbS0+XjM5xF5n3lKuBwN2SnqD9g==}

  '@next/eslint-plugin-next@15.2.4':
    resolution: {integrity: sha512-O8ScvKtnxkp8kL9TpJTTKnMqlkZnS+QxwoQnJwPGBxjBbzd6OVVPEJ5/pMNrktSyXQD/chEfzfFzYLM6JANOOQ==}

  '@next/swc-darwin-arm64@15.2.4':
    resolution: {integrity: sha512-1AnMfs655ipJEDC/FHkSr0r3lXBgpqKo4K1kiwfUf3iE68rDFXZ1TtHdMvf7D0hMItgDZ7Vuq3JgNMbt/+3bYw==}
    engines: {node: '>= 10'}
    cpu: [arm64]
    os: [darwin]

  '@next/swc-darwin-x64@15.2.4':
    resolution: {integrity: sha512-3qK2zb5EwCwxnO2HeO+TRqCubeI/NgCe+kL5dTJlPldV/uwCnUgC7VbEzgmxbfrkbjehL4H9BPztWOEtsoMwew==}
    engines: {node: '>= 10'}
    cpu: [x64]
    os: [darwin]

  '@next/swc-linux-arm64-gnu@15.2.4':
    resolution: {integrity: sha512-HFN6GKUcrTWvem8AZN7tT95zPb0GUGv9v0d0iyuTb303vbXkkbHDp/DxufB04jNVD+IN9yHy7y/6Mqq0h0YVaQ==}
    engines: {node: '>= 10'}
    cpu: [arm64]
    os: [linux]

  '@next/swc-linux-arm64-musl@15.2.4':
    resolution: {integrity: sha512-Oioa0SORWLwi35/kVB8aCk5Uq+5/ZIumMK1kJV+jSdazFm2NzPDztsefzdmzzpx5oGCJ6FkUC7vkaUseNTStNA==}
    engines: {node: '>= 10'}
    cpu: [arm64]
    os: [linux]

  '@next/swc-linux-x64-gnu@15.2.4':
    resolution: {integrity: sha512-yb5WTRaHdkgOqFOZiu6rHV1fAEK0flVpaIN2HB6kxHVSy/dIajWbThS7qON3W9/SNOH2JWkVCyulgGYekMePuw==}
    engines: {node: '>= 10'}
    cpu: [x64]
    os: [linux]

  '@next/swc-linux-x64-musl@15.2.4':
    resolution: {integrity: sha512-Dcdv/ix6srhkM25fgXiyOieFUkz+fOYkHlydWCtB0xMST6X9XYI3yPDKBZt1xuhOytONsIFJFB08xXYsxUwJLw==}
    engines: {node: '>= 10'}
    cpu: [x64]
    os: [linux]

  '@next/swc-win32-arm64-msvc@15.2.4':
    resolution: {integrity: sha512-dW0i7eukvDxtIhCYkMrZNQfNicPDExt2jPb9AZPpL7cfyUo7QSNl1DjsHjmmKp6qNAqUESyT8YFl/Aw91cNJJg==}
    engines: {node: '>= 10'}
    cpu: [arm64]
    os: [win32]

  '@next/swc-win32-x64-msvc@15.2.4':
    resolution: {integrity: sha512-SbnWkJmkS7Xl3kre8SdMF6F/XDh1DTFEhp0jRTj/uB8iPKoU2bb2NDfcu+iifv1+mxQEd1g2vvSxcZbXSKyWiQ==}
    engines: {node: '>= 10'}
    cpu: [x64]
    os: [win32]

  '@nodelib/fs.scandir@2.1.5':
    resolution: {integrity: sha512-vq24Bq3ym5HEQm2NKCr3yXDwjc7vTsEThRDnkp2DK9p1uqLR+DHurm/NOTo0KG7HYHU7eppKZj3MyqYuMBf62g==}
    engines: {node: '>= 8'}

  '@nodelib/fs.stat@2.0.5':
    resolution: {integrity: sha512-RkhPPp2zrqDAQA/2jNhnztcPAlv64XdhIp7a7454A5ovI7Bukxgt7MX7udwAu3zg1DcpPU0rz3VV1SeaqvY4+A==}
    engines: {node: '>= 8'}

  '@nodelib/fs.walk@1.2.8':
    resolution: {integrity: sha512-oGB+UxlgWcgQkgwo8GcEGwemoTFt3FIO9ababBmaGwXIoBKZ+GTy0pP185beGg7Llih/NSHSV2XAs1lnznocSg==}
    engines: {node: '>= 8'}

  '@nolyfill/is-core-module@1.0.39':
    resolution: {integrity: sha512-nn5ozdjYQpUCZlWGuxcJY/KpxkWQs4DcbMCmKojjyrYDEAGy4Ce19NN4v5MduafTwJlbKc99UA8YhSVqq9yPZA==}
    engines: {node: '>=12.4.0'}

  '@opentelemetry/api@1.9.0':
    resolution: {integrity: sha512-3giAOQvZiH5F9bMlMiv8+GSPMeqg0dbaeo58/0SlA9sxSqZhnUtxzX9/2FzyhS9sWQf5S0GJE0AKBrFqjpeYcg==}
    engines: {node: '>=8.0.0'}

  '@parcel/watcher-android-arm64@2.5.1':
    resolution: {integrity: sha512-KF8+j9nNbUN8vzOFDpRMsaKBHZ/mcjEjMToVMJOhTozkDonQFFrRcfdLWn6yWKCmJKmdVxSgHiYvTCef4/qcBA==}
    engines: {node: '>= 10.0.0'}
    cpu: [arm64]
    os: [android]

  '@parcel/watcher-darwin-arm64@2.5.1':
    resolution: {integrity: sha512-eAzPv5osDmZyBhou8PoF4i6RQXAfeKL9tjb3QzYuccXFMQU0ruIc/POh30ePnaOyD1UXdlKguHBmsTs53tVoPw==}
    engines: {node: '>= 10.0.0'}
    cpu: [arm64]
    os: [darwin]

  '@parcel/watcher-darwin-x64@2.5.1':
    resolution: {integrity: sha512-1ZXDthrnNmwv10A0/3AJNZ9JGlzrF82i3gNQcWOzd7nJ8aj+ILyW1MTxVk35Db0u91oD5Nlk9MBiujMlwmeXZg==}
    engines: {node: '>= 10.0.0'}
    cpu: [x64]
    os: [darwin]

  '@parcel/watcher-freebsd-x64@2.5.1':
    resolution: {integrity: sha512-SI4eljM7Flp9yPuKi8W0ird8TI/JK6CSxju3NojVI6BjHsTyK7zxA9urjVjEKJ5MBYC+bLmMcbAWlZ+rFkLpJQ==}
    engines: {node: '>= 10.0.0'}
    cpu: [x64]
    os: [freebsd]

  '@parcel/watcher-linux-arm-glibc@2.5.1':
    resolution: {integrity: sha512-RCdZlEyTs8geyBkkcnPWvtXLY44BCeZKmGYRtSgtwwnHR4dxfHRG3gR99XdMEdQ7KeiDdasJwwvNSF5jKtDwdA==}
    engines: {node: '>= 10.0.0'}
    cpu: [arm]
    os: [linux]

  '@parcel/watcher-linux-arm-musl@2.5.1':
    resolution: {integrity: sha512-6E+m/Mm1t1yhB8X412stiKFG3XykmgdIOqhjWj+VL8oHkKABfu/gjFj8DvLrYVHSBNC+/u5PeNrujiSQ1zwd1Q==}
    engines: {node: '>= 10.0.0'}
    cpu: [arm]
    os: [linux]

  '@parcel/watcher-linux-arm64-glibc@2.5.1':
    resolution: {integrity: sha512-LrGp+f02yU3BN9A+DGuY3v3bmnFUggAITBGriZHUREfNEzZh/GO06FF5u2kx8x+GBEUYfyTGamol4j3m9ANe8w==}
    engines: {node: '>= 10.0.0'}
    cpu: [arm64]
    os: [linux]

  '@parcel/watcher-linux-arm64-musl@2.5.1':
    resolution: {integrity: sha512-cFOjABi92pMYRXS7AcQv9/M1YuKRw8SZniCDw0ssQb/noPkRzA+HBDkwmyOJYp5wXcsTrhxO0zq1U11cK9jsFg==}
    engines: {node: '>= 10.0.0'}
    cpu: [arm64]
    os: [linux]

  '@parcel/watcher-linux-x64-glibc@2.5.1':
    resolution: {integrity: sha512-GcESn8NZySmfwlTsIur+49yDqSny2IhPeZfXunQi48DMugKeZ7uy1FX83pO0X22sHntJ4Ub+9k34XQCX+oHt2A==}
    engines: {node: '>= 10.0.0'}
    cpu: [x64]
    os: [linux]

  '@parcel/watcher-linux-x64-musl@2.5.1':
    resolution: {integrity: sha512-n0E2EQbatQ3bXhcH2D1XIAANAcTZkQICBPVaxMeaCVBtOpBZpWJuf7LwyWPSBDITb7In8mqQgJ7gH8CILCURXg==}
    engines: {node: '>= 10.0.0'}
    cpu: [x64]
    os: [linux]

  '@parcel/watcher-win32-arm64@2.5.1':
    resolution: {integrity: sha512-RFzklRvmc3PkjKjry3hLF9wD7ppR4AKcWNzH7kXR7GUe0Igb3Nz8fyPwtZCSquGrhU5HhUNDr/mKBqj7tqA2Vw==}
    engines: {node: '>= 10.0.0'}
    cpu: [arm64]
    os: [win32]

  '@parcel/watcher-win32-ia32@2.5.1':
    resolution: {integrity: sha512-c2KkcVN+NJmuA7CGlaGD1qJh1cLfDnQsHjE89E60vUEMlqduHGCdCLJCID5geFVM0dOtA3ZiIO8BoEQmzQVfpQ==}
    engines: {node: '>= 10.0.0'}
    cpu: [ia32]
    os: [win32]

  '@parcel/watcher-win32-x64@2.5.1':
    resolution: {integrity: sha512-9lHBdJITeNR++EvSQVUcaZoWupyHfXe1jZvGZ06O/5MflPcuPLtEphScIBL+AiCWBO46tDSHzWyD0uDmmZqsgA==}
    engines: {node: '>= 10.0.0'}
    cpu: [x64]
    os: [win32]

  '@parcel/watcher@2.5.1':
    resolution: {integrity: sha512-dfUnCxiN9H4ap84DvD2ubjw+3vUNpstxa0TneY/Paat8a3R4uQZDLSvWjmznAY/DoahqTHl9V46HF/Zs3F29pg==}
    engines: {node: '>= 10.0.0'}

  '@puppeteer/browsers@2.3.0':
    resolution: {integrity: sha512-ioXoq9gPxkss4MYhD+SFaU9p1IHFUX0ILAWFPyjGaBdjLsYAlZw6j1iLA0N/m12uVHLFDfSYNF7EQccjinIMDA==}
    engines: {node: '>=18'}
    hasBin: true

  '@radix-ui/react-compose-refs@1.1.1':
    resolution: {integrity: sha512-Y9VzoRDSJtgFMUCoiZBDVo084VQ5hfpXxVE+NgkdNsjiDBByiImMZKKhxMwCbdHvhlENG6a833CbFkOQvTricw==}
    peerDependencies:
      '@types/react': '*'
      react: ^16.8 || ^17.0 || ^18.0 || ^19.0 || ^19.0.0-rc
    peerDependenciesMeta:
      '@types/react':
        optional: true

  '@radix-ui/react-slot@1.1.2':
    resolution: {integrity: sha512-YAKxaiGsSQJ38VzKH86/BPRC4rh+b1Jpa+JneA5LRE7skmLPNAyeG8kPJj/oo4STLvlrs8vkf/iYyc3A5stYCQ==}
    peerDependencies:
      '@types/react': '*'
      react: ^16.8 || ^17.0 || ^18.0 || ^19.0 || ^19.0.0-rc
    peerDependenciesMeta:
      '@types/react':
        optional: true

  '@rollup/pluginutils@5.1.4':
    resolution: {integrity: sha512-USm05zrsFxYLPdWWq+K3STlWiT/3ELn3RcV5hJMghpeAIhxfsUIg6mt12CBJBInWMV4VneoV7SfGv8xIwo2qNQ==}
    engines: {node: '>=14.0.0'}
    peerDependencies:
      rollup: ^1.20.0||^2.0.0||^3.0.0||^4.0.0
    peerDependenciesMeta:
      rollup:
        optional: true

  '@rollup/rollup-android-arm-eabi@4.34.8':
    resolution: {integrity: sha512-q217OSE8DTp8AFHuNHXo0Y86e1wtlfVrXiAlwkIvGRQv9zbc6mE3sjIVfwI8sYUyNxwOg0j/Vm1RKM04JcWLJw==}
    cpu: [arm]
    os: [android]

  '@rollup/rollup-android-arm64@4.34.8':
    resolution: {integrity: sha512-Gigjz7mNWaOL9wCggvoK3jEIUUbGul656opstjaUSGC3eT0BM7PofdAJaBfPFWWkXNVAXbaQtC99OCg4sJv70Q==}
    cpu: [arm64]
    os: [android]

  '@rollup/rollup-darwin-arm64@4.34.8':
    resolution: {integrity: sha512-02rVdZ5tgdUNRxIUrFdcMBZQoaPMrxtwSb+/hOfBdqkatYHR3lZ2A2EGyHq2sGOd0Owk80oV3snlDASC24He3Q==}
    cpu: [arm64]
    os: [darwin]

  '@rollup/rollup-darwin-x64@4.34.8':
    resolution: {integrity: sha512-qIP/elwR/tq/dYRx3lgwK31jkZvMiD6qUtOycLhTzCvrjbZ3LjQnEM9rNhSGpbLXVJYQ3rq39A6Re0h9tU2ynw==}
    cpu: [x64]
    os: [darwin]

  '@rollup/rollup-freebsd-arm64@4.34.8':
    resolution: {integrity: sha512-IQNVXL9iY6NniYbTaOKdrlVP3XIqazBgJOVkddzJlqnCpRi/yAeSOa8PLcECFSQochzqApIOE1GHNu3pCz+BDA==}
    cpu: [arm64]
    os: [freebsd]

  '@rollup/rollup-freebsd-x64@4.34.8':
    resolution: {integrity: sha512-TYXcHghgnCqYFiE3FT5QwXtOZqDj5GmaFNTNt3jNC+vh22dc/ukG2cG+pi75QO4kACohZzidsq7yKTKwq/Jq7Q==}
    cpu: [x64]
    os: [freebsd]

  '@rollup/rollup-linux-arm-gnueabihf@4.34.8':
    resolution: {integrity: sha512-A4iphFGNkWRd+5m3VIGuqHnG3MVnqKe7Al57u9mwgbyZ2/xF9Jio72MaY7xxh+Y87VAHmGQr73qoKL9HPbXj1g==}
    cpu: [arm]
    os: [linux]

  '@rollup/rollup-linux-arm-musleabihf@4.34.8':
    resolution: {integrity: sha512-S0lqKLfTm5u+QTxlFiAnb2J/2dgQqRy/XvziPtDd1rKZFXHTyYLoVL58M/XFwDI01AQCDIevGLbQrMAtdyanpA==}
    cpu: [arm]
    os: [linux]

  '@rollup/rollup-linux-arm64-gnu@4.34.8':
    resolution: {integrity: sha512-jpz9YOuPiSkL4G4pqKrus0pn9aYwpImGkosRKwNi+sJSkz+WU3anZe6hi73StLOQdfXYXC7hUfsQlTnjMd3s1A==}
    cpu: [arm64]
    os: [linux]

  '@rollup/rollup-linux-arm64-musl@4.34.8':
    resolution: {integrity: sha512-KdSfaROOUJXgTVxJNAZ3KwkRc5nggDk+06P6lgi1HLv1hskgvxHUKZ4xtwHkVYJ1Rep4GNo+uEfycCRRxht7+Q==}
    cpu: [arm64]
    os: [linux]

  '@rollup/rollup-linux-loongarch64-gnu@4.34.8':
    resolution: {integrity: sha512-NyF4gcxwkMFRjgXBM6g2lkT58OWztZvw5KkV2K0qqSnUEqCVcqdh2jN4gQrTn/YUpAcNKyFHfoOZEer9nwo6uQ==}
    cpu: [loong64]
    os: [linux]

  '@rollup/rollup-linux-powerpc64le-gnu@4.34.8':
    resolution: {integrity: sha512-LMJc999GkhGvktHU85zNTDImZVUCJ1z/MbAJTnviiWmmjyckP5aQsHtcujMjpNdMZPT2rQEDBlJfubhs3jsMfw==}
    cpu: [ppc64]
    os: [linux]

  '@rollup/rollup-linux-riscv64-gnu@4.34.8':
    resolution: {integrity: sha512-xAQCAHPj8nJq1PI3z8CIZzXuXCstquz7cIOL73HHdXiRcKk8Ywwqtx2wrIy23EcTn4aZ2fLJNBB8d0tQENPCmw==}
    cpu: [riscv64]
    os: [linux]

  '@rollup/rollup-linux-s390x-gnu@4.34.8':
    resolution: {integrity: sha512-DdePVk1NDEuc3fOe3dPPTb+rjMtuFw89gw6gVWxQFAuEqqSdDKnrwzZHrUYdac7A7dXl9Q2Vflxpme15gUWQFA==}
    cpu: [s390x]
    os: [linux]

  '@rollup/rollup-linux-x64-gnu@4.34.8':
    resolution: {integrity: sha512-8y7ED8gjxITUltTUEJLQdgpbPh1sUQ0kMTmufRF/Ns5tI9TNMNlhWtmPKKHCU0SilX+3MJkZ0zERYYGIVBYHIA==}
    cpu: [x64]
    os: [linux]

  '@rollup/rollup-linux-x64-musl@4.34.8':
    resolution: {integrity: sha512-SCXcP0ZpGFIe7Ge+McxY5zKxiEI5ra+GT3QRxL0pMMtxPfpyLAKleZODi1zdRHkz5/BhueUrYtYVgubqe9JBNQ==}
    cpu: [x64]
    os: [linux]

  '@rollup/rollup-win32-arm64-msvc@4.34.8':
    resolution: {integrity: sha512-YHYsgzZgFJzTRbth4h7Or0m5O74Yda+hLin0irAIobkLQFRQd1qWmnoVfwmKm9TXIZVAD0nZ+GEb2ICicLyCnQ==}
    cpu: [arm64]
    os: [win32]

  '@rollup/rollup-win32-ia32-msvc@4.34.8':
    resolution: {integrity: sha512-r3NRQrXkHr4uWy5TOjTpTYojR9XmF0j/RYgKCef+Ag46FWUTltm5ziticv8LdNsDMehjJ543x/+TJAek/xBA2w==}
    cpu: [ia32]
    os: [win32]

  '@rollup/rollup-win32-x64-msvc@4.34.8':
    resolution: {integrity: sha512-U0FaE5O1BCpZSeE6gBl3c5ObhePQSfk9vDRToMmTkbhCOgW4jqvtS5LGyQ76L1fH8sM0keRp4uDTsbjiUyjk0g==}
    cpu: [x64]
    os: [win32]

  '@rtsao/scc@1.1.0':
    resolution: {integrity: sha512-zt6OdqaDoOnJ1ZYsCYGt9YmWzDXl4vQdKTyJev62gFhRGKdx7mcT54V9KIjg+d2wi9EXsPvAPKe7i7WjfVWB8g==}

  '@rushstack/eslint-patch@1.10.5':
    resolution: {integrity: sha512-kkKUDVlII2DQiKy7UstOR1ErJP8kUKAQ4oa+SQtM0K+lPdmmjj0YnnxBgtTVYH7mUKtbsxeFC9y0AmK7Yb78/A==}

  '@sindresorhus/is@5.6.0':
    resolution: {integrity: sha512-TV7t8GKYaJWsn00tFDqBw8+Uqmr8A0fRU1tvTQhyZzGv0sJCGRQL3JGMI3ucuKo3XIZdUP+Lx7/gh2t3lewy7g==}
    engines: {node: '>=14.16'}

  '@sindresorhus/slugify@2.2.1':
    resolution: {integrity: sha512-MkngSCRZ8JdSOCHRaYd+D01XhvU3Hjy6MGl06zhOk614hp9EOAp5gIkBeQg7wtmxpitU6eAL4kdiRMcJa2dlrw==}
    engines: {node: '>=12'}

  '@sindresorhus/transliterate@1.6.0':
    resolution: {integrity: sha512-doH1gimEu3A46VX6aVxpHTeHrytJAG6HgdxntYnCFiIFHEM/ZGpG8KiZGBChchjQmG0XFIBL552kBTjVcMZXwQ==}
    engines: {node: '>=12'}

  '@socket.io/component-emitter@3.1.2':
    resolution: {integrity: sha512-9BCxFwvbGg/RsZK9tjXd8s4UcwR0MWeFQ1XEKIQVVvAGJyINdrqKMcTRyLoK8Rse1GjzLV9cwjWV1olXRWEXVA==}

  '@svgr/babel-plugin-add-jsx-attribute@8.0.0':
    resolution: {integrity: sha512-b9MIk7yhdS1pMCZM8VeNfUlSKVRhsHZNMl5O9SfaX0l0t5wjdgu4IDzGB8bpnGBBOjGST3rRFVsaaEtI4W6f7g==}
    engines: {node: '>=14'}
    peerDependencies:
      '@babel/core': ^7.0.0-0

  '@svgr/babel-plugin-remove-jsx-attribute@8.0.0':
    resolution: {integrity: sha512-BcCkm/STipKvbCl6b7QFrMh/vx00vIP63k2eM66MfHJzPr6O2U0jYEViXkHJWqXqQYjdeA9cuCl5KWmlwjDvbA==}
    engines: {node: '>=14'}
    peerDependencies:
      '@babel/core': ^7.0.0-0

  '@svgr/babel-plugin-remove-jsx-empty-expression@8.0.0':
    resolution: {integrity: sha512-5BcGCBfBxB5+XSDSWnhTThfI9jcO5f0Ai2V24gZpG+wXF14BzwxxdDb4g6trdOux0rhibGs385BeFMSmxtS3uA==}
    engines: {node: '>=14'}
    peerDependencies:
      '@babel/core': ^7.0.0-0

  '@svgr/babel-plugin-replace-jsx-attribute-value@8.0.0':
    resolution: {integrity: sha512-KVQ+PtIjb1BuYT3ht8M5KbzWBhdAjjUPdlMtpuw/VjT8coTrItWX6Qafl9+ji831JaJcu6PJNKCV0bp01lBNzQ==}
    engines: {node: '>=14'}
    peerDependencies:
      '@babel/core': ^7.0.0-0

  '@svgr/babel-plugin-svg-dynamic-title@8.0.0':
    resolution: {integrity: sha512-omNiKqwjNmOQJ2v6ge4SErBbkooV2aAWwaPFs2vUY7p7GhVkzRkJ00kILXQvRhA6miHnNpXv7MRnnSjdRjK8og==}
    engines: {node: '>=14'}
    peerDependencies:
      '@babel/core': ^7.0.0-0

  '@svgr/babel-plugin-svg-em-dimensions@8.0.0':
    resolution: {integrity: sha512-mURHYnu6Iw3UBTbhGwE/vsngtCIbHE43xCRK7kCw4t01xyGqb2Pd+WXekRRoFOBIY29ZoOhUCTEweDMdrjfi9g==}
    engines: {node: '>=14'}
    peerDependencies:
      '@babel/core': ^7.0.0-0

  '@svgr/babel-plugin-transform-react-native-svg@8.1.0':
    resolution: {integrity: sha512-Tx8T58CHo+7nwJ+EhUwx3LfdNSG9R2OKfaIXXs5soiy5HtgoAEkDay9LIimLOcG8dJQH1wPZp/cnAv6S9CrR1Q==}
    engines: {node: '>=14'}
    peerDependencies:
      '@babel/core': ^7.0.0-0

  '@svgr/babel-plugin-transform-svg-component@8.0.0':
    resolution: {integrity: sha512-DFx8xa3cZXTdb/k3kfPeaixecQLgKh5NVBMwD0AQxOzcZawK4oo1Jh9LbrcACUivsCA7TLG8eeWgrDXjTMhRmw==}
    engines: {node: '>=12'}
    peerDependencies:
      '@babel/core': ^7.0.0-0

  '@svgr/babel-preset@8.1.0':
    resolution: {integrity: sha512-7EYDbHE7MxHpv4sxvnVPngw5fuR6pw79SkcrILHJ/iMpuKySNCl5W1qcwPEpU+LgyRXOaAFgH0KhwD18wwg6ug==}
    engines: {node: '>=14'}
    peerDependencies:
      '@babel/core': ^7.0.0-0

  '@svgr/core@8.1.0':
    resolution: {integrity: sha512-8QqtOQT5ACVlmsvKOJNEaWmRPmcojMOzCz4Hs2BGG/toAp/K38LcsMRyLp349glq5AzJbCEeimEoxaX6v/fLrA==}
    engines: {node: '>=14'}

  '@svgr/hast-util-to-babel-ast@8.0.0':
    resolution: {integrity: sha512-EbDKwO9GpfWP4jN9sGdYwPBU0kdomaPIL2Eu4YwmgP+sJeXT+L7bMwJUBnhzfH8Q2qMBqZ4fJwpCyYsAN3mt2Q==}
    engines: {node: '>=14'}

  '@svgr/plugin-jsx@8.1.0':
    resolution: {integrity: sha512-0xiIyBsLlr8quN+WyuxooNW9RJ0Dpr8uOnH/xrCVO8GLUcwHISwj1AG0k+LFzteTkAA0GbX0kj9q6Dk70PTiPA==}
    engines: {node: '>=14'}
    peerDependencies:
      '@svgr/core': '*'

  '@svgr/plugin-svgo@8.1.0':
    resolution: {integrity: sha512-Ywtl837OGO9pTLIN/onoWLmDQ4zFUycI1g76vuKGEz6evR/ZTJlJuz3G/fIkb6OVBJ2g0o6CGJzaEjfmEo3AHA==}
    engines: {node: '>=14'}
    peerDependencies:
      '@svgr/core': '*'

  '@svgr/webpack@8.1.0':
    resolution: {integrity: sha512-LnhVjMWyMQV9ZmeEy26maJk+8HTIbd59cH4F2MJ439k9DqejRisfFNGAPvRYlKETuh9LrImlS8aKsBgKjMA8WA==}
    engines: {node: '>=14'}

  '@swc/core-darwin-arm64@1.11.13':
    resolution: {integrity: sha512-loSERhLaQ9XDS+5Kdx8cLe2tM1G0HLit8MfehipAcsdctpo79zrRlkW34elOf3tQoVPKUItV0b/rTuhjj8NtHg==}
    engines: {node: '>=10'}
    cpu: [arm64]
    os: [darwin]

  '@swc/core-darwin-x64@1.11.13':
    resolution: {integrity: sha512-uSA4UwgsDCIysUPfPS8OrQTH2h9spO7IYFd+1NB6dJlVGUuR6jLKuMBOP1IeLeax4cGHayvkcwSJ3OvxHwgcZQ==}
    engines: {node: '>=10'}
    cpu: [x64]
    os: [darwin]

  '@swc/core-linux-arm-gnueabihf@1.11.13':
    resolution: {integrity: sha512-boVtyJzS8g30iQfe8Q46W5QE/cmhKRln/7NMz/5sBP/am2Lce9NL0d05NnFwEWJp1e2AMGHFOdRr3Xg1cDiPKw==}
    engines: {node: '>=10'}
    cpu: [arm]
    os: [linux]

  '@swc/core-linux-arm64-gnu@1.11.13':
    resolution: {integrity: sha512-+IK0jZ84zHUaKtwpV+T+wT0qIUBnK9v2xXD03vARubKF+eUqCsIvcVHXmLpFuap62dClMrhCiwW10X3RbXNlHw==}
    engines: {node: '>=10'}
    cpu: [arm64]
    os: [linux]

  '@swc/core-linux-arm64-musl@1.11.13':
    resolution: {integrity: sha512-+ukuB8RHD5BHPCUjQwuLP98z+VRfu+NkKQVBcLJGgp0/+w7y0IkaxLY/aKmrAS5ofCNEGqKL+AOVyRpX1aw+XA==}
    engines: {node: '>=10'}
    cpu: [arm64]
    os: [linux]

  '@swc/core-linux-x64-gnu@1.11.13':
    resolution: {integrity: sha512-q9H3WI3U3dfJ34tdv60zc8oTuWvSd5fOxytyAO9Pc5M82Hic3jjWaf2xBekUg07ubnMZpyfnv+MlD+EbUI3Llw==}
    engines: {node: '>=10'}
    cpu: [x64]
    os: [linux]

  '@swc/core-linux-x64-musl@1.11.13':
    resolution: {integrity: sha512-9aaZnnq2pLdTbAzTSzy/q8dr7Woy3aYIcQISmw1+Q2/xHJg5y80ZzbWSWKYca/hKonDMjIbGR6dp299I5J0aeA==}
    engines: {node: '>=10'}
    cpu: [x64]
    os: [linux]

  '@swc/core-win32-arm64-msvc@1.11.13':
    resolution: {integrity: sha512-n3QZmDewkHANcoHvtwvA6yJbmS4XJf0MBMmwLZoKDZ2dOnC9D/jHiXw7JOohEuzYcpLoL5tgbqmjxa3XNo9Oow==}
    engines: {node: '>=10'}
    cpu: [arm64]
    os: [win32]

  '@swc/core-win32-ia32-msvc@1.11.13':
    resolution: {integrity: sha512-wM+Nt4lc6YSJFthCx3W2dz0EwFNf++j0/2TQ0Js9QLJuIxUQAgukhNDVCDdq8TNcT0zuA399ALYbvj5lfIqG6g==}
    engines: {node: '>=10'}
    cpu: [ia32]
    os: [win32]

  '@swc/core-win32-x64-msvc@1.11.13':
    resolution: {integrity: sha512-+X5/uW3s1L5gK7wAo0E27YaAoidJDo51dnfKSfU7gF3mlEUuWH8H1bAy5OTt2mU4eXtfsdUMEVXSwhDlLtQkuA==}
    engines: {node: '>=10'}
    cpu: [x64]
    os: [win32]

  '@swc/core@1.11.13':
    resolution: {integrity: sha512-9BXdYz12Wl0zWmZ80PvtjBWeg2ncwJ9L5WJzjhN6yUTZWEV/AwAdVdJnIEp4pro3WyKmAaMxcVOSbhuuOZco5g==}
    engines: {node: '>=10'}
    peerDependencies:
      '@swc/helpers': '*'
    peerDependenciesMeta:
      '@swc/helpers':
        optional: true

  '@swc/counter@0.1.3':
    resolution: {integrity: sha512-e2BR4lsJkkRlKZ/qCHPw9ZaSxc0MVUd7gtbtaB7aMvHeJVYe8sOB8DBZkP2DtISHGSku9sCK6T6cnY0CtXrOCQ==}

  '@swc/helpers@0.5.15':
    resolution: {integrity: sha512-JQ5TuMi45Owi4/BIMAJBoSQoOJu12oOk/gADqlcUL9JEdHB8vyjUSsxqeNXnmXHjYKMi2WcYtezGEEhqUI/E2g==}

  '@swc/types@0.1.20':
    resolution: {integrity: sha512-/rlIpxwKrhz4BIplXf6nsEHtqlhzuNN34/k3kMAXH4/lvVoA3cdq+60aqVNnyvw2uITEaCi0WV3pxBe4dQqoXQ==}

  '@szmarczak/http-timer@5.0.1':
    resolution: {integrity: sha512-+PmQX0PiAYPMeVYe237LJAYvOMYW1j2rH5YROyS3b4CTVJum34HfRvKvAzozHAQG0TnHNdUfY9nCeUyRAs//cw==}
    engines: {node: '>=14.16'}

  '@tanstack/query-core@5.67.1':
    resolution: {integrity: sha512-AkFmuukVejyqVIjEQoFhLb3q+xHl7JG8G9cANWTMe3s8iKzD9j1VBSYXgCjy6vm6xM8cUCR9zP2yqWxY9pTWOA==}

  '@tanstack/query-core@5.69.0':
    resolution: {integrity: sha512-Kn410jq6vs1P8Nm+ZsRj9H+U3C0kjuEkYLxbiCyn3MDEiYor1j2DGVULqAz62SLZtUZ/e9Xt6xMXiJ3NJ65WyQ==}

  '@tanstack/react-query@5.67.1':
    resolution: {integrity: sha512-fH5u4JLwB6A+wLFdi8wWBWAYoJV5deYif2OveJ26ktAWjU499uvVFS1wPWnyEyq5LvZX1MZInvv9QRaIZANRaQ==}
    peerDependencies:
      react: ^18 || ^19

  '@tanstack/react-query@5.69.0':
    resolution: {integrity: sha512-Ift3IUNQqTcaFa1AiIQ7WCb/PPy8aexZdq9pZWLXhfLcLxH0+PZqJ2xFImxCpdDZrFRZhLJrh76geevS5xjRhA==}
    peerDependencies:
      react: ^18 || ^19

  '@tootallnate/quickjs-emscripten@0.23.0':
    resolution: {integrity: sha512-C5Mc6rdnsaJDjO3UpGW/CQTHtCKaYlScZTly4JIu97Jxo/odCiH0ITnDXSJPTOrEKk/ycSZ0AOgTmkDtkOsvIA==}

  '@trysound/sax@0.2.0':
    resolution: {integrity: sha512-L7z9BgrNEcYyUYtF+HaEfiS5ebkh9jXqbszz7pC0hRBPaatV0XjSD3+eHrpqFemQfgwiFF0QPIarnIihIDn7OA==}
    engines: {node: '>=10.13.0'}

  '@types/acorn@4.0.6':
    resolution: {integrity: sha512-veQTnWP+1D/xbxVrPC3zHnCZRjSrKfhbMUlEA43iMZLu7EsnTtkJklIuwrCPbOi8YkvDQAiW05VQQFvvz9oieQ==}

  '@types/cookie@0.6.0':
    resolution: {integrity: sha512-4Kh9a6B2bQciAhf7FSuMRRkUWecJgJu9nPnx3yzpsfXX/c50REIqpHY4C82bXP90qrLtXtkDxTZosYO3UpOwlA==}

  '@types/cors@2.8.17':
    resolution: {integrity: sha512-8CGDvrBj1zgo2qE+oS3pOCyYNqCPryMWY2bGfwA0dcfopWGgxs+78df0Rs3rc9THP4JkOhLsAa+15VdpAqkcUA==}

  '@types/debug@4.1.12':
    resolution: {integrity: sha512-vIChWdVG3LG1SMxEvI/AK+FWJthlrqlTu7fbrlywTkkaONwk/UAGaULXRlf8vkzFBLVm0zkMdCquhL5aOjhXPQ==}

  '@types/estree-jsx@1.0.5':
    resolution: {integrity: sha512-52CcUVNFyfb1A2ALocQw/Dd1BQFNmSdkuC3BkZ6iqhdMfQz7JWOFRuJFloOzjk+6WijU56m9oKXFAXc7o3Towg==}

  '@types/estree@1.0.6':
    resolution: {integrity: sha512-AYnb1nQyY49te+VRAVgmzfcgjYS91mY5P0TKUDCLEM+gNnA+3T6rWITXRLYCpahpqSQbN5cE+gHpnPyXjHWxcw==}

  '@types/hast@2.3.10':
    resolution: {integrity: sha512-McWspRw8xx8J9HurkVBfYj0xKoE25tOFlHGdx4MJ5xORQrMGZNqJhVQWaIbm6Oyla5kYOXtDiopzKRJzEOkwJw==}

  '@types/hast@3.0.4':
    resolution: {integrity: sha512-WPs+bbQw5aCj+x6laNGWLH3wviHtoCv/P3+otBhbOhJgG8qtpdAMlTCxLtsTWA7LH1Oh/bFCHsBn0TPS5m30EQ==}

  '@types/http-cache-semantics@4.0.4':
    resolution: {integrity: sha512-1m0bIFVc7eJWyve9S0RnuRgcQqF/Xd5QsUZAZeQFr1Q3/p9JWoQQEqmVy+DPTNpGXwhgIetAoYF8JSc33q29QA==}

  '@types/humanize-duration@3.27.4':
    resolution: {integrity: sha512-yaf7kan2Sq0goxpbcwTQ+8E9RP6HutFBPv74T/IA/ojcHKhuKVlk2YFYyHhWZeLvZPzzLE3aatuQB4h0iqyyUA==}

  '@types/json-schema@7.0.15':
    resolution: {integrity: sha512-5+fP8P8MFNC+AyZCDxrB2pkZFPGzqQWUzpSeuuVLvm8VMcorNYavBqoFcxK8bQz4Qsbn4oUEEem4wDLfcysGHA==}

  '@types/json5@0.0.29':
    resolution: {integrity: sha512-dRLjCWHYg4oaA77cxO64oO+7JwCwnIzkZPdrrC71jQmQtlhM556pwKo5bUzqvZndkVbeFLIIi+9TC40JNF5hNQ==}

  '@types/katex@0.16.7':
    resolution: {integrity: sha512-HMwFiRujE5PjrgwHQ25+bsLJgowjGjm5Z8FVSf0N6PwgJrwxH0QxzHYDcKsTfV3wva0vzrpqMTJS2jXPr5BMEQ==}

  '@types/lodash@4.17.16':
    resolution: {integrity: sha512-HX7Em5NYQAXKW+1T+FiuG27NGwzJfCX3s1GjOa7ujxZa52kjJLOr4FUxT+giF6Tgxv1e+/czV/iTtBw27WTU9g==}

  '@types/mdast@4.0.4':
    resolution: {integrity: sha512-kGaNbPh1k7AFzgpud/gMdvIm5xuECykRR+JnWKQno9TAXVa6WIVCGTPvYGekIDL4uwCZQSYbUxNBSb1aUo79oA==}

  '@types/mdx@2.0.13':
    resolution: {integrity: sha512-+OWZQfAYyio6YkJb3HLxDrvnx6SWWDbC0zVPfBRzUk0/nqoDyf6dNxQi3eArPe8rJ473nobTMQ/8Zk+LxJ+Yuw==}

  '@types/ms@2.1.0':
    resolution: {integrity: sha512-GsCCIZDE/p3i96vtEqx+7dBUGXrc7zeSK3wwPHIaRThS+9OhWIXRqzs4d6k1SVU8g91DrNRWxWUGhp5KXQb2VA==}

  '@types/nlcst@2.0.3':
    resolution: {integrity: sha512-vSYNSDe6Ix3q+6Z7ri9lyWqgGhJTmzRjZRqyq15N0Z/1/UnVsno9G/N40NBijoYx2seFDIl0+B2mgAb9mezUCA==}

  '@types/node@22.13.13':
    resolution: {integrity: sha512-ClsL5nMwKaBRwPcCvH8E7+nU4GxHVx1axNvMZTFHMEfNI7oahimt26P5zjVCRrjiIWj6YFXfE1v3dEp94wLcGQ==}

  '@types/pluralize@0.0.33':
    resolution: {integrity: sha512-JOqsl+ZoCpP4e8TDke9W79FDcSgPAR0l6pixx2JHkhnRjvShyYiAYw2LVsnA7K08Y6DeOnaU6ujmENO4os/cYg==}

  '@types/prismjs@1.26.5':
    resolution: {integrity: sha512-AUZTa7hQ2KY5L7AmtSiqxlhWxb4ina0yd8hNbl4TWuqnv/pFP0nDMb3YrfSBf4hJVGLh2YEIBfKaBW/9UEl6IQ==}

  '@types/react-dom@19.0.4':
    resolution: {integrity: sha512-4fSQ8vWFkg+TGhePfUzVmat3eC14TXYSsiiDSLI0dVLsrm9gZFABjPy/Qu6TKgl1tq1Bu1yDsuQgY3A3DOjCcg==}
    peerDependencies:
      '@types/react': ^19.0.0

  '@types/react-resizable@3.0.8':
    resolution: {integrity: sha512-Pcvt2eGA7KNXldt1hkhVhAgZ8hK41m0mp89mFgQi7LAAEZiaLgm4fHJ5zbJZ/4m2LVaAyYrrRRv1LHDcrGQanA==}

  '@types/react-syntax-highlighter@15.5.13':
    resolution: {integrity: sha512-uLGJ87j6Sz8UaBAooU0T6lWJ0dBmjZgN1PZTrj05TNql2/XpC6+4HhMT5syIdFUUt+FASfCeLLv4kBygNU+8qA==}

  '@types/react@19.0.12':
    resolution: {integrity: sha512-V6Ar115dBDrjbtXSrS+/Oruobc+qVbbUxDFC1RSbRqLt5SYvxxyIDrSC85RWml54g+jfNeEMZhEj7wW07ONQhA==}

  '@types/unist@2.0.11':
    resolution: {integrity: sha512-CmBKiL6NNo/OqgmMn95Fk9Whlp2mtvIv+KNpQKN2F4SjvrEesubTRWGYSg+BnWZOnlCaSTU1sMpsBOzgbYhnsA==}

  '@types/unist@3.0.3':
    resolution: {integrity: sha512-ko/gIFJRv177XgZsZcBwnqJN5x/Gien8qNOn0D5bQU/zAzVf9Zt3BlcUiLqhV9y4ARk0GbT3tnUiPNgnTXzc/Q==}

  '@types/yauzl@2.10.3':
    resolution: {integrity: sha512-oJoftv0LSuaDZE3Le4DbKX+KS9G36NzOeSap90UIK0yMA/NhKJhqlSGtNDORNRaIbQfzjXDrQa0ytJ6mNRGz/Q==}

  '@typescript-eslint/eslint-plugin@8.28.0':
    resolution: {integrity: sha512-lvFK3TCGAHsItNdWZ/1FkvpzCxTHUVuFrdnOGLMa0GGCFIbCgQWVk3CzCGdA7kM3qGVc+dfW9tr0Z/sHnGDFyg==}
    engines: {node: ^18.18.0 || ^20.9.0 || >=21.1.0}
    peerDependencies:
      '@typescript-eslint/parser': ^8.0.0 || ^8.0.0-alpha.0
      eslint: ^8.57.0 || ^9.0.0
      typescript: '>=4.8.4 <5.9.0'

  '@typescript-eslint/parser@8.28.0':
    resolution: {integrity: sha512-LPcw1yHD3ToaDEoljFEfQ9j2xShY367h7FZ1sq5NJT9I3yj4LHer1Xd1yRSOdYy9BpsrxU7R+eoDokChYM53lQ==}
    engines: {node: ^18.18.0 || ^20.9.0 || >=21.1.0}
    peerDependencies:
      eslint: ^8.57.0 || ^9.0.0
      typescript: '>=4.8.4 <5.9.0'

  '@typescript-eslint/scope-manager@8.28.0':
    resolution: {integrity: sha512-u2oITX3BJwzWCapoZ/pXw6BCOl8rJP4Ij/3wPoGvY8XwvXflOzd1kLrDUUUAIEdJSFh+ASwdTHqtan9xSg8buw==}
    engines: {node: ^18.18.0 || ^20.9.0 || >=21.1.0}

  '@typescript-eslint/type-utils@8.28.0':
    resolution: {integrity: sha512-oRoXu2v0Rsy/VoOGhtWrOKDiIehvI+YNrDk5Oqj40Mwm0Yt01FC/Q7nFqg088d3yAsR1ZcZFVfPCTTFCe/KPwg==}
    engines: {node: ^18.18.0 || ^20.9.0 || >=21.1.0}
    peerDependencies:
      eslint: ^8.57.0 || ^9.0.0
      typescript: '>=4.8.4 <5.9.0'

  '@typescript-eslint/types@8.28.0':
    resolution: {integrity: sha512-bn4WS1bkKEjx7HqiwG2JNB3YJdC1q6Ue7GyGlwPHyt0TnVq6TtD/hiOdTZt71sq0s7UzqBFXD8t8o2e63tXgwA==}
    engines: {node: ^18.18.0 || ^20.9.0 || >=21.1.0}

  '@typescript-eslint/typescript-estree@8.28.0':
    resolution: {integrity: sha512-H74nHEeBGeklctAVUvmDkxB1mk+PAZ9FiOMPFncdqeRBXxk1lWSYraHw8V12b7aa6Sg9HOBNbGdSHobBPuQSuA==}
    engines: {node: ^18.18.0 || ^20.9.0 || >=21.1.0}
    peerDependencies:
      typescript: '>=4.8.4 <5.9.0'

  '@typescript-eslint/utils@8.28.0':
    resolution: {integrity: sha512-OELa9hbTYciYITqgurT1u/SzpQVtDLmQMFzy/N8pQE+tefOyCWT79jHsav294aTqV1q1u+VzqDGbuujvRYaeSQ==}
    engines: {node: ^18.18.0 || ^20.9.0 || >=21.1.0}
    peerDependencies:
      eslint: ^8.57.0 || ^9.0.0
      typescript: '>=4.8.4 <5.9.0'

  '@typescript-eslint/visitor-keys@8.28.0':
    resolution: {integrity: sha512-hbn8SZ8w4u2pRwgQ1GlUrPKE+t2XvcCW5tTRF7j6SMYIuYG37XuzIW44JCZPa36evi0Oy2SnM664BlIaAuQcvg==}
    engines: {node: ^18.18.0 || ^20.9.0 || >=21.1.0}

  '@ungap/structured-clone@1.3.0':
    resolution: {integrity: sha512-WmoN8qaIAo7WTYWbAZuG8PYEhn5fkz7dZrqTBZ7dtt//lL2Gwms1IcnQ5yHqjDfX8Ft5j4YzDM23f87zBfDe9g==}

  '@vitejs/plugin-react-swc@3.8.1':
    resolution: {integrity: sha512-aEUPCckHDcFyxpwFm0AIkbtv6PpUp3xTb9wYGFjtABynXjCYKkWoxX0AOK9NT9XCrdk6mBBUOeHQS+RKdcNO1A==}
    peerDependencies:
      vite: ^4 || ^5 || ^6

  accepts@1.3.8:
    resolution: {integrity: sha512-PYAthTa2m2VKxuvSD3DPC/Gy+U+sOA1LAuT8mkmRuvw+NACSaeXEQ+NHcVF7rONl6qcaxV3Uuemwawk+7+SJLw==}
    engines: {node: '>= 0.6'}

  acorn-jsx@5.3.2:
    resolution: {integrity: sha512-rq9s+JNhf0IChjtDXxllJ7g41oZk5SlXtp0LHwyA5cejwn7vKmKp4pPri6YEePv2PU65sAsegbXtIinmDFDXgQ==}
    peerDependencies:
      acorn: ^6.0.0 || ^7.0.0 || ^8.0.0

  acorn@8.14.0:
    resolution: {integrity: sha512-cl669nCJTZBsL97OF4kUQm5g5hC2uihk0NxY3WENAC0TYdILVkAyHymAntgxGkl7K+t0cXIrH5siy5S4XkFycA==}
    engines: {node: '>=0.4.0'}
    hasBin: true

  address@1.2.2:
    resolution: {integrity: sha512-4B/qKCfeE/ODUaAUpSwfzazo5x29WD4r3vXiWsB7I2mSDAihwEqKO+g8GELZUQSSAo5e1XTYh3ZVfLyxBc12nA==}
    engines: {node: '>= 10.0.0'}

  agent-base@7.1.3:
    resolution: {integrity: sha512-jRR5wdylq8CkOe6hei19GGZnxM6rBGwFl3Bg0YItGDimvjGtAvdZk4Pu6Cl4u4Igsws4a1fd1Vq3ezrhn4KmFw==}
    engines: {node: '>= 14'}

  aggregate-error@4.0.1:
    resolution: {integrity: sha512-0poP0T7el6Vq3rstR8Mn4V/IQrpBLO6POkUSrN7RhyY+GF/InCFShQzsQ39T25gkHhLgSLByyAz+Kjb+c2L98w==}
    engines: {node: '>=12'}

  ajv-draft-04@1.0.0:
    resolution: {integrity: sha512-mv00Te6nmYbRp5DCwclxtt7yV/joXJPGS7nM+97GdxvuttCOfgI3K4U25zboyeX0O+myI8ERluxQe5wljMmVIw==}
    peerDependencies:
      ajv: ^8.5.0
    peerDependenciesMeta:
      ajv:
        optional: true

  ajv-formats@3.0.1:
    resolution: {integrity: sha512-8iUql50EUR+uUcdRQ3HDqa6EVyo3docL8g5WJ3FNcWmu62IbkGUue/pEyLBW8VGKKucTPgqeks4fIU1DA4yowQ==}
    peerDependencies:
      ajv: ^8.0.0
    peerDependenciesMeta:
      ajv:
        optional: true

  ajv@6.12.6:
    resolution: {integrity: sha512-j3fVLgvTo527anyYyJOGTYJbG+vnnQYvE0m5mmkc1TK+nxAppkCLMIL0aZ4dblVCNoGShhm+kzE4ZUykBoMg4g==}

  ajv@8.17.1:
    resolution: {integrity: sha512-B/gBuNg5SiMTrPkC+A2+cW0RszwxYmn6VYxB/inlBStS5nx6xHIt/ehKRhIMhqusl7a8LjQoZnjCs5vhwxOQ1g==}

  ansi-escapes@4.3.2:
    resolution: {integrity: sha512-gKXj5ALrKWQLsYG9jlTRmR/xKluxHV+Z9QEwNIgCfM1/uwPMCuzVVnh5mwTd+OuBZcwSIMbqssNWRm1lE51QaQ==}
    engines: {node: '>=8'}

  ansi-regex@5.0.1:
    resolution: {integrity: sha512-quJQXlTSUGL2LH9SUXo8VwsY4soanhgo6LNSm84E1LBcE8s3O0wpdiRzyR9z/ZZJMlMWv37qOOb9pdJlMUEKFQ==}
    engines: {node: '>=8'}

  ansi-regex@6.1.0:
    resolution: {integrity: sha512-7HSX4QQb4CspciLpVFwyRe79O3xsIZDDLER21kERQ71oaPodF8jL725AgJMFAYbooIqolJoRLuM81SpeUkpkvA==}
    engines: {node: '>=12'}

  ansi-styles@4.3.0:
    resolution: {integrity: sha512-zbB9rCJAT1rbjiVDb2hqKFHNYLxgtk8NURxZ3IZwD3F6NtxbXZQCnnSi1Lkx+IDohdPlFp222wVALIheZJQSEg==}
    engines: {node: '>=8'}

  anymatch@3.1.3:
    resolution: {integrity: sha512-KMReFUr0B4t+D+OBkjR3KYqvocp2XaSzO55UcB6mgQMd3KbcE+mWTyvVV7D/zsdEbNnV6acZUutkiHQXvTr1Rw==}
    engines: {node: '>= 8'}

  argparse@1.0.10:
    resolution: {integrity: sha512-o5Roy6tNG4SL/FOkCAN6RzjiakZS25RLYFrcMttJqbdd8BWrnA+fGz57iN5Pb06pvBGvl5gQ0B48dJlslXvoTg==}

  argparse@2.0.1:
    resolution: {integrity: sha512-8+9WqebbFzpX9OR+Wa6O29asIogeRMzcGtAINdpMHHyAg10f05aSFVBbcEqGf/PXw1EjAZ+q2/bEBg3DvurK3Q==}

  aria-query@5.3.2:
    resolution: {integrity: sha512-COROpnaoap1E2F000S62r6A60uHZnmlvomhfyT2DlTcrY1OrBKn2UhH7qn5wTC9zMvD0AY7csdPSNwKP+7WiQw==}
    engines: {node: '>= 0.4'}

  array-buffer-byte-length@1.0.2:
    resolution: {integrity: sha512-LHE+8BuR7RYGDKvnrmcuSq3tDcKv9OFEXQt/HpbZhY7V6h0zlUXutnAD82GiFx9rdieCMjkvtcsPqBwgUl1Iiw==}
    engines: {node: '>= 0.4'}

  array-flatten@1.1.1:
    resolution: {integrity: sha512-PCVAQswWemu6UdxsDFFX/+gVeYqKAod3D3UVm91jHwynguOwAvYPhx8nNlM++NqRcK6CxxpUafjmhIdKiHibqg==}

  array-includes@3.1.8:
    resolution: {integrity: sha512-itaWrbYbqpGXkGhZPGUulwnhVf5Hpy1xiCFsGqyIGglbBxmG5vSjxQen3/WGOjPpNEv1RtBLKxbmVXm8HpJStQ==}
    engines: {node: '>= 0.4'}

  array-iterate@2.0.1:
    resolution: {integrity: sha512-I1jXZMjAgCMmxT4qxXfPXa6SthSoE8h6gkSI9BGGNv8mP8G/v0blc+qFnZu6K42vTOiuME596QaLO0TP3Lk0xg==}

  array-union@2.1.0:
    resolution: {integrity: sha512-HGyxoOTYUyCM6stUe6EJgnd4EoewAI7zMdfqO+kGjnlZmBDz/cR5pf8r/cR4Wq60sL/p0IkcjUEEPwS3GFrIyw==}
    engines: {node: '>=8'}

  array.prototype.findlast@1.2.5:
    resolution: {integrity: sha512-CVvd6FHg1Z3POpBLxO6E6zr+rSKEQ9L6rZHAaY7lLfhKsWYUBBOuMs0e9o24oopj6H+geRCX0YJ+TJLBK2eHyQ==}
    engines: {node: '>= 0.4'}

  array.prototype.findlastindex@1.2.5:
    resolution: {integrity: sha512-zfETvRFA8o7EiNn++N5f/kaCw221hrpGsDmcpndVupkPzEc1Wuf3VgC0qby1BbHs7f5DVYjgtEU2LLh5bqeGfQ==}
    engines: {node: '>= 0.4'}

  array.prototype.flat@1.3.3:
    resolution: {integrity: sha512-rwG/ja1neyLqCuGZ5YYrznA62D4mZXg0i1cIskIUKSiqF3Cje9/wXAls9B9s1Wa2fomMsIv8czB8jZcPmxCXFg==}
    engines: {node: '>= 0.4'}

  array.prototype.flatmap@1.3.3:
    resolution: {integrity: sha512-Y7Wt51eKJSyi80hFrJCePGGNo5ktJCslFuboqJsbf57CCPcm5zztluPlc4/aD8sWsKvlwatezpV4U1efk8kpjg==}
    engines: {node: '>= 0.4'}

  array.prototype.tosorted@1.1.4:
    resolution: {integrity: sha512-p6Fx8B7b7ZhL/gmUsAy0D15WhvDccw3mnGNbZpi3pmeJdxtWsj2jEaI4Y6oo3XiHfzuSgPwKc04MYt6KgvC/wA==}
    engines: {node: '>= 0.4'}

  arraybuffer.prototype.slice@1.0.4:
    resolution: {integrity: sha512-BNoCY6SXXPQ7gF2opIP4GBE+Xw7U+pHMYKuzjgCN3GwiaIR09UUeKfheyIry77QtrCBlC0KK0q5/TER/tYh3PQ==}
    engines: {node: '>= 0.4'}

  ast-types-flow@0.0.8:
    resolution: {integrity: sha512-OH/2E5Fg20h2aPrbe+QL8JZQFko0YZaF+j4mnQ7BGhfavO7OpSLa8a0y9sBwomHdSbkhTS8TQNayBfnW5DwbvQ==}

  ast-types@0.13.4:
    resolution: {integrity: sha512-x1FCFnFifvYDDzTaLII71vG5uvDwgtmDTEVWAxrgeiR8VjMONcCXJx7E+USjDtHlwFmt9MysbqgF9b9Vjr6w+w==}
    engines: {node: '>=4'}

  astral-regex@2.0.0:
    resolution: {integrity: sha512-Z7tMw1ytTXt5jqMcOP+OQteU1VuNK9Y02uuJtKQ1Sv69jXQKKg5cibLwGJow8yzZP+eAc18EmLGPal0bp36rvQ==}
    engines: {node: '>=8'}

  astring@1.9.0:
    resolution: {integrity: sha512-LElXdjswlqjWrPpJFg1Fx4wpkOCxj1TDHlSV4PlaRxHGWko024xICaa97ZkMfs6DRKlCguiAI+rbXv5GWwXIkg==}
    hasBin: true

  async-function@1.0.0:
    resolution: {integrity: sha512-hsU18Ae8CDTR6Kgu9DYf0EbCr/a5iGL0rytQDobUcdpYOKokk8LEjVphnXkDkgpi0wYVsqrXuP0bZxJaTqdgoA==}
    engines: {node: '>= 0.4'}

  asynckit@0.4.0:
    resolution: {integrity: sha512-Oei9OH4tRh0YqU3GxhX79dM/mwVgvbZJaSNaRk+bshkj0S5cfHcgYakreBjrHwatXKbz+IoIdYLxrKim2MjW0Q==}

  available-typed-arrays@1.0.7:
    resolution: {integrity: sha512-wvUjBtSGN7+7SjNpq/9M2Tg350UZD3q62IFZLbRAR1bSMlCo1ZaeW+BJ+D090e4hIIZLBcTDWe4Mh4jvUDajzQ==}
    engines: {node: '>= 0.4'}

  axe-core@4.10.2:
    resolution: {integrity: sha512-RE3mdQ7P3FRSe7eqCWoeQ/Z9QXrtniSjp1wUjt5nRC3WIpz5rSCve6o3fsZ2aCpJtrZjSZgjwXAoTO5k4tEI0w==}
    engines: {node: '>=4'}

  axios@1.7.9:
    resolution: {integrity: sha512-LhLcE7Hbiryz8oMDdDptSrWowmB4Bl6RCt6sIJKpRB4XtVf0iEgewX3au/pJqm+Py1kCASkb/FFKjxQaLtxJvw==}

  axobject-query@4.1.0:
    resolution: {integrity: sha512-qIj0G9wZbMGNLjLmg1PT6v2mE9AH2zlnADJD/2tC6E00hgmhUOfEB6greHPAfLRSufHqROIUTkw6E+M3lH0PTQ==}
    engines: {node: '>= 0.4'}

  b4a@1.6.7:
    resolution: {integrity: sha512-OnAYlL5b7LEkALw87fUVafQw5rVR9RjwGd4KUwNQ6DrrNmaVaUCgLipfVlzrPQ4tWOR9P0IXGNOx50jYCCdSJg==}

  babel-plugin-polyfill-corejs2@0.4.12:
    resolution: {integrity: sha512-CPWT6BwvhrTO2d8QVorhTCQw9Y43zOu7G9HigcfxvepOU6b8o3tcWad6oVgZIsZCTt42FFv97aA7ZJsbM4+8og==}
    peerDependencies:
      '@babel/core': ^7.4.0 || ^8.0.0-0 <8.0.0

  babel-plugin-polyfill-corejs3@0.11.1:
    resolution: {integrity: sha512-yGCqvBT4rwMczo28xkH/noxJ6MZ4nJfkVYdoDaC/utLtWrXxv27HVrzAeSbqR8SxDsp46n0YF47EbHoixy6rXQ==}
    peerDependencies:
      '@babel/core': ^7.4.0 || ^8.0.0-0 <8.0.0

  babel-plugin-polyfill-regenerator@0.6.3:
    resolution: {integrity: sha512-LiWSbl4CRSIa5x/JAU6jZiG9eit9w6mz+yVMFwDE83LAWvt0AfGBoZ7HS/mkhrKuh2ZlzfVZYKoLjXdqw6Yt7Q==}
    peerDependencies:
      '@babel/core': ^7.4.0 || ^8.0.0-0 <8.0.0

  bail@2.0.2:
    resolution: {integrity: sha512-0xO6mYd7JB2YesxDKplafRpsiOzPt9V02ddPCLbY1xYGPOX24NTyN50qnUxgCPcSoYMhKpAuBTjQoRZCAkUDRw==}

  balanced-match@1.0.2:
    resolution: {integrity: sha512-3oSeUO0TMV67hN1AmbXsK4yaqU7tjiHlbxRDZOpH0KW9+CeX4bRAaX0Anxt0tx2MrpRpWwQaPwIlISEJhYU5Pw==}

  balanced-match@2.0.0:
    resolution: {integrity: sha512-1ugUSr8BHXRnK23KfuYS+gVMC3LB8QGH9W1iGtDPsNWoQbgtXSExkBu2aDR4epiGWZOjZsj6lDl/N/AqqTC3UA==}

  bare-events@2.5.4:
    resolution: {integrity: sha512-+gFfDkR8pj4/TrWCGUGWmJIkBwuxPS5F+a5yWjOHQt2hHvNZd5YLzadjmDUtFmMM4y429bnKLa8bYBMHcYdnQA==}

  bare-fs@4.0.1:
    resolution: {integrity: sha512-ilQs4fm/l9eMfWY2dY0WCIUplSUp7U0CT1vrqMg1MUdeZl4fypu5UP0XcDBK5WBQPJAKP1b7XEodISmekH/CEg==}
    engines: {bare: '>=1.7.0'}

  bare-os@3.4.0:
    resolution: {integrity: sha512-9Ous7UlnKbe3fMi7Y+qh0DwAup6A1JkYgPnjvMDNOlmnxNRQvQ/7Nst+OnUQKzk0iAT0m9BisbDVp9gCv8+ETA==}
    engines: {bare: '>=1.6.0'}

  bare-path@3.0.0:
    resolution: {integrity: sha512-tyfW2cQcB5NN8Saijrhqn0Zh7AnFNsnczRcuWODH0eYAXBsJ5gVxAUuNr7tsHSC6IZ77cA0SitzT+s47kot8Mw==}

  bare-stream@2.6.5:
    resolution: {integrity: sha512-jSmxKJNJmHySi6hC42zlZnq00rga4jjxcgNZjY9N5WlOe/iOoGRtdwGsHzQv2RlH2KOYMwGUXhf2zXd32BA9RA==}
    peerDependencies:
      bare-buffer: '*'
      bare-events: '*'
    peerDependenciesMeta:
      bare-buffer:
        optional: true
      bare-events:
        optional: true

  base64-js@1.5.1:
    resolution: {integrity: sha512-AKpaYlHn8t4SVbOHCy+b5+KKgvR4vrsD8vbvrbiQJps7fKDTkjkDry6ji0rUJjC0kzbNePLwzxq8iypo41qeWA==}

  base64id@2.0.0:
    resolution: {integrity: sha512-lGe34o6EHj9y3Kts9R4ZYs/Gr+6N7MCaMlIFA3F1R2O5/m7K06AxfSeO5530PEERE6/WyEg3lsuyw4GHlPZHog==}
    engines: {node: ^4.5.0 || >= 5.9}

  basic-ftp@5.0.5:
    resolution: {integrity: sha512-4Bcg1P8xhUuqcii/S0Z9wiHIrQVPMermM1any+MX5GeGD7faD3/msQUDGLol9wOcz4/jbg/WJnGqoJF6LiBdtg==}
    engines: {node: '>=10.0.0'}

  better-opn@3.0.2:
    resolution: {integrity: sha512-aVNobHnJqLiUelTaHat9DZ1qM2w0C0Eym4LPI/3JxOnSokGVdsl1T1kN7TFvsEAD8G47A6VKQ0TVHqbBnYMJlQ==}
    engines: {node: '>=12.0.0'}

  binary-extensions@2.3.0:
    resolution: {integrity: sha512-Ceh+7ox5qe7LJuLHoY0feh3pHuUDHAcRUeyL2VYghZwfpkNIy/+8Ocg0a3UuSoYzavmylwuLWQOf3hl0jjMMIw==}
    engines: {node: '>=8'}

  bl@5.1.0:
    resolution: {integrity: sha512-tv1ZJHLfTDnXE6tMHv73YgSJaWR2AFuPwMntBe7XL/GBFHnT0CLnsHMogfk5+GzCDC5ZWarSCYaIGATZt9dNsQ==}

  body-parser@1.20.3:
    resolution: {integrity: sha512-7rAxByjUMqQ3/bHJy7D6OGXvx/MMc4IqBn/X0fcM1QUcAItpZrBEYhWGem+tzXH90c+G01ypMcYJBO9Y30203g==}
    engines: {node: '>= 0.8', npm: 1.2.8000 || >= 1.4.16}

  boolbase@1.0.0:
    resolution: {integrity: sha512-JZOSA7Mo9sNGB8+UjSgzdLtokWAky1zbztM3WRLCbZ70/3cTANmQmOdR7y2g+J0e2WXywy1yS468tY+IruqEww==}

  brace-expansion@1.1.11:
    resolution: {integrity: sha512-iCuPHDFgrHX7H2vEI/5xpz07zSHB00TpugqhmYtVmMO6518mCuRMoOYFldEBl0g187ufozdaHgWKcYFb61qGiA==}

  brace-expansion@2.0.1:
    resolution: {integrity: sha512-XnAIvQ8eM+kC6aULx6wuQiwVsnzsi9d3WxzV3FpWTGA19F621kwdbsAcFKXgKUHZWsy+mY6iL1sHTxWEFCytDA==}

  braces@3.0.3:
    resolution: {integrity: sha512-yQbXgO/OSZVD2IsiLlro+7Hf6Q18EJrKSEsdoMzKePKXct3gvD8oLcOQdIzGupr5Fj+EDe8gO/lxc1BzfMpxvA==}
    engines: {node: '>=8'}

  browserslist@4.24.4:
    resolution: {integrity: sha512-KDi1Ny1gSePi1vm0q4oxSF8b4DR44GF4BbmS2YdhPLOEqd8pDviZOGH/GsmRwoWJ2+5Lr085X7naowMwKHDG1A==}
    engines: {node: ^6 || ^7 || ^8 || ^9 || ^10 || ^11 || ^12 || >=13.7}
    hasBin: true

  buffer-builder@0.2.0:
    resolution: {integrity: sha512-7VPMEPuYznPSoR21NE1zvd2Xna6c/CloiZCfcMXR1Jny6PjX0N4Nsa38zcBFo/FMK+BlA+FLKbJCQ0i2yxp+Xg==}

  buffer-crc32@0.2.13:
    resolution: {integrity: sha512-VO9Ht/+p3SN7SKWqcrgEzjGbRSJYTx+Q1pTQC0wrWqHx0vpJraQ6GtHx8tvcg1rlK1byhU5gccxgOgj7B0TDkQ==}

  buffer@5.7.1:
    resolution: {integrity: sha512-EHcyIPBQ4BSGlvjB16k5KgAJ27CIsHY/2JBmCRReo48y9rQ3MaUzWX3KVlBa4U7MyX02HdVj0K7C3WaB3ju7FQ==}

  buffer@6.0.3:
    resolution: {integrity: sha512-FTiCpNxtwiZZHEZbcbTIcZjERVICn9yq/pDFkTl95/AxzD1naBctN7YO68riM/gLSDY7sdrMby8hofADYuuqOA==}

  busboy@1.6.0:
    resolution: {integrity: sha512-8SFQbg/0hQ9xy3UNTB0YEnsNBbWfhf7RtnzpL7TkBiTBRfrQ9Fxcnz7VJsleJpyp6rVLvXiuORqjlHi5q+PYuA==}
    engines: {node: '>=10.16.0'}

  bytes@3.1.2:
    resolution: {integrity: sha512-/Nf7TyzTx6S3yRJObOAV7956r8cr2+Oj8AC5dt8wSP3BQAoeX58NoHyCU8P8zGkNXStjTSi6fzO6F0pBdcYbEg==}
    engines: {node: '>= 0.8'}

  cacheable-lookup@7.0.0:
    resolution: {integrity: sha512-+qJyx4xiKra8mZrcwhjMRMUhD5NR1R8esPkzIYxX96JiecFoxAXFuz/GpR3+ev4PE1WamHip78wV0vcmPQtp8w==}
    engines: {node: '>=14.16'}

  cacheable-request@10.2.14:
    resolution: {integrity: sha512-zkDT5WAF4hSSoUgyfg5tFIxz8XQK+25W/TLVojJTMKBaxevLBBtLxgqguAuVQB8PVW79FVjHcU+GJ9tVbDZ9mQ==}
    engines: {node: '>=14.16'}

  cacheable@1.8.9:
    resolution: {integrity: sha512-FicwAUyWnrtnd4QqYAoRlNs44/a1jTL7XDKqm5gJ90wz1DQPlC7U2Rd1Tydpv+E7WAr4sQHuw8Q8M3nZMAyecQ==}

  call-bind-apply-helpers@1.0.2:
    resolution: {integrity: sha512-Sp1ablJ0ivDkSzjcaJdxEunN5/XvksFJ2sMBFfq6x0ryhQV/2b/KwFe21cMpmHtPOSij8K99/wSfoEuTObmuMQ==}
    engines: {node: '>= 0.4'}

  call-bind@1.0.8:
    resolution: {integrity: sha512-oKlSFMcMwpUg2ednkhQ454wfWiU/ul3CkJe/PEHcTKuiX6RpbehUiFMXu13HalGZxfUwCQzZG747YXBn1im9ww==}
    engines: {node: '>= 0.4'}

  call-bound@1.0.3:
    resolution: {integrity: sha512-YTd+6wGlNlPxSuri7Y6X8tY2dmm12UMH66RpKMhiX6rsk5wXXnYgbUcOt8kiS31/AjfoTOvCsE+w8nZQLQnzHA==}
    engines: {node: '>= 0.4'}

  callsites@3.1.0:
    resolution: {integrity: sha512-P8BjAsXvZS+VIDUI11hHCQEv74YT67YUi5JJFNWIqL235sBmjX4+qx9Muvls5ivyNENctx46xQLQ3aTuE7ssaQ==}
    engines: {node: '>=6'}

  camelcase@6.3.0:
    resolution: {integrity: sha512-Gmy6FhYlCY7uOElZUSbxo2UCDH8owEk996gkbrpsgGtrJLM3J7jGxl9Ic7Qwwj4ivOE5AWZWRMecDdF7hqGjFA==}
    engines: {node: '>=10'}

  caniuse-lite@1.0.30001700:
    resolution: {integrity: sha512-2S6XIXwaE7K7erT8dY+kLQcpa5ms63XlRkMkReXjle+kf6c5g38vyMl+Z5y8dSxOFDhcFe+nxnn261PLxBSQsQ==}

  ccount@2.0.1:
    resolution: {integrity: sha512-eyrF0jiFpY+3drT6383f1qhkbGsLSifNAjA61IUjZjmLCWjItY6LB9ft9YhoDgwfmclB2zhu51Lc7+95b8NRAg==}

  chalk@4.1.2:
    resolution: {integrity: sha512-oKnbhFyRIXpUuez8iBMmyEa4nbj4IOQyuhc/wy9kY7/WVPcwIO9VA668Pu8RkO7+0G76SLROeyw9CpQ061i4mA==}
    engines: {node: '>=10'}

  chalk@5.4.1:
    resolution: {integrity: sha512-zgVZuo2WcZgfUEmsn6eO3kINexW8RAE4maiQ8QNs8CtpPCSyMiYsULR3HQYkm3w8FIA3SberyMJMSldGsW+U3w==}
    engines: {node: ^12.17.0 || ^14.13 || >=16.0.0}

  character-entities-html4@2.1.0:
    resolution: {integrity: sha512-1v7fgQRj6hnSwFpq1Eu0ynr/CDEw0rXo2B61qXrLNdHZmPKgb7fqS1a2JwF0rISo9q77jDI8VMEHoApn8qDoZA==}

  character-entities-legacy@1.1.4:
    resolution: {integrity: sha512-3Xnr+7ZFS1uxeiUDvV02wQ+QDbc55o97tIV5zHScSPJpcLm/r0DFPcoY3tYRp+VZukxuMeKgXYmsXQHO05zQeA==}

  character-entities-legacy@3.0.0:
    resolution: {integrity: sha512-RpPp0asT/6ufRm//AJVwpViZbGM/MkjQFxJccQRHmISF/22NBtsHqAWmL+/pmkPWoIUJdWyeVleTl1wydHATVQ==}

  character-entities@1.2.4:
    resolution: {integrity: sha512-iBMyeEHxfVnIakwOuDXpVkc54HijNgCyQB2w0VfGQThle6NXn50zU6V/u+LDhxHcDUPojn6Kpga3PTAD8W1bQw==}

  character-entities@2.0.2:
    resolution: {integrity: sha512-shx7oQ0Awen/BRIdkjkvz54PnEEI/EjwXDSIZp86/KKdbafHh1Df/RYGBhn4hbe2+uKC9FnT5UCEdyPz3ai9hQ==}

  character-reference-invalid@1.1.4:
    resolution: {integrity: sha512-mKKUkUbhPpQlCOfIuZkvSEgktjPFIsZKRRbC6KWVEMvlzblj3i3asQv5ODsrwt0N3pHAEvjP8KTQPHkp0+6jOg==}

  character-reference-invalid@2.0.1:
    resolution: {integrity: sha512-iBZ4F4wRbyORVsu0jPV7gXkOsGYjGHPmAyv+HiHG8gi5PtC9KI2j1+v8/tlibRvjoWX027ypmG/n0HtO5t7unw==}

  chardet@0.7.0:
    resolution: {integrity: sha512-mT8iDcrh03qDGRRmoA2hmBJnxpllMR+0/0qlzjqZES6NdiWDcZkCNAk4rPFZ9Q85r27unkiNNg8ZOiwZXBHwcA==}

  chokidar@3.6.0:
    resolution: {integrity: sha512-7VT13fmjotKpGipCW9JEQAusEPE+Ei8nl6/g4FBAmIm0GOOLMua9NDDo/DWp0ZAxCr3cPq5ZpBqmPAQgDda2Pw==}
    engines: {node: '>= 8.10.0'}

  chokidar@4.0.3:
    resolution: {integrity: sha512-Qgzu8kfBvo+cA4962jnP1KkS6Dop5NS6g7R5LFYJr4b8Ub94PPQXUksCw9PvXoeXPRRddRNC5C1JQUR2SMGtnA==}
    engines: {node: '>= 14.16.0'}

  chownr@2.0.0:
    resolution: {integrity: sha512-bIomtDF5KGpdogkLd9VspvFzk9KfpyyGlS8YFVZl7TGPBHL5snIOnxeshwVgPteQ9b4Eydl+pVbIyE1DcvCWgQ==}
    engines: {node: '>=10'}

  chromium-bidi@0.6.3:
    resolution: {integrity: sha512-qXlsCmpCZJAnoTYI83Iu6EdYQpMYdVkCfq08KDh2pmlVqK5t5IA9mGs4/LwCwp4fqisSOMXZxP3HIh8w8aRn0A==}
    peerDependencies:
      devtools-protocol: '*'

  classnames@2.5.1:
    resolution: {integrity: sha512-saHYOzhIQs6wy2sVxTM6bUDsQO4F50V9RQ22qBpEdCW+I+/Wmke2HOl6lS6dTpdxVhb88/I6+Hs+438c3lfUow==}

  clean-stack@4.2.0:
    resolution: {integrity: sha512-LYv6XPxoyODi36Dp976riBtSY27VmFo+MKqEU9QCCWyTrdEPDog+RWA7xQWHi6Vbp61j5c4cdzzX1NidnwtUWg==}
    engines: {node: '>=12'}

  cli-cursor@4.0.0:
    resolution: {integrity: sha512-VGtlMu3x/4DOtIUwEkRezxUZ2lBacNJCHash0N0WeZDBS+7Ux1dm3XWAgWYxLJFMMdOeXMHXorshEFhbMSGelg==}
    engines: {node: ^12.20.0 || ^14.13.1 || >=16.0.0}

  cli-spinners@2.9.2:
    resolution: {integrity: sha512-ywqV+5MmyL4E7ybXgKys4DugZbX0FC6LnwrhjuykIjnK9k8OQacQ7axGKnjDXWNhns0xot3bZI5h55H8yo9cJg==}
    engines: {node: '>=6'}

  cli-width@4.1.0:
    resolution: {integrity: sha512-ouuZd4/dm2Sw5Gmqy6bGyNNNe1qt9RpmxveLSO7KcgsTnU7RXfsw+/bukWGo1abgBiMAic068rclZsO4IWmmxQ==}
    engines: {node: '>= 12'}

  client-only@0.0.1:
    resolution: {integrity: sha512-IV3Ou0jSMzZrd3pZ48nLkT9DA7Ag1pnPzaiQhpW7c3RbcqqzvzzVu+L8gfqMp/8IM2MQtSiqaCxrrcfu8I8rMA==}

  cliui@8.0.1:
    resolution: {integrity: sha512-BSeNnyus75C4//NQ9gQt1/csTXyo/8Sb+afLAkzAptFuMsod9HFokGNudZpi/oQV73hnVK+sR+5PVRMd+Dr7YQ==}
    engines: {node: '>=12'}

  clone@1.0.4:
    resolution: {integrity: sha512-JQHZ2QMW6l3aH/j6xCqQThY/9OH4D/9ls34cgkUBiEeocRTU04tHfKPBsUK1PqZCUQM7GiA0IIXJSuXHI64Kbg==}
    engines: {node: '>=0.8'}

  clsx@1.2.1:
    resolution: {integrity: sha512-EcR6r5a8bj6pu3ycsa/E/cKVGuTgZJZdsyUYHOksG/UHIiKfjxzRxYJpyVBwYaQeOvghal9fcc4PidlgzugAQg==}
    engines: {node: '>=6'}

  clsx@2.1.1:
    resolution: {integrity: sha512-eYm0QWBtUrBWZWG0d386OGAw16Z995PiOVo2B7bjWSbHedGl5e0ZWaq65kOGgUSNesEIDkB9ISbTg/JK9dhCZA==}
    engines: {node: '>=6'}

  collapse-white-space@2.1.0:
    resolution: {integrity: sha512-loKTxY1zCOuG4j9f6EPnuyyYkf58RnhhWTvRoZEokgB+WbdXehfjFviyOVYkqzEWz1Q5kRiZdBYS5SwxbQYwzw==}

  color-convert@2.0.1:
    resolution: {integrity: sha512-RRECPsj7iu/xb5oKYcsFHSppFNnsj/52OVTRKb4zP5onXwVF3zVmmToNcOfGC+CRDpfK/U584fMg38ZHCaElKQ==}
    engines: {node: '>=7.0.0'}

  color-name@1.1.4:
    resolution: {integrity: sha512-dOy+3AuW3a2wNbZHIuMZpTcgjGuLU/uBL/ubcZF9OXbDo8ff4O8yVp5Bf0efS8uEoYo5q4Fx7dY9OgQGXgAsQA==}

  color-string@1.9.1:
    resolution: {integrity: sha512-shrVawQFojnZv6xM40anx4CkoDP+fZsw/ZerEMsW/pyzsRbElpsL/DBVW7q3ExxwusdNXI3lXpuhEZkzs8p5Eg==}

  color@4.2.3:
    resolution: {integrity: sha512-1rXeuUUiGGrykh+CeBdu5Ie7OJwinCgQY0bc7GCRxy5xVHy+moaqkpL/jqQq0MtQOeYcrqEz4abc5f0KtU7W4A==}
    engines: {node: '>=12.5.0'}

  colord@2.9.3:
    resolution: {integrity: sha512-jeC1axXpnb0/2nn/Y1LPuLdgXBLH7aDcHu4KEKfqw3CUhX7ZpfBSlPKyqXE6btIgEzfWtrX3/tyBCaCvXvMkOw==}

  colorjs.io@0.5.2:
    resolution: {integrity: sha512-twmVoizEW7ylZSN32OgKdXRmo1qg+wT5/6C3xu5b9QsWzSFAhHLn2xd8ro0diCsKfCj1RdaTP/nrcW+vAoQPIw==}

  combined-stream@1.0.8:
    resolution: {integrity: sha512-FQN4MRfuJeHf7cBbBMJFXhKSDq+2kAArBlmRBvcvFE5BB1HZKXtSFASDhdlz9zOYwxh8lDdnvmMOe/+5cdoEdg==}
    engines: {node: '>= 0.8'}

  comma-separated-tokens@1.0.8:
    resolution: {integrity: sha512-GHuDRO12Sypu2cV70d1dkA2EUmXHgntrzbpvOB+Qy+49ypNfGgFQIC2fhhXbnyrJRynDCAARsT7Ou0M6hirpfw==}

  comma-separated-tokens@2.0.3:
    resolution: {integrity: sha512-Fu4hJdvzeylCfQPp9SGWidpzrMs7tTrlu6Vb8XGaRGck8QSNZJJp538Wrb60Lax4fPwR64ViY468OIUTbRlGZg==}

  commander@7.2.0:
    resolution: {integrity: sha512-QrWXB+ZQSVPmIWIhtEO9H+gwHaMGYiF5ChvoJ+K9ZGHG/sVsa6yiesAD1GC/x46sET00Xlwo1u49RVVVzvcSkw==}
    engines: {node: '>= 10'}

  commander@8.3.0:
    resolution: {integrity: sha512-OkTL9umf+He2DZkUq8f8J9of7yL6RJKI24dVITBmNfZBmri9zYZQrKkuXiKhyfPSu8tUhnVBB1iKXevvnlR4Ww==}
    engines: {node: '>= 12'}

  compute-scroll-into-view@3.1.1:
    resolution: {integrity: sha512-VRhuHOLoKYOy4UbilLbUzbYg93XLjv2PncJC50EuTWPA3gaja1UjBsUP/D/9/juV3vQFr6XBEzn9KCAHdUvOHw==}

  concat-map@0.0.1:
    resolution: {integrity: sha512-/Srv4dswyQNBfohGpz9o6Yb3Gz3SrUDqBH5rTuhGR7ahtlbYKnVxw2bCFMRljaA7EXHaXZ8wsHdodFvbkhKmqg==}

  content-disposition@0.5.4:
    resolution: {integrity: sha512-FveZTNuGw04cxlAiWbzi6zTAL/lhehaWbTtgluJh4/E95DqMwTmha3KZN1aAWA8cFIhHzMZUvLevkw5Rqk+tSQ==}
    engines: {node: '>= 0.6'}

  content-type@1.0.5:
    resolution: {integrity: sha512-nTjqfcBFEipKdXCv4YDQWCfmcLZKm81ldF0pAopTvyrFGVbcR6P/VAAd5G7N+0tTr8QqiU0tFadD6FK4NtJwOA==}
    engines: {node: '>= 0.6'}

  convert-source-map@2.0.0:
    resolution: {integrity: sha512-Kvp459HrV2FEJ1CAsi1Ku+MY3kasH19TFykTz2xWmMeq6bk2NU3XXvfJ+Q61m0xktWwt+1HSYf3JZsTms3aRJg==}

  cookie-signature@1.0.6:
    resolution: {integrity: sha512-QADzlaHc8icV8I7vbaJXJwod9HWYp8uCqf1xa4OfNu1T7JVxQIrUgOWtHdNDtPiywmFbiS12VjotIXLrKM3orQ==}

  cookie@0.7.1:
    resolution: {integrity: sha512-6DnInpx7SJ2AK3+CTUE/ZM0vWTUboZCegxhC2xiIydHR9jNuTAASBrfEpHhiGOZw/nX51bHt6YQl8jsGo4y/0w==}
    engines: {node: '>= 0.6'}

  cookie@0.7.2:
    resolution: {integrity: sha512-yki5XnKuf750l50uGTllt6kKILY4nQ1eNIQatoXEByZ5dWgnKqbnqmTrBE5B4N7lrMJKQ2ytWMiTO2o0v6Ew/w==}
    engines: {node: '>= 0.6'}

  cookie@1.0.2:
    resolution: {integrity: sha512-9Kr/j4O16ISv8zBBhJoi4bXOYNTkFLOqSL3UDB0njXxCXNezjeyVrJyGOWtgfs/q2km1gwBcfH8q1yEGoMYunA==}
    engines: {node: '>=18'}

  copy-to-clipboard@3.3.3:
    resolution: {integrity: sha512-2KV8NhB5JqC3ky0r9PMCAZKbUHSwtEo4CwCs0KXgruG43gX5PMqDEBbVU4OUzw2MuAWUfsuFmWvEKG5QRfSnJA==}

  core-js-compat@3.40.0:
    resolution: {integrity: sha512-0XEDpr5y5mijvw8Lbc6E5AkjrHfp7eEoPlu36SWeAbcL8fn1G1ANe8DBlo2XoNN89oVpxWwOjYIPVzR4ZvsKCQ==}

  cors@2.8.5:
    resolution: {integrity: sha512-KIHbLJqu73RGr/hnbrO9uBeixNGuvSQjul/jdFvS/KFSIH1hWVd1ng7zOHx+YrEfInLG7q4n6GHQ9cDtxv/P6g==}
    engines: {node: '>= 0.10'}

  cosmiconfig@8.3.6:
    resolution: {integrity: sha512-kcZ6+W5QzcJ3P1Mt+83OUv/oHFqZHIx8DuxG6eZ5RGMERoLqp4BuGjhHLYGK+Kf5XVkQvqBSmAy/nGWN3qDgEA==}
    engines: {node: '>=14'}
    peerDependencies:
      typescript: '>=4.9.5'
    peerDependenciesMeta:
      typescript:
        optional: true

  cosmiconfig@9.0.0:
    resolution: {integrity: sha512-itvL5h8RETACmOTFc4UfIyB2RfEHi71Ax6E/PivVxq9NseKbOWpeyHEOIbmAw1rs8Ak0VursQNww7lf7YtUwzg==}
    engines: {node: '>=14'}
    peerDependencies:
      typescript: '>=4.9.5'
    peerDependenciesMeta:
      typescript:
        optional: true

  cross-spawn@7.0.6:
    resolution: {integrity: sha512-uV2QOWP2nWzsy2aMp8aRibhi9dlzF5Hgh5SHaB9OiTGEyDTiJJyx0uy51QXdyWbtAHNua4XJzUKca3OzKUd3vA==}
    engines: {node: '>= 8'}

  css-functions-list@3.2.3:
    resolution: {integrity: sha512-IQOkD3hbR5KrN93MtcYuad6YPuTSUhntLHDuLEbFWE+ff2/XSZNdZG+LcbbIW5AXKg/WFIfYItIzVoHngHXZzA==}
    engines: {node: '>=12 || >=16'}

  css-select@5.1.0:
    resolution: {integrity: sha512-nwoRF1rvRRnnCqqY7updORDsuqKzqYJ28+oSMaJMMgOauh3fvwHqMS7EZpIPqK8GL+g9mKxF1vP/ZjSeNjEVHg==}

  css-tree@2.2.1:
    resolution: {integrity: sha512-OA0mILzGc1kCOCSJerOeqDxDQ4HOh+G8NbOJFOTgOCzpw7fCBubk0fEyxp8AgOL/jvLgYA/uV0cMbe43ElF1JA==}
    engines: {node: ^10 || ^12.20.0 || ^14.13.0 || >=15.0.0, npm: '>=7.0.0'}

  css-tree@2.3.1:
    resolution: {integrity: sha512-6Fv1DV/TYw//QF5IzQdqsNDjx/wc8TrMBZsqjL9eW01tWb7R7k/mq+/VXfJCl7SoD5emsJop9cOByJZfs8hYIw==}
    engines: {node: ^10 || ^12.20.0 || ^14.13.0 || >=15.0.0}

  css-tree@3.1.0:
    resolution: {integrity: sha512-0eW44TGN5SQXU1mWSkKwFstI/22X2bG1nYzZTYMAWjylYURhse752YgbE4Cx46AC+bAvI+/dYTPRk1LqSUnu6w==}
    engines: {node: ^10 || ^12.20.0 || ^14.13.0 || >=15.0.0}

  css-what@6.1.0:
    resolution: {integrity: sha512-HTUrgRJ7r4dsZKU6GjmpfRK1O76h97Z8MfS1G0FozR+oF2kG6Vfe8JE6zwrkbxigziPHinCJ+gCPjA9EaBDtRw==}
    engines: {node: '>= 6'}

  cssesc@3.0.0:
    resolution: {integrity: sha512-/Tb/JcjK111nNScGob5MNtsntNM1aCNUDipB/TkwZFhyDrrE47SOx/18wF2bbjgc3ZzCSKW1T5nt5EbFoAz/Vg==}
    engines: {node: '>=4'}
    hasBin: true

  csso@5.0.5:
    resolution: {integrity: sha512-0LrrStPOdJj+SPCCrGhzryycLjwcgUSHBtxNA8aIDxf0GLsRh1cKYhB00Gd1lDOS4yGH69+SNn13+TWbVHETFQ==}
    engines: {node: ^10 || ^12.20.0 || ^14.13.0 || >=15.0.0, npm: '>=7.0.0'}

  csstype@3.1.3:
    resolution: {integrity: sha512-M1uQkMl8rQK/szD0LNhtqxIPLpimGm8sOBwU7lLnCpSbTyY3yeU1Vc7l4KT5zT4s/yOxHH5O7tIuuLOCnLADRw==}

  damerau-levenshtein@1.0.8:
    resolution: {integrity: sha512-sdQSFB7+llfUcQHUQO3+B8ERRj0Oa4w9POWMI/puGtuf7gFywGmkaLCElnudfTiKZV+NvHqL0ifzdrI8Ro7ESA==}

  data-uri-to-buffer@6.0.2:
    resolution: {integrity: sha512-7hvf7/GW8e86rW0ptuwS3OcBGDjIi6SZva7hCyWC0yYry2cOPmLIjXAUHI6DK2HsnwJd9ifmt57i8eV2n4YNpw==}
    engines: {node: '>= 14'}

  data-view-buffer@1.0.2:
    resolution: {integrity: sha512-EmKO5V3OLXh1rtK2wgXRansaK1/mtVdTUEiEI0W8RkvgT05kfxaH29PliLnpLP73yYO6142Q72QNa8Wx/A5CqQ==}
    engines: {node: '>= 0.4'}

  data-view-byte-length@1.0.2:
    resolution: {integrity: sha512-tuhGbE6CfTM9+5ANGf+oQb72Ky/0+s3xKUpHvShfiz2RxMFgFPjsXuRLBVMtvMs15awe45SRb83D6wH4ew6wlQ==}
    engines: {node: '>= 0.4'}

  data-view-byte-offset@1.0.1:
    resolution: {integrity: sha512-BS8PfmtDGnrgYdOonGZQdLZslWIeCGFP9tpan0hi1Co2Zr2NKADsvGYA8XxuG/4UWgJ6Cjtv+YJnB6MM69QGlQ==}
    engines: {node: '>= 0.4'}

  debug@2.6.9:
    resolution: {integrity: sha512-bC7ElrdJaJnPbAP+1EotYvqZsb3ecl5wi6Bfi6BJTUcNowp6cvspg0jXznRTKDjm/E7AdgFBVeAPVMNcKGsHMA==}
    peerDependencies:
      supports-color: '*'
    peerDependenciesMeta:
      supports-color:
        optional: true

  debug@3.2.7:
    resolution: {integrity: sha512-CFjzYYAi4ThfiQvizrFQevTTXHtnCqWfe7x1AhgEscTz6ZbLbfoLRLPugTQyBth6f8ZERVUSyWHFD/7Wu4t1XQ==}
    peerDependencies:
      supports-color: '*'
    peerDependenciesMeta:
      supports-color:
        optional: true

  debug@4.3.7:
    resolution: {integrity: sha512-Er2nc/H7RrMXZBFCEim6TCmMk02Z8vLC2Rbi1KEBggpo0fS6l0S1nnapwmIi3yW/+GOJap1Krg4w0Hg80oCqgQ==}
    engines: {node: '>=6.0'}
    peerDependencies:
      supports-color: '*'
    peerDependenciesMeta:
      supports-color:
        optional: true

  debug@4.4.0:
    resolution: {integrity: sha512-6WTZ/IxCY/T6BALoZHaE4ctp9xm+Z5kY/pzYaCHRFeyVhojxlrm+46y68HA6hr0TcwEssoxNiDEUJQjfPZ/RYA==}
    engines: {node: '>=6.0'}
    peerDependencies:
      supports-color: '*'
    peerDependenciesMeta:
      supports-color:
        optional: true

  decode-named-character-reference@1.0.2:
    resolution: {integrity: sha512-O8x12RzrUF8xyVcY0KJowWsmaJxQbmy0/EtnNtHRpsOcT7dFk5W598coHqBVpmWo1oQQfsCqfCmkZN5DJrZVdg==}

  decompress-response@6.0.0:
    resolution: {integrity: sha512-aW35yZM6Bb/4oJlZncMH2LCoZtJXTRxES17vE3hoRiowU2kWHaJKFkSBDnDR+cm9J+9QhXmREyIfv0pji9ejCQ==}
    engines: {node: '>=10'}

  deep-is@0.1.4:
    resolution: {integrity: sha512-oIPzksmTg4/MriiaYGO+okXDT7ztn/w3Eptv/+gSIdMdKsJo0u4CfYNFJPy+4SKMuCqGw2wxnA+URMg3t8a/bQ==}

  deepmerge@4.3.1:
    resolution: {integrity: sha512-3sUqbMEc77XqpdNO7FRyRog+eW3ph+GYCbj+rK+uYyRMuwsVy0rMiVtPn+QJlKFvWP/1PYpapqYn0Me2knFn+A==}
    engines: {node: '>=0.10.0'}

  defaults@1.0.4:
    resolution: {integrity: sha512-eFuaLoy/Rxalv2kr+lqMlUnrDWV+3j4pljOIJgLIhI058IQfWJ7vXhyEIHu+HtC738klGALYxOKDO0bQP3tg8A==}

  defer-to-connect@2.0.1:
    resolution: {integrity: sha512-4tvttepXG1VaYGrRibk5EwJd1t4udunSOVMdLSAL6mId1ix438oPwPZMALY41FCijukO1L0twNcGsdzS7dHgDg==}
    engines: {node: '>=10'}

  define-data-property@1.1.4:
    resolution: {integrity: sha512-rBMvIzlpA8v6E+SJZoo++HAYqsLrkg7MSfIinMPFhmkorw7X+dOXVJQs+QT69zGkzMyfDnIMN2Wid1+NbL3T+A==}
    engines: {node: '>= 0.4'}

  define-lazy-prop@2.0.0:
    resolution: {integrity: sha512-Ds09qNh8yw3khSjiJjiUInaGX9xlqZDY7JVryGxdxV7NPeuqQfplOpQ66yJFZut3jLa5zOwkXw1g9EI2uKh4Og==}
    engines: {node: '>=8'}

  define-properties@1.2.1:
    resolution: {integrity: sha512-8QmQKqEASLd5nx0U1B1okLElbUuuttJ/AnYmRXbbbGDWh6uS208EjD4Xqq/I9wK7u0v6O08XhTWnt5XtEbR6Dg==}
    engines: {node: '>= 0.4'}

  degenerator@5.0.1:
    resolution: {integrity: sha512-TllpMR/t0M5sqCXfj85i4XaAzxmS5tVA16dqvdkMwGmzI+dXLXnw3J+3Vdv7VKw+ThlTMboK6i9rnZ6Nntj5CQ==}
    engines: {node: '>= 14'}

  delayed-stream@1.0.0:
    resolution: {integrity: sha512-ZySD7Nf91aLB0RxL4KGrKHBXl7Eds1DAmEdcoVawXnLD7SDhpNgtuII2aAkg7a7QS41jxPSZ17p4VdGnMHk3MQ==}
    engines: {node: '>=0.4.0'}

  depd@2.0.0:
    resolution: {integrity: sha512-g7nH6P6dyDioJogAAGprGpCtVImJhpPk/roCzdb3fIh61/s/nPsfR6onyMwkCAR/OlC3yBC0lESvUoQEAssIrw==}
    engines: {node: '>= 0.8'}

  dequal@2.0.3:
    resolution: {integrity: sha512-0je+qPKHEMohvfRTCEo3CrPG6cAzAYgmzKyxRiYSSDkS6eGJdyVJm7WaYA5ECaAD9wLB2T4EEeymA5aFVcYXCA==}
    engines: {node: '>=6'}

  destroy@1.2.0:
    resolution: {integrity: sha512-2sJGJTaXIIaR1w4iJSNoN0hnMY7Gpc/n8D4qSCJw8QqFWXf7cuAgnEHxBpweaVcPevC2l3KpjYCx3NypQQgaJg==}
    engines: {node: '>= 0.8', npm: 1.2.8000 || >= 1.4.16}

  detect-libc@1.0.3:
    resolution: {integrity: sha512-pGjwhsmsp4kL2RTz08wcOlGN83otlqHeD/Z5T8GXZB+/YcpQ/dgo+lbU8ZsGxV0HIvqqxo9l7mqYwyYMD9bKDg==}
    engines: {node: '>=0.10'}
    hasBin: true

  detect-libc@2.0.3:
    resolution: {integrity: sha512-bwy0MGW55bG41VqxxypOsdSdGqLwXPI/focwgTYCFMbdUiBAxLg9CFzG08sz2aqzknwiX7Hkl0bQENjg8iLByw==}
    engines: {node: '>=8'}

  detect-port@1.6.1:
    resolution: {integrity: sha512-CmnVc+Hek2egPx1PeTFVta2W78xy2K/9Rkf6cC4T59S50tVnzKj+tnx5mmx5lwvCkujZ4uRrpRSuV+IVs3f90Q==}
    engines: {node: '>= 4.0.0'}
    hasBin: true

  devlop@1.1.0:
    resolution: {integrity: sha512-RWmIqhcFf1lRYBvNmr7qTNuyCt/7/ns2jbpp1+PalgE/rDQcBT0fioSMUpJ93irlUhC5hrg4cYqe6U+0ImW0rA==}

  devtools-protocol@0.0.1312386:
    resolution: {integrity: sha512-DPnhUXvmvKT2dFA/j7B+riVLUt9Q6RKJlcppojL5CoRywJJKLDYnRlw0gTFKfgDPHP5E04UoB71SxoJlVZy8FA==}

  dir-glob@3.0.1:
    resolution: {integrity: sha512-WkrWp9GR4KXfKGYzOLmTuGVi1UWFfws377n9cc55/tb6DuqyF6pcQ5AbiHEshaDpY9v6oaSr2XCDidGmMwdzIA==}
    engines: {node: '>=8'}

  dns-packet@5.6.1:
    resolution: {integrity: sha512-l4gcSouhcgIKRvyy99RNVOgxXiicE+2jZoNmaNmZ6JXiGajBOJAesk1OBlJuM5k2c+eudGdLxDqXuPCKIj6kpw==}
    engines: {node: '>=6'}

  dns-socket@4.2.2:
    resolution: {integrity: sha512-BDeBd8najI4/lS00HSKpdFia+OvUMytaVjfzR9n5Lq8MlZRSvtbI+uLtx1+XmQFls5wFU9dssccTmQQ6nfpjdg==}
    engines: {node: '>=6'}

  doctrine@2.1.0:
    resolution: {integrity: sha512-35mSku4ZXK0vfCuHEDAwt55dg2jNajHZ1odvF+8SSr82EsZY4QmXfuWso8oEd8zRhVObSN18aM0CjSdoBX7zIw==}
    engines: {node: '>=0.10.0'}

  dom-serializer@2.0.0:
    resolution: {integrity: sha512-wIkAryiqt/nV5EQKqQpo3SToSOV9J0DnbJqwK7Wv/Trc92zIAYZ4FlMu+JPFW1DfGFt81ZTCGgDEabffXeLyJg==}

  domelementtype@2.3.0:
    resolution: {integrity: sha512-OLETBj6w0OsagBwdXnPdN0cnMfF9opN69co+7ZrbfPGrdpPVNBUj02spi6B1N7wChLQiPn4CSH/zJvXw56gmHw==}

  domhandler@5.0.3:
    resolution: {integrity: sha512-cgwlv/1iFQiFnU96XXgROh8xTeetsnJiDsTc7TYCLFd9+/WNkIqPTxiM/8pSd8VIrhXGTf1Ny1q1hquVqDJB5w==}
    engines: {node: '>= 4'}

  domutils@3.2.2:
    resolution: {integrity: sha512-6kZKyUajlDuqlHKVX1w7gyslj9MPIXzIFiz/rGu35uC1wMi+kMhQwGhl4lt9unC9Vb9INnY9Z3/ZA3+FhASLaw==}

  dot-case@3.0.4:
    resolution: {integrity: sha512-Kv5nKlh6yRrdrGvxeJ2e5y2eRUpkUosIW4A2AS38zwSz27zu7ufDwQPi5Jhs3XAlGNetl3bmnGhQsMtkKJnj3w==}

  downshift@9.0.8:
    resolution: {integrity: sha512-59BWD7+hSUQIM1DeNPLirNNnZIO9qMdIK5GQ/Uo8q34gT4B78RBlb9dhzgnh0HfQTJj4T/JKYD8KoLAlMWnTsA==}
    peerDependencies:
      react: '>=16.12.0'

  dunder-proto@1.0.1:
    resolution: {integrity: sha512-KIN/nDJBQRcXw0MLVhZE9iQHmG68qAVIBg9CqmUYjmQIhgij9U5MFvrqkUL5FbtyyzZuOeOt0zdeRe4UY7ct+A==}
    engines: {node: '>= 0.4'}

  ee-first@1.1.1:
    resolution: {integrity: sha512-WMwm9LhRUo+WUaRN+vRuETqG89IgZphVSNkdFgeb6sS/E4OrDIN7t48CAewSHXc6C8lefD8KKfr5vY61brQlow==}

  electron-to-chromium@1.5.102:
    resolution: {integrity: sha512-eHhqaja8tE/FNpIiBrvBjFV/SSKpyWHLvxuR9dPTdo+3V9ppdLmFB7ZZQ98qNovcngPLYIz0oOBF9P0FfZef5Q==}

  emoji-regex@8.0.0:
    resolution: {integrity: sha512-MSjYzcWNOA0ewAHpz0MxpYFvwg6yjy1NG3xteoqz644VCo/RPgnr1/GGt+ic3iJTzQ8Eu3TdM14SawnVUmGE6A==}

  emoji-regex@9.2.2:
    resolution: {integrity: sha512-L18DaJsXSUk2+42pv8mLs5jJT2hqFkFE4j21wOmgbUqsZ2hL72NsUU785g9RXgo3s0ZNgVl42TiHp3ZtOv/Vyg==}

  encodeurl@1.0.2:
    resolution: {integrity: sha512-TPJXq8JqFaVYm2CWmPvnP2Iyo4ZSM7/QKcSmuMLDObfpH5fi7RUGmd/rTDf+rut/saiDiQEeVTNgAmJEdAOx0w==}
    engines: {node: '>= 0.8'}

  encodeurl@2.0.0:
    resolution: {integrity: sha512-Q0n9HRi4m6JuGIV1eFlmvJB7ZEVxu93IrMyiMsGC0lrMJMWzRgx6WGquyfQgZVb31vhGgXnfmPNNXmxnOkRBrg==}
    engines: {node: '>= 0.8'}

  end-of-stream@1.4.4:
    resolution: {integrity: sha512-+uw1inIHVPQoaVuHzRyXd21icM+cnt4CzD5rW+NC1wjOUSTOs+Te7FOv7AhN7vS9x/oIyhLP5PR1H+phQAHu5Q==}

  engine.io-parser@5.2.3:
    resolution: {integrity: sha512-HqD3yTBfnBxIrbnM1DoD6Pcq8NECnh8d4As1Qgh0z5Gg3jRRIqijury0CL3ghu/edArpUYiYqQiDUQBIs4np3Q==}
    engines: {node: '>=10.0.0'}

  engine.io@6.6.4:
    resolution: {integrity: sha512-ZCkIjSYNDyGn0R6ewHDtXgns/Zre/NT6Agvq1/WobF7JXgFff4SeDroKiCO3fNJreU9YG429Sc81o4w5ok/W5g==}
    engines: {node: '>=10.2.0'}

  enhanced-resolve@5.18.1:
    resolution: {integrity: sha512-ZSW3ma5GkcQBIpwZTSRAI8N71Uuwgs93IezB7mf7R60tC8ZbJideoDNKjHn2O9KIlx6rkGTTEk1xUCK2E1Y2Yg==}
    engines: {node: '>=10.13.0'}

  entities@4.5.0:
    resolution: {integrity: sha512-V0hjH4dGPh9Ao5p0MoRY6BVqtwCjhz6vI5LT8AJ55H+4g9/4vbHx1I54fS0XuclLhDHArPQCiMjDxjaL8fPxhw==}
    engines: {node: '>=0.12'}

  env-paths@2.2.1:
    resolution: {integrity: sha512-+h1lkLKhZMTYjog1VEpJNG7NZJWcuc2DDk/qsqSTRRCOXiLjeQ1d1/udrUGhqMxUgAlwKNZ0cf2uqan5GLuS2A==}
    engines: {node: '>=6'}

  error-ex@1.3.2:
    resolution: {integrity: sha512-7dFHNmqeFSEt2ZBsCriorKnn3Z2pj+fd9kmI6QoWw4//DL+icEBfc0U7qJCisqrTsKTjw4fNFy2pW9OqStD84g==}

  es-abstract@1.23.9:
    resolution: {integrity: sha512-py07lI0wjxAC/DcfK1S6G7iANonniZwTISvdPzk9hzeH0IZIshbuuFxLIU96OyF89Yb9hiqWn8M/bY83KY5vzA==}
    engines: {node: '>= 0.4'}

  es-define-property@1.0.1:
    resolution: {integrity: sha512-e3nRfgfUZ4rNGL232gUgX06QNyyez04KdjFrF+LTRoOXmrOgFKDg4BCdsjW8EnT69eqdYGmRpJwiPVYNrCaW3g==}
    engines: {node: '>= 0.4'}

  es-errors@1.3.0:
    resolution: {integrity: sha512-Zf5H2Kxt2xjTvbJvP2ZWLEICxA6j+hAmMzIlypy4xcBg1vKVnx89Wy0GbS+kf5cwCVFFzdCFh2XSCFNULS6csw==}
    engines: {node: '>= 0.4'}

  es-iterator-helpers@1.2.1:
    resolution: {integrity: sha512-uDn+FE1yrDzyC0pCo961B2IHbdM8y/ACZsKD4dG6WqrjV53BADjwa7D+1aom2rsNVfLyDgU/eigvlJGJ08OQ4w==}
    engines: {node: '>= 0.4'}

  es-object-atoms@1.1.1:
    resolution: {integrity: sha512-FGgH2h8zKNim9ljj7dankFPcICIK9Cp5bm+c2gQSYePhpaG5+esrLODihIorn+Pe6FGJzWhXQotPv73jTaldXA==}
    engines: {node: '>= 0.4'}

  es-set-tostringtag@2.1.0:
    resolution: {integrity: sha512-j6vWzfrGVfyXxge+O0x5sh6cvxAog0a/4Rdd2K36zCMV5eJ+/+tOAngRO8cODMNWbVRdVlmGZQL2YS3yR8bIUA==}
    engines: {node: '>= 0.4'}

  es-shim-unscopables@1.1.0:
    resolution: {integrity: sha512-d9T8ucsEhh8Bi1woXCf+TIKDIROLG5WCkxg8geBCbvk22kzwC5G2OnXVMO6FUsvQlgUUXQ2itephWDLqDzbeCw==}
    engines: {node: '>= 0.4'}

  es-to-primitive@1.3.0:
    resolution: {integrity: sha512-w+5mJ3GuFL+NjVtJlvydShqE1eN3h3PbI7/5LAsYJP/2qtuMXjfL2LpHSRqo4b4eSF5K/DH1JXKUAHSB2UW50g==}
    engines: {node: '>= 0.4'}

  es-toolkit@1.32.0:
    resolution: {integrity: sha512-ZfSfHP1l6ubgW/B/FRtqb9bYdMvI6jizbOSfbwwJNcOQ1QE6TFsC3jpQkZ900uUPSR3t3SU5Ds7UWKnYz+uP8Q==}

  esast-util-from-estree@2.0.0:
    resolution: {integrity: sha512-4CyanoAudUSBAn5K13H4JhsMH6L9ZP7XbLVe/dKybkxMO7eDyLsT8UHl9TRNrU2Gr9nz+FovfSIjuXWJ81uVwQ==}

  esast-util-from-js@2.0.1:
    resolution: {integrity: sha512-8Ja+rNJ0Lt56Pcf3TAmpBZjmx8ZcK5Ts4cAzIOjsjevg9oSXJnl6SUQ2EevU8tv3h6ZLWmoKL5H4fgWvdvfETw==}

  esbuild@0.25.0:
    resolution: {integrity: sha512-BXq5mqc8ltbaN34cDqWuYKyNhX8D/Z0J1xdtdQ8UcIIIyJyz+ZMKUt58tF3SrZ85jcfN/PZYhjR5uDQAYNVbuw==}
    engines: {node: '>=18'}
    hasBin: true

  escalade@3.2.0:
    resolution: {integrity: sha512-WUj2qlxaQtO4g6Pq5c29GTcWGDyd8itL8zTlipgECz3JesAiiOKotd8JU6otB3PACgG6xkJUyVhboMS+bje/jA==}
    engines: {node: '>=6'}

  escape-html@1.0.3:
    resolution: {integrity: sha512-NiSupZ4OeuGwr68lGIeym/ksIZMJodUGOSCZ/FSnTxcrekbvqrgdUxlJOMpijaKZVjAJrWrGs/6Jy8OMuyj9ow==}

  escape-string-regexp@4.0.0:
    resolution: {integrity: sha512-TtpcNJ3XAzx3Gq8sWRzJaVajRs0uVxA2YAkdb1jm2YkPz4G6egUFAyA3n5vtEIZefPk5Wa4UXbKuS5fKkJWdgA==}
    engines: {node: '>=10'}

  escape-string-regexp@5.0.0:
    resolution: {integrity: sha512-/veY75JbMK4j1yjvuUxuVsiS/hr/4iHs9FTT6cgTexxdE0Ly/glccBAkloH/DofkjRbZU3bnoj38mOmhkZ0lHw==}
    engines: {node: '>=12'}

  escodegen@2.1.0:
    resolution: {integrity: sha512-2NlIDTwUWJN0mRPQOdtQBzbUHvdGY2P1VXSyU83Q3xKxM7WHX2Ql8dKq782Q9TgQUNOLEzEYu9bzLNj1q88I5w==}
    engines: {node: '>=6.0'}
    hasBin: true

  eslint-config-next@15.2.4:
    resolution: {integrity: sha512-v4gYjd4eYIme8qzaJItpR5MMBXJ0/YV07u7eb50kEnlEmX7yhOjdUdzz70v4fiINYRjLf8X8TbogF0k7wlz6sA==}
    peerDependencies:
      eslint: ^7.23.0 || ^8.0.0 || ^9.0.0
      typescript: '>=3.3.1'
    peerDependenciesMeta:
      typescript:
        optional: true

  eslint-config-prettier@10.1.1:
    resolution: {integrity: sha512-4EQQr6wXwS+ZJSzaR5ZCrYgLxqvUjdXctaEtBqHcbkW944B1NQyO4qpdHQbXBONfwxXdkAY81HH4+LUfrg+zPw==}
    hasBin: true
    peerDependencies:
      eslint: '>=7.0.0'

  eslint-import-resolver-node@0.3.9:
    resolution: {integrity: sha512-WFj2isz22JahUv+B788TlO3N6zL3nNJGU8CcZbPZvVEkBPaJdCV4vy5wyghty5ROFbCRnm132v8BScu5/1BQ8g==}

  eslint-import-resolver-typescript@3.8.3:
    resolution: {integrity: sha512-A0bu4Ks2QqDWNpeEgTQMPTngaMhuDu4yv6xpftBMAf+1ziXnpx+eSR1WRfoPTe2BAiAjHFZ7kSNx1fvr5g5pmQ==}
    engines: {node: ^14.18.0 || >=16.0.0}
    peerDependencies:
      eslint: '*'
      eslint-plugin-import: '*'
      eslint-plugin-import-x: '*'
    peerDependenciesMeta:
      eslint-plugin-import:
        optional: true
      eslint-plugin-import-x:
        optional: true

  eslint-module-utils@2.12.0:
    resolution: {integrity: sha512-wALZ0HFoytlyh/1+4wuZ9FJCD/leWHQzzrxJ8+rebyReSLk7LApMyd3WJaLVoN+D5+WIdJyDK1c6JnE65V4Zyg==}
    engines: {node: '>=4'}
    peerDependencies:
      '@typescript-eslint/parser': '*'
      eslint: '*'
      eslint-import-resolver-node: '*'
      eslint-import-resolver-typescript: '*'
      eslint-import-resolver-webpack: '*'
    peerDependenciesMeta:
      '@typescript-eslint/parser':
        optional: true
      eslint:
        optional: true
      eslint-import-resolver-node:
        optional: true
      eslint-import-resolver-typescript:
        optional: true
      eslint-import-resolver-webpack:
        optional: true

  eslint-plugin-import@2.31.0:
    resolution: {integrity: sha512-ixmkI62Rbc2/w8Vfxyh1jQRTdRTF52VxwRVHl/ykPAmqG+Nb7/kNn+byLP0LxPgI7zWA16Jt82SybJInmMia3A==}
    engines: {node: '>=4'}
    peerDependencies:
      '@typescript-eslint/parser': '*'
      eslint: ^2 || ^3 || ^4 || ^5 || ^6 || ^7.2.0 || ^8 || ^9
    peerDependenciesMeta:
      '@typescript-eslint/parser':
        optional: true

  eslint-plugin-jsx-a11y@6.10.2:
    resolution: {integrity: sha512-scB3nz4WmG75pV8+3eRUQOHZlNSUhFNq37xnpgRkCCELU3XMvXAxLk1eqWWyE22Ki4Q01Fnsw9BA3cJHDPgn2Q==}
    engines: {node: '>=4.0'}
    peerDependencies:
      eslint: ^3 || ^4 || ^5 || ^6 || ^7 || ^8 || ^9

  eslint-plugin-react-hooks@5.2.0:
    resolution: {integrity: sha512-+f15FfK64YQwZdJNELETdn5ibXEUQmW1DZL6KXhNnc2heoy/sg9VJJeT7n8TlMWouzWqSWavFkIhHyIbIAEapg==}
    engines: {node: '>=10'}
    peerDependencies:
      eslint: ^3.0.0 || ^4.0.0 || ^5.0.0 || ^6.0.0 || ^7.0.0 || ^8.0.0-0 || ^9.0.0

  eslint-plugin-react-refresh@0.4.19:
    resolution: {integrity: sha512-eyy8pcr/YxSYjBoqIFSrlbn9i/xvxUFa8CjzAYo9cFjgGXqq1hyjihcpZvxRLalpaWmueWR81xn7vuKmAFijDQ==}
    peerDependencies:
      eslint: '>=8.40'

  eslint-plugin-react@7.37.4:
    resolution: {integrity: sha512-BGP0jRmfYyvOyvMoRX/uoUeW+GqNj9y16bPQzqAHf3AYII/tDs+jMN0dBVkl88/OZwNGwrVFxE7riHsXVfy/LQ==}
    engines: {node: '>=4'}
    peerDependencies:
      eslint: ^3 || ^4 || ^5 || ^6 || ^7 || ^8 || ^9.7

  eslint-plugin-simple-import-sort@12.1.1:
    resolution: {integrity: sha512-6nuzu4xwQtE3332Uz0to+TxDQYRLTKRESSc2hefVT48Zc8JthmN23Gx9lnYhu0FtkRSL1oxny3kJ2aveVhmOVA==}
    peerDependencies:
      eslint: '>=5.0.0'

  eslint-scope@8.3.0:
    resolution: {integrity: sha512-pUNxi75F8MJ/GdeKtVLSbYg4ZI34J6C0C7sbL4YOp2exGwen7ZsuBqKzUhXd0qMQ362yET3z+uPwKeg/0C2XCQ==}
    engines: {node: ^18.18.0 || ^20.9.0 || >=21.1.0}

  eslint-visitor-keys@3.4.3:
    resolution: {integrity: sha512-wpc+LXeiyiisxPlEkUzU6svyS1frIO3Mgxj1fdy7Pm8Ygzguax2N3Fa/D/ag1WqbOprdI+uY6wMUl8/a2G+iag==}
    engines: {node: ^12.22.0 || ^14.17.0 || >=16.0.0}

  eslint-visitor-keys@4.2.0:
    resolution: {integrity: sha512-UyLnSehNt62FFhSwjZlHmeokpRK59rcz29j+F1/aDgbkbRTk7wIc9XzdoasMUbRNKDM0qQt/+BJ4BrpFeABemw==}
    engines: {node: ^18.18.0 || ^20.9.0 || >=21.1.0}

  eslint@9.23.0:
    resolution: {integrity: sha512-jV7AbNoFPAY1EkFYpLq5bslU9NLNO8xnEeQXwErNibVryjk67wHVmddTBilc5srIttJDBrB0eMHKZBFbSIABCw==}
    engines: {node: ^18.18.0 || ^20.9.0 || >=21.1.0}
    hasBin: true
    peerDependencies:
      jiti: '*'
    peerDependenciesMeta:
      jiti:
        optional: true

  espree@10.3.0:
    resolution: {integrity: sha512-0QYC8b24HWY8zjRnDTL6RiHfDbAWn63qb4LMj1Z4b076A4une81+z03Kg7l7mn/48PUTqoLptSXez8oknU8Clg==}
    engines: {node: ^18.18.0 || ^20.9.0 || >=21.1.0}

  esprima@4.0.1:
    resolution: {integrity: sha512-eGuFFw7Upda+g4p+QHvnW0RyTX/SVeJBDM/gCtMARO0cLuT2HcEKnTPvhjV6aGeqrCB/sbNop0Kszm0jsaWU4A==}
    engines: {node: '>=4'}
    hasBin: true

  esquery@1.6.0:
    resolution: {integrity: sha512-ca9pw9fomFcKPvFLXhBKUK90ZvGibiGOvRJNbjljY7s7uq/5YO4BOzcYtJqExdx99rF6aAcnRxHmcUHcz6sQsg==}
    engines: {node: '>=0.10'}

  esrecurse@4.3.0:
    resolution: {integrity: sha512-KmfKL3b6G+RXvP8N1vr3Tq1kL/oCFgn2NYXEtqP8/L3pKapUA4G8cFVaoF3SU323CD4XypR/ffioHmkti6/Tag==}
    engines: {node: '>=4.0'}

  estraverse@5.3.0:
    resolution: {integrity: sha512-MMdARuVEQziNTeJD8DgMqmhwR11BRQ/cBP+pLtYdSTnf3MIO8fFeiINEbX36ZdNlfU/7A9f3gUw49B3oQsvwBA==}
    engines: {node: '>=4.0'}

  estree-util-attach-comments@3.0.0:
    resolution: {integrity: sha512-cKUwm/HUcTDsYh/9FgnuFqpfquUbwIqwKM26BVCGDPVgvaCl/nDCCjUfiLlx6lsEZ3Z4RFxNbOQ60pkaEwFxGw==}

  estree-util-build-jsx@3.0.1:
    resolution: {integrity: sha512-8U5eiL6BTrPxp/CHbs2yMgP8ftMhR5ww1eIKoWRMlqvltHF8fZn5LRDvTKuxD3DUn+shRbLGqXemcP51oFCsGQ==}

  estree-util-is-identifier-name@3.0.0:
    resolution: {integrity: sha512-hFtqIDZTIUZ9BXLb8y4pYGyk6+wekIivNVTcmvk8NoOh+VeRn5y6cEHzbURrWbfp1fIqdVipilzj+lfaadNZmg==}

  estree-util-scope@1.0.0:
    resolution: {integrity: sha512-2CAASclonf+JFWBNJPndcOpA8EMJwa0Q8LUFJEKqXLW6+qBvbFZuF5gItbQOs/umBUkjviCSDCbBwU2cXbmrhQ==}

  estree-util-to-js@2.0.0:
    resolution: {integrity: sha512-WDF+xj5rRWmD5tj6bIqRi6CkLIXbbNQUcxQHzGysQzvHmdYG2G7p/Tf0J0gpxGgkeMZNTIjT/AoSvC9Xehcgdg==}

  estree-util-visit@2.0.0:
    resolution: {integrity: sha512-m5KgiH85xAhhW8Wta0vShLcUvOsh3LLPI2YVwcbio1l7E09NTLL1EyMZFM1OyWowoH0skScNbhOPl4kcBgzTww==}

  estree-walker@2.0.2:
    resolution: {integrity: sha512-Rfkk/Mp/DL7JVje3u18FxFujQlTNR2q6QfMSMB7AvCBx91NGj/ba3kCfza0f6dVDbw7YlRf/nDrn7pQrCCyQ/w==}

  estree-walker@3.0.3:
    resolution: {integrity: sha512-7RUKfXgSMMkzt6ZuXmqapOurLGPPfgj6l9uRZ7lRGolvk0y2yocc35LdcxKC5PQZdn2DMqioAQ2NoWcrTKmm6g==}

  esutils@2.0.3:
    resolution: {integrity: sha512-kVscqXk4OCp68SZ0dkgEKVi6/8ij300KBWTJq32P/dYeWTSwK41WyTxalN1eRmA5Z9UU/LX9D7FWSmV9SAYx6g==}
    engines: {node: '>=0.10.0'}

  etag@1.8.1:
    resolution: {integrity: sha512-aIL5Fx7mawVa300al2BnEE4iNvo1qETxLrPI/o05L7z6go7fCw1J6EQmbK4FmJ2AS7kgVF/KEZWufBfdClMcPg==}
    engines: {node: '>= 0.6'}

  express@4.21.2:
    resolution: {integrity: sha512-28HqgMZAmih1Czt9ny7qr6ek2qddF4FclbMzwhCREB6OFfH+rXAnuNCwo1/wFvrtbgsQDb4kSbX9de9lFbrXnA==}
    engines: {node: '>= 0.10.0'}

  extend-shallow@2.0.1:
    resolution: {integrity: sha512-zCnTtlxNoAiDc3gqY2aYAWFx7XWWiasuF2K8Me5WbN8otHKTUKBwjPtNpRs/rbUZm7KxWAaNj7P1a/p52GbVug==}
    engines: {node: '>=0.10.0'}

  extend@3.0.2:
    resolution: {integrity: sha512-fjquC59cD7CyW6urNXK0FBufkZcoiGG80wTuPujX590cB5Ttln20E2UB4S/WARVqhXffZl2LNgS+gQdPIIim/g==}

  external-editor@3.1.0:
    resolution: {integrity: sha512-hMQ4CX1p1izmuLYyZqLMO/qGNw10wSv9QDCPfzXfyFrOaCSSoRfqE1Kf1s5an66J5JZC62NewG+mK49jOCtQew==}
    engines: {node: '>=4'}

  extract-zip@2.0.1:
    resolution: {integrity: sha512-GDhU9ntwuKyGXdZBUgTIe+vXnWj0fppUEtMDL0+idd5Sta8TGpHssn/eusA9mrPr9qNDym6SxAYZjNvCn/9RBg==}
    engines: {node: '>= 10.17.0'}
    hasBin: true

  fast-deep-equal@3.1.3:
    resolution: {integrity: sha512-f3qQ9oQy9j2AhBe/H9VC91wLmKBCCU/gDOnKNAYG5hswO7BLKj09Hc5HYNz9cGI++xlpDCIgDaitVs03ATR84Q==}

  fast-fifo@1.3.2:
    resolution: {integrity: sha512-/d9sfos4yxzpwkDkuN7k2SqFKtYNmCTzgfEpz82x34IM9/zc8KGxQoXg1liNC/izpRM/MBdt44Nmx41ZWqk+FQ==}

  fast-glob@3.3.1:
    resolution: {integrity: sha512-kNFPyjhh5cKjrUltxs+wFx+ZkbRaxxmZ+X0ZU31SOsxCEtP9VPgtq2teZw1DebupL5GmDaNQ6yKMMVcM41iqDg==}
    engines: {node: '>=8.6.0'}

  fast-glob@3.3.3:
    resolution: {integrity: sha512-7MptL8U0cqcFdzIzwOTHoilX9x5BrNqye7Z/LuC7kCMRio1EMSyqRK3BEAUD7sXRq4iT4AzTVuZdhgQ2TCvYLg==}
    engines: {node: '>=8.6.0'}

  fast-json-stable-stringify@2.1.0:
    resolution: {integrity: sha512-lhd/wF+Lk98HZoTCtlVraHtfh5XYijIjalXck7saUtuanSDyLMxnHhSXEDJqHxD7msR8D0uCmqlkwjCV8xvwHw==}

  fast-levenshtein@2.0.6:
    resolution: {integrity: sha512-DCXu6Ifhqcks7TZKY3Hxp3y6qphY5SJZmrWMDrKcERSOXWQdMhU9Ig/PYrzyw/ul9jOIyh0N4M0tbC5hodg8dw==}

  fast-uri@3.0.6:
    resolution: {integrity: sha512-Atfo14OibSv5wAp4VWNsFYE1AchQRTv9cBGWET4pZWHzYshFSS9NQI6I57rdKn9croWVMbYFbLhJ+yJvmZIIHw==}

  fastest-levenshtein@1.0.16:
    resolution: {integrity: sha512-eRnCtTTtGZFpQCwhJiUOuxPQWRXVKYDn0b2PeHfXL6/Zi53SLAzAHfVhVWK2AryC/WH05kGfxhFIPvTF0SXQzg==}
    engines: {node: '>= 4.9.1'}

  fastq@1.19.0:
    resolution: {integrity: sha512-7SFSRCNjBQIZH/xZR3iy5iQYR8aGBE0h3VG6/cwlbrpdciNYBMotQav8c1XI3HjHH+NikUpP53nPdlZSdWmFzA==}

  fault@1.0.4:
    resolution: {integrity: sha512-CJ0HCB5tL5fYTEA7ToAq5+kTwd++Borf1/bifxd9iT70QcXr4MRrO3Llf8Ifs70q+SJcGHFtnIE/Nw6giCtECA==}

  fault@2.0.1:
    resolution: {integrity: sha512-WtySTkS4OKev5JtpHXnib4Gxiurzh5NCGvWrFaZ34m6JehfTUhKZvn9njTfw48t6JumVQOmrKqpmGcdwxnhqBQ==}

  favicons@7.2.0:
    resolution: {integrity: sha512-k/2rVBRIRzOeom3wI9jBPaSEvoTSQEW4iM0EveBmBBKFxO8mSyyRWtDlfC3VnEfu0avmjrMzy8/ZFPSe6F71Hw==}
    engines: {node: '>=14.0.0'}

  fd-slicer@1.1.0:
    resolution: {integrity: sha512-cE1qsB/VwyQozZ+q1dGxR8LBYNZeofhEdUNGSMbQD3Gw2lAzX9Zb3uIU6Ebc/Fmyjo9AWWfnn0AUCHqtevs/8g==}

  fdir@6.4.3:
    resolution: {integrity: sha512-PMXmW2y1hDDfTSRc9gaXIuCCRpuoz3Kaz8cUelp3smouvfT632ozg2vrT6lJsHKKOF59YLbOGfAWGUcKEfRMQw==}
    peerDependencies:
      picomatch: ^3 || ^4
    peerDependenciesMeta:
      picomatch:
        optional: true

  fetch-event-stream@0.1.5:
    resolution: {integrity: sha512-V1PWovkspxQfssq/NnxoEyQo1DV+MRK/laPuPblIZmSjMN8P5u46OhlFQznSr9p/t0Sp8Uc6SbM3yCMfr0KU8g==}

  file-entry-cache@10.0.7:
    resolution: {integrity: sha512-txsf5fu3anp2ff3+gOJJzRImtrtm/oa9tYLN0iTuINZ++EyVR/nRrg2fKYwvG/pXDofcrvvb0scEbX3NyW/COw==}

  file-entry-cache@8.0.0:
    resolution: {integrity: sha512-XXTUwCvisa5oacNGRP9SfNtYBNAMi+RPwBFmblZEF7N7swHYQS6/Zfk7SRwx4D5j3CH211YNRco1DEMNVfZCnQ==}
    engines: {node: '>=16.0.0'}

  fill-range@7.1.1:
    resolution: {integrity: sha512-YsGpe3WHLK8ZYi4tWDg2Jy3ebRz2rXowDxnld4bkQB00cc/1Zw9AWnC0i9ztDJitivtQvaI9KaLyKrc+hBW0yg==}
    engines: {node: '>=8'}

  finalhandler@1.3.1:
    resolution: {integrity: sha512-6BN9trH7bp3qvnrRyzsBz+g3lZxTNZTbVO2EV1CS0WIcDbawYVdYvGflME/9QP0h0pYlCDBCTjYa9nZzMDpyxQ==}
    engines: {node: '>= 0.8'}

  find-up@5.0.0:
    resolution: {integrity: sha512-78/PXT1wlLLDgTzDs7sjq9hzz0vXD+zn+7wypEe4fXQxCmdmqfGsEPQxmiCSQI3ajFV91bVSsvNtrJRiW6nGng==}
    engines: {node: '>=10'}

  flat-cache@4.0.1:
    resolution: {integrity: sha512-f7ccFPK3SXFHpx15UIGyRJ/FJQctuKZ0zVuN3frBo4HnK3cay9VEW0R6yPYFHC0AgqhukPzKjq22t5DmAyqGyw==}
    engines: {node: '>=16'}

  flat-cache@6.1.7:
    resolution: {integrity: sha512-qwZ4xf1v1m7Rc9XiORly31YaChvKt6oNVHuqqZcoED/7O+ToyNVGobKsIAopY9ODcWpEDKEBAbrSOCBHtNQvew==}

  flatpickr@4.6.13:
    resolution: {integrity: sha512-97PMG/aywoYpB4IvbvUJi0RQi8vearvU0oov1WW3k0WZPBMrTQVqekSX5CjSG/M4Q3i6A/0FKXC7RyAoAUUSPw==}

  flatted@3.3.3:
    resolution: {integrity: sha512-GX+ysw4PBCz0PzosHDepZGANEuFCMLrnRTiEy9McGjmkCQYwRq4A/X786G/fjM/+OjsWSU1ZrY5qyARZmO/uwg==}

  follow-redirects@1.15.9:
    resolution: {integrity: sha512-gew4GsXizNgdoRyqmyfMHyAmXsZDk6mHkSxZFCzW9gwlbtOW44CDtYavM+y+72qD/Vq2l550kMF52DT8fOLJqQ==}
    engines: {node: '>=4.0'}
    peerDependencies:
      debug: '*'
    peerDependenciesMeta:
      debug:
        optional: true

  for-each@0.3.5:
    resolution: {integrity: sha512-dKx12eRCVIzqCxFGplyFKJMPvLEWgmNtUrpTiJIR5u97zEhRG8ySrtboPHZXx7daLxQVrl643cTzbab2tkQjxg==}
    engines: {node: '>= 0.4'}

  form-data-encoder@2.1.4:
    resolution: {integrity: sha512-yDYSgNMraqvnxiEXO4hi88+YZxaHC6QKzb5N84iRCTDeRO7ZALpir/lVmf/uXUhnwUr2O4HU8s/n6x+yNjQkHw==}
    engines: {node: '>= 14.17'}

  form-data@4.0.2:
    resolution: {integrity: sha512-hGfm/slu0ZabnNt4oaRZ6uREyfCj6P4fT/n6A1rGV+Z0VdGXjfOhVUpkn6qVQONHGIFwmveGXyDs75+nr6FM8w==}
    engines: {node: '>= 6'}

  format@0.2.2:
    resolution: {integrity: sha512-wzsgA6WOq+09wrU1tsJ09udeR/YZRaeArL9e1wPbFg3GG2yDnC2ldKpxs4xunpFF9DgqCqOIra3bc1HWrJ37Ww==}
    engines: {node: '>=0.4.x'}

  forwarded@0.2.0:
    resolution: {integrity: sha512-buRG0fpBtRHSTCOASe6hD258tEubFoRLb4ZNA6NxMVHNw2gOcwHo9wyablzMzOA5z9xA9L1KNjk/Nt6MT9aYow==}
    engines: {node: '>= 0.6'}

  framer-motion@12.6.2:
    resolution: {integrity: sha512-7LgPRlPs5aG8UxeZiMCMZz8firC53+2+9TnWV22tuSi38D3IFRxHRUqOREKckAkt6ztX+Dn6weLcatQilJTMcg==}
    peerDependencies:
      '@emotion/is-prop-valid': '*'
      react: ^18.0.0 || ^19.0.0
      react-dom: ^18.0.0 || ^19.0.0
    peerDependenciesMeta:
      '@emotion/is-prop-valid':
        optional: true
      react:
        optional: true
      react-dom:
        optional: true

  fresh@0.5.2:
    resolution: {integrity: sha512-zJ2mQYM18rEFOudeV4GShTGIQ7RbzA7ozbU9I/XBpm7kqgMywgmylMwXHxZJmkVoYkna9d2pVXVXPdYTP9ej8Q==}
    engines: {node: '>= 0.6'}

  fs-extra@11.3.0:
    resolution: {integrity: sha512-Z4XaCL6dUDHfP/jT25jJKMmtxvuwbkrD1vNSMFlo9lNLY2c5FHYSQgHPRZUjAB26TpDEoW9HCOgplrdbaPV/ew==}
    engines: {node: '>=14.14'}

  fs-minipass@2.1.0:
    resolution: {integrity: sha512-V/JgOLFCS+R6Vcq0slCuaeWEdNC3ouDlJMNIsacH2VtALiu9mV4LPrHc5cDl8k5aw6J8jwgWWpiTo5RYhmIzvg==}
    engines: {node: '>= 8'}

  fsevents@2.3.3:
    resolution: {integrity: sha512-5xoDfX+fL7faATnagmWPpbFtwh/R77WmMMqqHGS65C3vvB0YHrgF+B1YmZ3441tMj5n63k0212XNoJwzlhffQw==}
    engines: {node: ^8.16.0 || ^10.6.0 || >=11.0.0}
    os: [darwin]

  function-bind@1.1.2:
    resolution: {integrity: sha512-7XHNxH7qX9xG5mIwxkhumTox/MIRNcOgDrxWsMt2pAr23WHp6MrRlN7FBSFpCpr+oVO0F744iUgR82nJMfG2SA==}

  function.prototype.name@1.1.8:
    resolution: {integrity: sha512-e5iwyodOHhbMr/yNrc7fDYG4qlbIvI5gajyzPnb5TCwyhjApznQh1BMFou9b30SevY43gCJKXycoCBjMbsuW0Q==}
    engines: {node: '>= 0.4'}

  functions-have-names@1.2.3:
    resolution: {integrity: sha512-xckBUXyTIqT97tq2x2AMb+g163b5JFysYk0x4qxNFwbfQkmNZoiRHb6sPzI9/QV33WeuvVYBUIiD4NzNIyqaRQ==}

  gcd@0.0.1:
    resolution: {integrity: sha512-VNx3UEGr+ILJTiMs1+xc5SX1cMgJCrXezKPa003APUWNqQqaF6n25W8VcR7nHN6yRWbvvUTwCpZCFJeWC2kXlw==}

  gensync@1.0.0-beta.2:
    resolution: {integrity: sha512-3hN7NaskYvMDLQY55gnW3NQ+mesEAepTqlg+VEbj7zzqEMBVNhzcGYYeqFo/TlYz6eQiFcp1HcsCZO+nGgS8zg==}
    engines: {node: '>=6.9.0'}

  get-caller-file@2.0.5:
    resolution: {integrity: sha512-DyFP3BM/3YHTQOCUL/w0OZHR0lpKeGrxotcHWcqNEdnltqFwXVfhEBQ94eIo34AfQpo0rGki4cyIiftY06h2Fg==}
    engines: {node: 6.* || 8.* || >= 10.*}

  get-intrinsic@1.2.7:
    resolution: {integrity: sha512-VW6Pxhsrk0KAOqs3WEd0klDiF/+V7gQOpAvY1jVU/LHmaD/kQO4523aiJuikX/QAKYiW6x8Jh+RJej1almdtCA==}
    engines: {node: '>= 0.4'}

  get-proto@1.0.1:
    resolution: {integrity: sha512-sTSfBjoXBp89JvIKIefqw7U2CCebsc74kiY6awiGogKtoSGbgjYE/G/+l9sF3MWFPNc9IcoOC4ODfKHfxFmp0g==}
    engines: {node: '>= 0.4'}

  get-stream@5.2.0:
    resolution: {integrity: sha512-nBF+F1rAZVCu/p7rjzgA+Yb4lfYXrpl7a6VmJrU8wF9I1CKvP/QwPNZHnOlwbTkY6dvtFIzFMSyQXbLoTQPRpA==}
    engines: {node: '>=8'}

  get-stream@6.0.1:
    resolution: {integrity: sha512-ts6Wi+2j3jQjqi70w5AlN8DFnkSwC+MqmxEzdEALB2qXZYV3X/b1CTfgPLGJNMeAWxdPfU8FO1ms3NUfaHCPYg==}
    engines: {node: '>=10'}

  get-symbol-description@1.1.0:
    resolution: {integrity: sha512-w9UMqWwJxHNOvoNzSJ2oPF5wvYcvP7jUvYzhp67yEhTi17ZDBBC1z9pTdGuzjD+EFIqLSYRweZjqfiPzQ06Ebg==}
    engines: {node: '>= 0.4'}

  get-tsconfig@4.10.0:
    resolution: {integrity: sha512-kGzZ3LWWQcGIAmg6iWvXn0ei6WDtV26wzHRMwDSzmAbcXrTEXxHy6IehI6/4eT6VRKyMP1eF1VqwrVUmE/LR7A==}

  get-uri@6.0.4:
    resolution: {integrity: sha512-E1b1lFFLvLgak2whF2xDBcOy6NLVGZBqqjJjsIhvopKfWWEi64pLVTWWehV8KlLerZkfNTA95sTe2OdJKm1OzQ==}
    engines: {node: '>= 14'}

  glob-parent@5.1.2:
    resolution: {integrity: sha512-AOIgSQCepiJYwP3ARnGx+5VnTu2HBYdzbGP45eLw1vr3zB3vZLeyed1sC9hnbcOc9/SrMyM5RPQrkGz4aS9Zow==}
    engines: {node: '>= 6'}

  glob-parent@6.0.2:
    resolution: {integrity: sha512-XxwI8EOhVQgWp6iDL+3b0r86f4d6AX6zSU55HfB4ydCEuXLXc5FcYeOu+nnGftS4TEju/11rt4KJPTMgbfmv4A==}
    engines: {node: '>=10.13.0'}

  global-modules@2.0.0:
    resolution: {integrity: sha512-NGbfmJBp9x8IxyJSd1P+otYK8vonoJactOogrVfFRIAEY1ukil8RSKDz2Yo7wh1oihl51l/r6W4epkeKJHqL8A==}
    engines: {node: '>=6'}

  global-prefix@3.0.0:
    resolution: {integrity: sha512-awConJSVCHVGND6x3tmMaKcQvwXLhjdkmomy2W+Goaui8YPgYgXJZewhg3fWC+DlfqqQuWg8AwqjGTD2nAPVWg==}
    engines: {node: '>=6'}

  globals@11.12.0:
    resolution: {integrity: sha512-WOBp/EEGUiIsJSp7wcv/y6MO+lV9UoncWqxuFfm8eBwzWNgyfBd6Gz+IeKQ9jCmyhoH99g15M3T+QaVHFjizVA==}
    engines: {node: '>=4'}

  globals@14.0.0:
    resolution: {integrity: sha512-oahGvuMGQlPw/ivIYBjVSrWAfWLBeku5tpPE2fOPLi+WHffIWbuh2tCjhyQhTBPMf5E9jDEH4FOmTYgYwbKwtQ==}
    engines: {node: '>=18'}

  globals@16.0.0:
    resolution: {integrity: sha512-iInW14XItCXET01CQFqudPOWP2jYMl7T+QRQT+UNcR/iQncN/F0UNpgd76iFkBPgNQb4+X3LV9tLJYzwh+Gl3A==}
    engines: {node: '>=18'}

  globalthis@1.0.4:
    resolution: {integrity: sha512-DpLKbNU4WylpxJykQujfCcwYWiV/Jhm50Goo0wrVILAv5jOr9d+H+UR3PhSCD2rCCEIg0uc+G+muBTwD54JhDQ==}
    engines: {node: '>= 0.4'}

  globby@11.1.0:
    resolution: {integrity: sha512-jhIXaOzy1sb8IyocaruWSn1TjmnBVs8Ayhcy83rmxNJ8q2uWKCAj3CnJY+KpGSXCueAPc0i05kVvVKtP1t9S3g==}
    engines: {node: '>=10'}

  globjoin@0.1.4:
    resolution: {integrity: sha512-xYfnw62CKG8nLkZBfWbhWwDw02CHty86jfPcc2cr3ZfeuK9ysoVPPEUxf21bAD/rWAgk52SuBrLJlefNy8mvFg==}

  gopd@1.2.0:
    resolution: {integrity: sha512-ZUKRh6/kUFoAiTAtTYPZJ3hw9wNxx+BIBOijnlG9PnrJsCcSjs1wyyD6vJpaYtgnzDrKYRSqf3OO6Rfa93xsRg==}
    engines: {node: '>= 0.4'}

  got@12.6.1:
    resolution: {integrity: sha512-mThBblvlAF1d4O5oqyvN+ZxLAYwIJK7bpMxgYqPD9okW0C3qm5FFn7k811QrcuEBwaogR3ngOFoCfs6mRv7teQ==}
    engines: {node: '>=14.16'}

  got@13.0.0:
    resolution: {integrity: sha512-XfBk1CxOOScDcMr9O1yKkNaQyy865NbYs+F7dr4H0LZMVgCj2Le59k6PqbNHoL5ToeaEQUYh6c6yMfVcc6SJxA==}
    engines: {node: '>=16'}

  graceful-fs@4.2.11:
    resolution: {integrity: sha512-RbJ5/jmFcNNCcDV5o9eTnBLJ/HszWV0P73bc+Ff4nS/rJj+YaS6IGyiOL0VoBYX+l1Wrl3k63h/KrH+nhJ0XvQ==}

  graphemer@1.4.0:
    resolution: {integrity: sha512-EtKwoO6kxCL9WO5xipiHTZlSzBm7WLT627TqC/uVRd0HKmq8NXyebnNYxDoBi7wt8eTWrUrKXCOVaFq9x1kgag==}

  gray-matter@4.0.3:
    resolution: {integrity: sha512-5v6yZd4JK3eMI3FqqCouswVqwugaA9r4dNZB1wwcmrD02QkV5H0y7XBQW8QwQqEaZY1pM9aqORSORhJRdNK44Q==}
    engines: {node: '>=6.0'}

  has-bigints@1.1.0:
    resolution: {integrity: sha512-R3pbpkcIqv2Pm3dUwgjclDRVmWpTJW2DcMzcIhEXEx1oh/CEMObMm3KLmRJOdvhM7o4uQBnwr8pzRK2sJWIqfg==}
    engines: {node: '>= 0.4'}

  has-flag@4.0.0:
    resolution: {integrity: sha512-EykJT/Q1KjTWctppgIAgfSO0tKVuZUjhgMr17kqTumMl6Afv3EISleU7qZUzoXDFTAHTDC4NOoG/ZxU3EvlMPQ==}
    engines: {node: '>=8'}

  has-property-descriptors@1.0.2:
    resolution: {integrity: sha512-55JNKuIW+vq4Ke1BjOTjM2YctQIvCT7GFzHwmfZPGo5wnrgkid0YQtnAleFSqumZm4az3n2BS+erby5ipJdgrg==}

  has-proto@1.2.0:
    resolution: {integrity: sha512-KIL7eQPfHQRC8+XluaIw7BHUwwqL19bQn4hzNgdr+1wXoU0KKj6rufu47lhY7KbJR2C6T6+PfyN0Ea7wkSS+qQ==}
    engines: {node: '>= 0.4'}

  has-symbols@1.1.0:
    resolution: {integrity: sha512-1cDNdwJ2Jaohmb3sg4OmKaMBwuC48sYni5HUw2DvsC8LjGTLK9h+eb1X6RyuOHe4hT0ULCW68iomhjUoKUqlPQ==}
    engines: {node: '>= 0.4'}

  has-tostringtag@1.0.2:
    resolution: {integrity: sha512-NqADB8VjPFLM2V0VvHUewwwsw0ZWBaIdgo+ieHtK3hasLz4qeCRjYcqfB6AQrBggRKppKF8L52/VqdVsO47Dlw==}
    engines: {node: '>= 0.4'}

  hasown@2.0.2:
    resolution: {integrity: sha512-0hJU9SCPvmMzIBdZFqNPXWa6dqh7WdH0cII9y+CyS8rG3nL48Bclra9HmKhVVUHyPWNH5Y7xDwAB7bfgSjkUMQ==}
    engines: {node: '>= 0.4'}

  hast-util-embedded@3.0.0:
    resolution: {integrity: sha512-naH8sld4Pe2ep03qqULEtvYr7EjrLK2QHY8KJR6RJkTUjPGObe1vnx585uzem2hGra+s1q08DZZpfgDVYRbaXA==}

  hast-util-from-dom@5.0.1:
    resolution: {integrity: sha512-N+LqofjR2zuzTjCPzyDUdSshy4Ma6li7p/c3pA78uTwzFgENbgbUrm2ugwsOdcjI1muO+o6Dgzp9p8WHtn/39Q==}

  hast-util-from-html-isomorphic@2.0.0:
    resolution: {integrity: sha512-zJfpXq44yff2hmE0XmwEOzdWin5xwH+QIhMLOScpX91e/NSGPsAzNCvLQDIEPyO2TXi+lBmU6hjLIhV8MwP2kw==}

  hast-util-from-html@2.0.3:
    resolution: {integrity: sha512-CUSRHXyKjzHov8yKsQjGOElXy/3EKpyX56ELnkHH34vDVw1N1XSQ1ZcAvTyAPtGqLTuKP/uxM+aLkSPqF/EtMw==}

  hast-util-from-parse5@8.0.3:
    resolution: {integrity: sha512-3kxEVkEKt0zvcZ3hCRYI8rqrgwtlIOFMWkbclACvjlDw8Li9S2hk/d51OI0nr/gIpdMHNepwgOKqZ/sy0Clpyg==}

  hast-util-has-property@3.0.0:
    resolution: {integrity: sha512-MNilsvEKLFpV604hwfhVStK0usFY/QmM5zX16bo7EjnAEGofr5YyI37kzopBlZJkHD4t887i+q/C8/tr5Q94cA==}

  hast-util-is-body-ok-link@3.0.1:
    resolution: {integrity: sha512-0qpnzOBLztXHbHQenVB8uNuxTnm/QBFUOmdOSsEn7GnBtyY07+ENTWVFBAnXd/zEgd9/SUG3lRY7hSIBWRgGpQ==}

  hast-util-is-element@3.0.0:
    resolution: {integrity: sha512-Val9mnv2IWpLbNPqc/pUem+a7Ipj2aHacCwgNfTiK0vJKl0LF+4Ba4+v1oPHFpf3bLYmreq0/l3Gud9S5OH42g==}

  hast-util-minify-whitespace@1.0.1:
    resolution: {integrity: sha512-L96fPOVpnclQE0xzdWb/D12VT5FabA7SnZOUMtL1DbXmYiHJMXZvFkIZfiMmTCNJHUeO2K9UYNXoVyfz+QHuOw==}

  hast-util-parse-selector@2.2.5:
    resolution: {integrity: sha512-7j6mrk/qqkSehsM92wQjdIgWM2/BW61u/53G6xmC8i1OmEdKLHbk419QKQUjz6LglWsfqoiHmyMRkP1BGjecNQ==}

  hast-util-parse-selector@3.1.1:
    resolution: {integrity: sha512-jdlwBjEexy1oGz0aJ2f4GKMaVKkA9jwjr4MjAAI22E5fM/TXVZHuS5OpONtdeIkRKqAaryQ2E9xNQxijoThSZA==}

  hast-util-parse-selector@4.0.0:
    resolution: {integrity: sha512-wkQCkSYoOGCRKERFWcxMVMOcYE2K1AaNLU8DXS9arxnLOUEWbOXKXiJUNzEpqZ3JOKpnha3jkFrumEjVliDe7A==}

  hast-util-phrasing@3.0.1:
    resolution: {integrity: sha512-6h60VfI3uBQUxHqTyMymMZnEbNl1XmEGtOxxKYL7stY2o601COo62AWAYBQR9lZbYXYSBoxag8UpPRXK+9fqSQ==}

  hast-util-to-estree@3.1.2:
    resolution: {integrity: sha512-94SDoKOfop5gP8RHyw4vV1aj+oChuD42g08BONGAaWFbbO6iaWUqxk7SWfGybgcVzhK16KifZr3zD2dqQgx3jQ==}

  hast-util-to-html@9.0.5:
    resolution: {integrity: sha512-OguPdidb+fbHQSU4Q4ZiLKnzWo8Wwsf5bZfbvu7//a9oTYoqD/fWpe96NuHkoS9h0ccGOTe0C4NGXdtS0iObOw==}

  hast-util-to-jsx-runtime@2.3.5:
    resolution: {integrity: sha512-gHD+HoFxOMmmXLuq9f2dZDMQHVcplCVpMfBNRpJsF03yyLZvJGzsFORe8orVuYDX9k2w0VH0uF8oryFd1whqKQ==}

  hast-util-to-mdast@10.1.2:
    resolution: {integrity: sha512-FiCRI7NmOvM4y+f5w32jPRzcxDIz+PUqDwEqn1A+1q2cdp3B8Gx7aVrXORdOKjMNDQsD1ogOr896+0jJHW1EFQ==}

  hast-util-to-string@3.0.1:
    resolution: {integrity: sha512-XelQVTDWvqcl3axRfI0xSeoVKzyIFPwsAGSLIsKdJKQMXDYJS4WYrBNF/8J7RdhIcFI2BOHgAifggsvsxp/3+A==}

  hast-util-to-text@4.0.2:
    resolution: {integrity: sha512-KK6y/BN8lbaq654j7JgBydev7wuNMcID54lkRav1P0CaE1e47P72AWWPiGKXTJU271ooYzcvTAn/Zt0REnvc7A==}

  hast-util-whitespace@3.0.0:
    resolution: {integrity: sha512-88JUN06ipLwsnv+dVn+OIYOvAuvBMy/Qoi6O7mQHxdPXpjy+Cd6xRkWwux7DKO+4sYILtLBRIKgsdpS2gQc7qw==}

  hastscript@6.0.0:
    resolution: {integrity: sha512-nDM6bvd7lIqDUiYEiu5Sl/+6ReP0BMk/2f4U/Rooccxkj0P5nm+acM5PrGJ/t5I8qPGiqZSE6hVAwZEdZIvP4w==}

  hastscript@7.2.0:
    resolution: {integrity: sha512-TtYPq24IldU8iKoJQqvZOuhi5CyCQRAbvDOX0x1eW6rsHSxa/1i2CCiptNTotGHJ3VoHRGmqiv6/D3q113ikkw==}

  hastscript@9.0.1:
    resolution: {integrity: sha512-g7df9rMFX/SPi34tyGCyUBREQoKkapwdY/T04Qn9TDWfHhAYt4/I0gMVirzK5wEzeUqIjEB+LXC/ypb7Aqno5w==}

  highlight.js@10.7.3:
    resolution: {integrity: sha512-tzcUFauisWKNHaRkN4Wjl/ZA07gENAjFl3J/c480dprkGTg5EQstgaNFqBfUqCq54kZRIEcreTsAgF/m2quD7A==}

  highlightjs-vue@1.0.0:
    resolution: {integrity: sha512-PDEfEF102G23vHmPhLyPboFCD+BkMGu+GuJe2d9/eH4FsCwvgBpnc9n0pGE+ffKdph38s6foEZiEjdgHdzp+IA==}

  hookified@1.7.1:
    resolution: {integrity: sha512-OXcdHsXeOiD7OJ5zvWj8Oy/6RCdLwntAX+wUrfemNcMGn6sux4xbEHi2QXwqePYhjQ/yvxxq2MvCRirdlHscBw==}

  html-tags@3.3.1:
    resolution: {integrity: sha512-ztqyC3kLto0e9WbNp0aeP+M3kTt+nbaIveGmUxAtZa+8iFgKLUOD4YKM5j+f3QD89bra7UeumolZHKuOXnTmeQ==}
    engines: {node: '>=8'}

  html-url-attributes@3.0.1:
    resolution: {integrity: sha512-ol6UPyBWqsrO6EJySPz2O7ZSr856WDrEzM5zMqp+FJJLGMW35cLYmmZnl0vztAZxRUoNZJFTCohfjuIJ8I4QBQ==}

  html-void-elements@3.0.0:
    resolution: {integrity: sha512-bEqo66MRXsUGxWHV5IP0PUiAWwoEjba4VCzg0LjFJBpchPaTfyfCKTG6bc5F8ucKec3q5y6qOdGyYTSBEvhCrg==}

  http-cache-semantics@4.1.1:
    resolution: {integrity: sha512-er295DKPVsV82j5kw1Gjt+ADA/XYHsajl82cGNQG2eyoPkvgUhX+nDIyelzhIWbbsXP39EHcI6l5tYs2FYqYXQ==}

  http-errors@2.0.0:
    resolution: {integrity: sha512-FtwrG/euBzaEjYeRqOgly7G0qviiXoJWnvEH2Z1plBdXgbyjv34pHTSb9zoeHMyDy33+DWy5Wt9Wo+TURtOYSQ==}
    engines: {node: '>= 0.8'}

  http-proxy-agent@7.0.2:
    resolution: {integrity: sha512-T1gkAiYYDWYx3V5Bmyu7HcfcvL7mUrTWiM6yOfa3PIphViJ/gFPbvidQ+veqSOHci/PxBcDabeUNCzpOODJZig==}
    engines: {node: '>= 14'}

  http2-wrapper@2.2.1:
    resolution: {integrity: sha512-V5nVw1PAOgfI3Lmeaj2Exmeg7fenjhRUgz1lPSezy1CuhPYbgQtbQj4jZfEAEMlaL+vupsvhjqCyjzob0yxsmQ==}
    engines: {node: '>=10.19.0'}

  https-proxy-agent@7.0.6:
    resolution: {integrity: sha512-vK9P5/iUfdl95AI+JVyUuIcVtd4ofvtrOr3HNtM2yxC9bnMbEdp3x01OhQNnjb8IJYi38VlTE3mBXwcfvywuSw==}
    engines: {node: '>= 14'}

  humanize-duration@3.32.1:
    resolution: {integrity: sha512-inh5wue5XdfObhu/IGEMiA1nUXigSGcaKNemcbLRKa7jXYGDZXr3LoT9pTIzq2hPEbld7w/qv9h+ikWGz8fL1g==}

  iconv-lite@0.4.24:
    resolution: {integrity: sha512-v3MXnZAcvnywkTUEZomIActle7RXXeedOR31wwl7VlyoXO4Qi9arvSenNQWne1TcRwhCL1HwLI21bEqdpj8/rA==}
    engines: {node: '>=0.10.0'}

  ieee754@1.2.1:
    resolution: {integrity: sha512-dcyqhDvX1C46lXZcVqCpK+FtMRQVdIMN6/Df5js2zouUsqG7I6sFxitIC+7KYK29KdXOLHdu9zL4sFnoVQnqaA==}

  ignore@5.3.2:
    resolution: {integrity: sha512-hsBTNUqQTDwkWtcdYI2i06Y/nUBEsNEDJKjWdigLvegy8kDuJAS8uRlpkkcQpyEXL0Z/pjDy5HBmMjRCJ2gq+g==}
    engines: {node: '>= 4'}

  ignore@7.0.3:
    resolution: {integrity: sha512-bAH5jbK/F3T3Jls4I0SO1hmPR0dKU0a7+SY6n1yzRtG54FLO8d6w/nxLFX2Nb7dBu6cCWXPaAME6cYqFUMmuCA==}
    engines: {node: '>= 4'}

  immer@10.1.1:
    resolution: {integrity: sha512-s2MPrmjovJcoMaHtx6K11Ra7oD05NT97w1IC5zpMkT6Atjr7H8LjaDd81iIxUYpMKSRRNMJE703M1Fhr/TctHw==}

  immutable@5.0.3:
    resolution: {integrity: sha512-P8IdPQHq3lA1xVeBRi5VPqUm5HDgKnx0Ru51wZz5mjxHr5n3RWhjIpOFU7ybkUxfB+5IToy+OLaHYDBIWsv+uw==}

  import-fresh@3.3.1:
    resolution: {integrity: sha512-TR3KfrTZTYLPB6jUjfx6MF9WcWrHL9su5TObK4ZkYgBdWKPOFoSoQIdEuTuR82pmtxH2spWG9h6etwfr1pLBqQ==}
    engines: {node: '>=6'}

  imurmurhash@0.1.4:
    resolution: {integrity: sha512-JmXMZ6wuvDmLiHEml9ykzqO6lwFbof0GG4IkcGaENdCRDDmMVnny7s5HsIgHCbaq0w2MyPhDqkhTUgS2LU2PHA==}
    engines: {node: '>=0.8.19'}

  indent-string@5.0.0:
    resolution: {integrity: sha512-m6FAo/spmsW2Ab2fU35JTYwtOKa2yAwXSwgjSv1TJzh4Mh7mC3lzAOVLBprb72XsTrgkEIsl7YrFNAiDiRhIGg==}
    engines: {node: '>=12'}

  inherits@2.0.4:
    resolution: {integrity: sha512-k/vGaX4/Yla3WzyMCvTQOXYeIHvqOKtnqBduzTHpzpQZzAskKMhZ2K+EnBiSM9zGSoIFeMpXKxa4dYeZIQqewQ==}

  ini@1.3.8:
    resolution: {integrity: sha512-JV/yugV2uzW5iMRSiZAyDtQd+nxtUnjeLt0acNdw98kKLrvuRVyB80tsREOE7yvGVgalhZ6RNXCmEHkUKBKxew==}

  inline-style-parser@0.2.4:
    resolution: {integrity: sha512-0aO8FkhNZlj/ZIbNi7Lxxr12obT7cL1moPfE4tg1LkX7LlLfC6DeX4l2ZEud1ukP9jNQyNnfzQVqwbwmAATY4Q==}

  inquirer@12.4.2:
    resolution: {integrity: sha512-reyjHcwyK2LObXgTJH4T1Dpfhwu88LNPTZmg/KenmTsy3T8lN/kZT8Oo7UwwkB9q8+ss2qjjN7GV8oFAfyz9Xg==}
    engines: {node: '>=18'}
    peerDependencies:
      '@types/node': '>=18'
    peerDependenciesMeta:
      '@types/node':
        optional: true

  internal-slot@1.1.0:
    resolution: {integrity: sha512-4gd7VpWNQNB4UKKCFFVcp1AVv+FMOgs9NKzjHKusc8jTMhd5eL1NqQqOpE0KzMds804/yHlglp3uxgluOqAPLw==}
    engines: {node: '>= 0.4'}

  invariant@2.2.4:
    resolution: {integrity: sha512-phJfQVBuaJM5raOpJjSfkiD6BpbCE4Ns//LaXl6wGYtUBY83nWS6Rf9tXm2e8VaK60JEjYldbPif/A2B1C2gNA==}

  ip-address@9.0.5:
    resolution: {integrity: sha512-zHtQzGojZXTwZTHQqra+ETKd4Sn3vgi7uBmlPoXVWZqYvuKmtI0l/VZTjqGmJY9x88GGOaZ9+G9ES8hC4T4X8g==}
    engines: {node: '>= 12'}

  ip-regex@4.3.0:
    resolution: {integrity: sha512-B9ZWJxHHOHUhUjCPrMpLD4xEq35bUTClHM1S6CBU5ixQnkZmwipwgc96vAd7AAGM9TGHvJR+Uss+/Ak6UphK+Q==}
    engines: {node: '>=8'}

  ipaddr.js@1.9.1:
    resolution: {integrity: sha512-0KI/607xoxSToH7GjN1FfSbLoU0+btTicjsQSWQlh/hZykN8KpmMf7uYwPW3R+akZ6R/w18ZlXSHBYXiYUPO3g==}
    engines: {node: '>= 0.10'}

  is-absolute-url@4.0.1:
    resolution: {integrity: sha512-/51/TKE88Lmm7Gc4/8btclNXWS+g50wXhYJq8HWIBAGUBnoAdRu1aXeh364t/O7wXDAcTJDP8PNuNKWUDWie+A==}
    engines: {node: ^12.20.0 || ^14.13.1 || >=16.0.0}

  is-alphabetical@1.0.4:
    resolution: {integrity: sha512-DwzsA04LQ10FHTZuL0/grVDk4rFoVH1pjAToYwBrHSxcrBIGQuXrQMtD5U1b0U2XVgKZCTLLP8u2Qxqhy3l2Vg==}

  is-alphabetical@2.0.1:
    resolution: {integrity: sha512-FWyyY60MeTNyeSRpkM2Iry0G9hpr7/9kD40mD/cGQEuilcZYS4okz8SN2Q6rLCJ8gbCt6fN+rC+6tMGS99LaxQ==}

  is-alphanumerical@1.0.4:
    resolution: {integrity: sha512-UzoZUr+XfVz3t3v4KyGEniVL9BDRoQtY7tOyrRybkVNjDFWyo1yhXNGrrBTQxp3ib9BLAWs7k2YKBQsFRkZG9A==}

  is-alphanumerical@2.0.1:
    resolution: {integrity: sha512-hmbYhX/9MUMF5uh7tOXyK/n0ZvWpad5caBA17GsC6vyuCqaWliRG5K1qS9inmUhEMaOBIW7/whAnSwveW/LtZw==}

  is-array-buffer@3.0.5:
    resolution: {integrity: sha512-DDfANUiiG2wC1qawP66qlTugJeL5HyzMpfr8lLK+jMQirGzNod0B12cFB/9q838Ru27sBwfw78/rdoU7RERz6A==}
    engines: {node: '>= 0.4'}

  is-arrayish@0.2.1:
    resolution: {integrity: sha512-zz06S8t0ozoDXMG+ube26zeCTNXcKIPJZJi8hBrF4idCLms4CG9QtK7qBl1boi5ODzFpjswb5JPmHCbMpjaYzg==}

  is-arrayish@0.3.2:
    resolution: {integrity: sha512-eVRqCvVlZbuw3GrM63ovNSNAeA1K16kaR/LRY/92w0zxQ5/1YzwblUX652i4Xs9RwAGjW9d9y6X88t8OaAJfWQ==}

  is-async-function@2.1.1:
    resolution: {integrity: sha512-9dgM/cZBnNvjzaMYHVoxxfPj2QXt22Ev7SuuPrs+xav0ukGB0S6d4ydZdEiM48kLx5kDV+QBPrpVnFyefL8kkQ==}
    engines: {node: '>= 0.4'}

  is-bigint@1.1.0:
    resolution: {integrity: sha512-n4ZT37wG78iz03xPRKJrHTdZbe3IicyucEtdRsV5yglwc3GyUfbAfpSeD0FJ41NbUNSt5wbhqfp1fS+BgnvDFQ==}
    engines: {node: '>= 0.4'}

  is-binary-path@2.1.0:
    resolution: {integrity: sha512-ZMERYes6pDydyuGidse7OsHxtbI7WVeUEozgR/g7rd0xUimYNlvZRE/K2MgZTjWy725IfelLeVcEM97mmtRGXw==}
    engines: {node: '>=8'}

  is-boolean-object@1.2.2:
    resolution: {integrity: sha512-wa56o2/ElJMYqjCjGkXri7it5FbebW5usLw/nPmCMs5DeZ7eziSYZhSmPRn0txqeW4LnAmQQU7FgqLpsEFKM4A==}
    engines: {node: '>= 0.4'}

  is-bun-module@1.3.0:
    resolution: {integrity: sha512-DgXeu5UWI0IsMQundYb5UAOzm6G2eVnarJ0byP6Tm55iZNKceD59LNPA2L4VvsScTtHcw0yEkVwSf7PC+QoLSA==}

  is-callable@1.2.7:
    resolution: {integrity: sha512-1BC0BVFhS/p0qtw6enp8e+8OD0UrK0oFLztSjNzhcKA3WDuJxxAPXzPuPtKkjEY9UUoEWlX/8fgKeu2S8i9JTA==}
    engines: {node: '>= 0.4'}

  is-core-module@2.16.1:
    resolution: {integrity: sha512-UfoeMA6fIJ8wTYFEUjelnaGI67v6+N7qXJEvQuIGa99l4xsCruSYOVSQ0uPANn4dAzm8lkYPaKLrrijLq7x23w==}
    engines: {node: '>= 0.4'}

  is-data-view@1.0.2:
    resolution: {integrity: sha512-RKtWF8pGmS87i2D6gqQu/l7EYRlVdfzemCJN/P3UOs//x1QE7mfhvzHIApBTRf7axvT6DMGwSwBXYCT0nfB9xw==}
    engines: {node: '>= 0.4'}

  is-date-object@1.1.0:
    resolution: {integrity: sha512-PwwhEakHVKTdRNVOw+/Gyh0+MzlCl4R6qKvkhuvLtPMggI1WAHt9sOwZxQLSGpUaDnrdyDsomoRgNnCfKNSXXg==}
    engines: {node: '>= 0.4'}

  is-decimal@1.0.4:
    resolution: {integrity: sha512-RGdriMmQQvZ2aqaQq3awNA6dCGtKpiDFcOzrTWrDAT2MiWrKQVPmxLGHl7Y2nNu6led0kEyoX0enY0qXYsv9zw==}

  is-decimal@2.0.1:
    resolution: {integrity: sha512-AAB9hiomQs5DXWcRB1rqsxGUstbRroFOPPVAomNk/3XHR5JyEZChOyTWe2oayKnsSsr/kcGqF+z6yuH6HHpN0A==}

  is-docker@2.2.1:
    resolution: {integrity: sha512-F+i2BKsFrH66iaUFc0woD8sLy8getkwTwtOBjvs56Cx4CgJDeKQeqfz8wAYiSb8JOprWhHH5p77PbmYCvvUuXQ==}
    engines: {node: '>=8'}
    hasBin: true

  is-extendable@0.1.1:
    resolution: {integrity: sha512-5BMULNob1vgFX6EjQw5izWDxrecWK9AM72rugNr0TFldMOi0fj6Jk+zeKIt0xGj4cEfQIJth4w3OKWOJ4f+AFw==}
    engines: {node: '>=0.10.0'}

  is-extglob@2.1.1:
    resolution: {integrity: sha512-SbKbANkN603Vi4jEZv49LeVJMn4yGwsbzZworEoyEiutsN3nJYdbO36zfhGJ6QEDpOZIFkDtnq5JRxmvl3jsoQ==}
    engines: {node: '>=0.10.0'}

  is-finalizationregistry@1.1.1:
    resolution: {integrity: sha512-1pC6N8qWJbWoPtEjgcL2xyhQOP491EQjeUo3qTKcmV8YSDDJrOepfG8pcC7h/QgnQHYSv0mJ3Z/ZWxmatVrysg==}
    engines: {node: '>= 0.4'}

  is-fullwidth-code-point@3.0.0:
    resolution: {integrity: sha512-zymm5+u+sCsSWyD9qNaejV3DFvhCKclKdizYaJUuHA83RLjb7nSuGnddCHGv0hk+KY7BMAlsWeK4Ueg6EV6XQg==}
    engines: {node: '>=8'}

  is-generator-function@1.1.0:
    resolution: {integrity: sha512-nPUB5km40q9e8UfN/Zc24eLlzdSf9OfKByBw9CIdw4H1giPMeA0OIJvbchsCu4npfI2QcMVBsGEBHKZ7wLTWmQ==}
    engines: {node: '>= 0.4'}

  is-glob@4.0.3:
    resolution: {integrity: sha512-xelSayHH36ZgE7ZWhli7pW34hNbNl8Ojv5KVmkJD4hBdD3th8Tfk9vYasLM+mXWOZhFkgZfxhLSnrwRr4elSSg==}
    engines: {node: '>=0.10.0'}

  is-hexadecimal@1.0.4:
    resolution: {integrity: sha512-gyPJuv83bHMpocVYoqof5VDiZveEoGoFL8m3BXNb2VW8Xs+rz9kqO8LOQ5DH6EsuvilT1ApazU0pyl+ytbPtlw==}

  is-hexadecimal@2.0.1:
    resolution: {integrity: sha512-DgZQp241c8oO6cA1SbTEWiXeoxV42vlcJxgH+B3hi1AiqqKruZR3ZGF8In3fj4+/y/7rHvlOZLZtgJ/4ttYGZg==}

  is-interactive@2.0.0:
    resolution: {integrity: sha512-qP1vozQRI+BMOPcjFzrjXuQvdak2pHNUMZoeG2eRbiSqyvbEf/wQtEOTOX1guk6E3t36RkaqiSt8A/6YElNxLQ==}
    engines: {node: '>=12'}

  is-ip@3.1.0:
    resolution: {integrity: sha512-35vd5necO7IitFPjd/YBeqwWnyDWbuLH9ZXQdMfDA8TEo7pv5X8yfrvVO3xbJbLUlERCMvf6X0hTUamQxCYJ9Q==}
    engines: {node: '>=8'}

  is-map@2.0.3:
    resolution: {integrity: sha512-1Qed0/Hr2m+YqxnM09CjA2d/i6YZNfF6R2oRAOj36eUdS6qIV/huPJNSEpKbupewFs+ZsJlxsjjPbc0/afW6Lw==}
    engines: {node: '>= 0.4'}

  is-number-object@1.1.1:
    resolution: {integrity: sha512-lZhclumE1G6VYD8VHe35wFaIif+CTy5SJIi5+3y4psDgWu4wPDoBhF8NxUOinEc7pHgiTsT6MaBb92rKhhD+Xw==}
    engines: {node: '>= 0.4'}

  is-number@7.0.0:
    resolution: {integrity: sha512-41Cifkg6e8TylSpdtTpeLVMqvSBEVzTttHvERD741+pnZ8ANv0004MRL43QKPDlK9cGvNp6NZWZUBlbGXYxxng==}
    engines: {node: '>=0.12.0'}

  is-online@10.0.0:
    resolution: {integrity: sha512-WCPdKwNDjXJJmUubf2VHLMDBkUZEtuOvpXUfUnUFbEnM6In9ByiScL4f4jKACz/fsb2qDkesFerW3snf/AYz3A==}
    engines: {node: '>=14.16'}

  is-plain-obj@4.1.0:
    resolution: {integrity: sha512-+Pgi+vMuUNkJyExiMBt5IlFoMyKnr5zhJ4Uspz58WOhBF5QoIZkFyNHIbBAtHwzVAgk5RtndVNsDRN61/mmDqg==}
    engines: {node: '>=12'}

  is-plain-object@5.0.0:
    resolution: {integrity: sha512-VRSzKkbMm5jMDoKLbltAkFQ5Qr7VDiTFGXxYFXXowVj387GeGNOCsOH6Msy00SGZ3Fp84b1Naa1psqgcCIEP5Q==}
    engines: {node: '>=0.10.0'}

  is-regex@1.2.1:
    resolution: {integrity: sha512-MjYsKHO5O7mCsmRGxWcLWheFqN9DJ/2TmngvjKXihe6efViPqc274+Fx/4fYj/r03+ESvBdTXK0V6tA3rgez1g==}
    engines: {node: '>= 0.4'}

  is-set@2.0.3:
    resolution: {integrity: sha512-iPAjerrse27/ygGLxw+EBR9agv9Y6uLeYVJMu+QNCoouJ1/1ri0mGrcWpfCqFZuzzx3WjtwxG098X+n4OuRkPg==}
    engines: {node: '>= 0.4'}

  is-shared-array-buffer@1.0.4:
    resolution: {integrity: sha512-ISWac8drv4ZGfwKl5slpHG9OwPNty4jOWPRIhBpxOoD+hqITiwuipOQ2bNthAzwA3B4fIjO4Nln74N0S9byq8A==}
    engines: {node: '>= 0.4'}

  is-string@1.1.1:
    resolution: {integrity: sha512-BtEeSsoaQjlSPBemMQIrY1MY0uM6vnS1g5fmufYOtnxLGUZM2178PKbhsk7Ffv58IX+ZtcvoGwccYsh0PglkAA==}
    engines: {node: '>= 0.4'}

  is-symbol@1.1.1:
    resolution: {integrity: sha512-9gGx6GTtCQM73BgmHQXfDmLtfjjTUDSyoxTCbp5WtoixAhfgsDirWIcVQ/IHpvI5Vgd5i/J5F7B9cN/WlVbC/w==}
    engines: {node: '>= 0.4'}

  is-typed-array@1.1.15:
    resolution: {integrity: sha512-p3EcsicXjit7SaskXHs1hA91QxgTw46Fv6EFKKGS5DRFLD8yKnohjF3hxoju94b/OcMZoQukzpPpBE9uLVKzgQ==}
    engines: {node: '>= 0.4'}

  is-unicode-supported@1.3.0:
    resolution: {integrity: sha512-43r2mRvz+8JRIKnWJ+3j8JtjRKZ6GmjzfaE/qiBJnikNnYv/6bagRJ1kUhNk8R5EX/GkobD+r+sfxCPJsiKBLQ==}
    engines: {node: '>=12'}

  is-weakmap@2.0.2:
    resolution: {integrity: sha512-K5pXYOm9wqY1RgjpL3YTkF39tni1XajUIkawTLUo9EZEVUFga5gSQJF8nNS7ZwJQ02y+1YCNYcMh+HIf1ZqE+w==}
    engines: {node: '>= 0.4'}

  is-weakref@1.1.1:
    resolution: {integrity: sha512-6i9mGWSlqzNMEqpCp93KwRS1uUOodk2OJ6b+sq7ZPDSy2WuI5NFIxp/254TytR8ftefexkWn5xNiHUNpPOfSew==}
    engines: {node: '>= 0.4'}

  is-weakset@2.0.4:
    resolution: {integrity: sha512-mfcwb6IzQyOKTs84CQMrOwW4gQcaTOAWJ0zzJCl2WSPDrWk/OzDaImWFH3djXhb24g4eudZfLRozAvPGw4d9hQ==}
    engines: {node: '>= 0.4'}

  is-wsl@2.2.0:
    resolution: {integrity: sha512-fKzAra0rGJUUBwGBgNkHZuToZcn+TtXHpeCgmkMJMMYx1sQDYaCSyjJBSCa2nH1DGm7s3n1oBnohoVTBaN7Lww==}
    engines: {node: '>=8'}

  isarray@2.0.5:
    resolution: {integrity: sha512-xHjhDr3cNBK0BzdUJSPXZntQUx/mwMS5Rw4A7lPJ90XGAO6ISP/ePDNuo0vhqOZU+UD5JoodwCAAoZQd3FeAKw==}

  isexe@2.0.0:
    resolution: {integrity: sha512-RHxMLp9lnKHGHRng9QFhRCMbYAcVpn69smSGcq3f36xjgVVWThj4qqLbTLlq7Ssj8B+fIQ1EuCEGI2lKsyQeIw==}

  iterator.prototype@1.1.5:
    resolution: {integrity: sha512-H0dkQoCa3b2VEeKQBOxFph+JAbcrQdE7KC0UkqwpLmv2EC4P41QXP+rqo9wYodACiG5/WM5s9oDApTU8utwj9g==}
    engines: {node: '>= 0.4'}

  js-tokens@4.0.0:
    resolution: {integrity: sha512-RdJUflcE3cUzKiMqQgsCu06FPu9UdIJO0beYbPhHN4k6apgJtifcoCtT9bcxOpYBtpD2kCM6Sbzg4CausW/PKQ==}

  js-yaml@3.14.1:
    resolution: {integrity: sha512-okMH7OXXJ7YrN9Ok3/SXrnu4iX9yOk+25nqX4imS2npuvTYDmo/QEZoqwZkYaIDk3jVvBOTOIEgEhaLOynBS9g==}
    hasBin: true

  js-yaml@4.1.0:
    resolution: {integrity: sha512-wpxZs9NoxZaJESJGIZTyDEaYpl0FKSA+FB9aJiyemKhMwkxQg63h4T1KJgUGHpTqPDNRcmmYLugrRjJlBtWvRA==}
    hasBin: true

  jsbn@1.1.0:
    resolution: {integrity: sha512-4bYVV3aAMtDTTu4+xsDYa6sy9GyJ69/amsu9sYF2zqjiEoZA5xJi3BrfX3uY+/IekIu7MwdObdbDWpoZdBv3/A==}

  jsesc@3.0.2:
    resolution: {integrity: sha512-xKqzzWXDttJuOcawBt4KnKHHIf5oQ/Cxax+0PWFG+DFDgHNAdi+TXECADI+RYiFUMmx8792xsMbbgXj4CwnP4g==}
    engines: {node: '>=6'}
    hasBin: true

  jsesc@3.1.0:
    resolution: {integrity: sha512-/sM3dO2FOzXjKQhJuo0Q173wf2KOo8t4I8vHy6lF9poUp7bKT0/NHE8fPX23PwfhnykfqnC2xRxOnVw5XuGIaA==}
    engines: {node: '>=6'}
    hasBin: true

  json-buffer@3.0.1:
    resolution: {integrity: sha512-4bV5BfR2mqfQTJm+V5tPPdf+ZpuhiIvTuAB5g8kcrXOZpTT/QwwVRWBywX1ozr6lEuPdbHxwaJlm9G6mI2sfSQ==}

  json-parse-even-better-errors@2.3.1:
    resolution: {integrity: sha512-xyFwyhro/JEof6Ghe2iz2NcXoj2sloNsWr/XsERDK/oiPCfaNhl5ONfp+jQdAZRQQ0IJWNzH9zIZF7li91kh2w==}

  json-schema-traverse@0.4.1:
    resolution: {integrity: sha512-xbbCH5dCYU5T8LcEhhuh7HJ88HXuW3qsI3Y0zOZFKfZEHcpWiHU/Jxzk629Brsab/mMiHQti9wMP+845RPe3Vg==}

  json-schema-traverse@1.0.0:
    resolution: {integrity: sha512-NM8/P9n3XjXhIZn1lLhkFaACTOURQXjWhV4BA/RnOv8xvgqtqpAX9IO4mRQxSx1Rlo4tqzeqb0sOlruaOy3dug==}

  json-stable-stringify-without-jsonify@1.0.1:
    resolution: {integrity: sha512-Bdboy+l7tA3OGW6FjyFHWkP5LuByj1Tk33Ljyq0axyzdk9//JSi2u3fP1QSmd1KNwq6VOKYGlAu87CisVir6Pw==}

  json5@1.0.2:
    resolution: {integrity: sha512-g1MWMLBiz8FKi1e4w0UyVL3w+iJceWAFBAaBnnGKOpNa5f8TLktkbre1+s6oICydWAm+HRUGTmI+//xv2hvXYA==}
    hasBin: true

  json5@2.2.3:
    resolution: {integrity: sha512-XmOWe7eyHYH14cLdVPoyg+GOH3rYX++KpzrylJwSW98t3Nk+U8XOl8FWKOgwtzdb8lXGf6zYwDUzeHMWfxasyg==}
    engines: {node: '>=6'}
    hasBin: true

  jsonfile@6.1.0:
    resolution: {integrity: sha512-5dgndWOriYSm5cnYaJNhalLNDKOqFwyDB/rr1E9ZsGciGvKPs8R2xYGCacuf3z6K1YKDz182fd+fY3cn3pMqXQ==}

  jsonpointer@5.0.1:
    resolution: {integrity: sha512-p/nXbhSEcu3pZRdkW1OfJhpsVtW1gd4Wa1fnQc9YLiTfAjn0312eMKimbdIQzuZl9aa9xUGaRlP9T/CJE/ditQ==}
    engines: {node: '>=0.10.0'}

  jsx-ast-utils@3.3.5:
    resolution: {integrity: sha512-ZZow9HBI5O6EPgSJLUb8n2NKgmVWTwCvHGwFuJlMjvLFqlGG6pjirPhtdsseaLZjSibD8eegzmYpUZwoIlj2cQ==}
    engines: {node: '>=4.0'}

  katex@0.16.21:
    resolution: {integrity: sha512-XvqR7FgOHtWupfMiigNzmh+MgUVmDGU2kXZm899ZkPfcuoPuFxyHmXsgATDpFZDAXCI8tvinaVcDo8PIIJSo4A==}
    hasBin: true

  keycode-js@3.1.0:
    resolution: {integrity: sha512-aAa8PVW7kBDyG14ifGOseaVBjsT1LI953060yRSzzf3G0beKKEuwHVvFGcCI+AofY68NUkPxbLqrkfWPjXySCw==}

  keyv@4.5.4:
    resolution: {integrity: sha512-oxVHkHR/EJf2CNXnWxRLW6mg7JyCCUcG0DtEGmL2ctUo1PNTin1PUil+r/+4r5MpVgC/fn1kjsx7mjSujKqIpw==}

  keyv@5.3.2:
    resolution: {integrity: sha512-Lji2XRxqqa5Wg+CHLVfFKBImfJZ4pCSccu9eVWK6w4c2SDFLd8JAn1zqTuSFnsxb7ope6rMsnIHfp+eBbRBRZQ==}

  kind-of@6.0.3:
    resolution: {integrity: sha512-dcS1ul+9tmeD95T+x28/ehLgd9mENa3LsvDTtzm3vyBEO7RPptvAD+t44WVXaUjTBRcrpFeFlC8WCruUR456hw==}
    engines: {node: '>=0.10.0'}

  known-css-properties@0.35.0:
    resolution: {integrity: sha512-a/RAk2BfKk+WFGhhOCAYqSiFLc34k8Mt/6NWRI4joER0EYUzXIcFivjjnoD3+XU1DggLn/tZc3DOAgke7l8a4A==}

  ky@1.7.5:
    resolution: {integrity: sha512-HzhziW6sc5m0pwi5M196+7cEBtbt0lCYi67wNsiwMUmz833wloE0gbzJPWKs1gliFKQb34huItDQX97LyOdPdA==}
    engines: {node: '>=18'}

  language-subtag-registry@0.3.23:
    resolution: {integrity: sha512-0K65Lea881pHotoGEa5gDlMxt3pctLi2RplBb7Ezh4rRdLEOtgi7n4EwK9lamnUCkKBqaeKRVebTq6BAxSkpXQ==}

  language-tags@1.0.9:
    resolution: {integrity: sha512-MbjN408fEndfiQXbFQ1vnd+1NoLDsnQW41410oQBXiyXDMYH5z505juWa4KUE1LqxRC7DgOgZDbKLxHIwm27hA==}
    engines: {node: '>=0.10'}

  lcm@0.0.3:
    resolution: {integrity: sha512-TB+ZjoillV6B26Vspf9l2L/vKaRY/4ep3hahcyVkCGFgsTNRUQdc24bQeNFiZeoxH0vr5+7SfNRMQuPHv/1IrQ==}

  leven@4.0.0:
    resolution: {integrity: sha512-puehA3YKku3osqPlNuzGDUHq8WpwXupUg1V6NXdV38G+gr+gkBwFC8g1b/+YcIvp8gnqVIus+eJCH/eGsRmJNw==}
    engines: {node: ^12.20.0 || ^14.13.1 || >=16.0.0}

  levn@0.4.1:
    resolution: {integrity: sha512-+bT2uH4E5LGE7h/n3evcS/sQlJXCpIp6ym8OWJ5eV6+67Dsql/LaaT7qJBAt2rzfoa/5QBGBhxDix1dMt2kQKQ==}
    engines: {node: '>= 0.8.0'}

  lines-and-columns@1.2.4:
    resolution: {integrity: sha512-7ylylesZQ/PV29jhEDl3Ufjo6ZX7gCqJr5F7PKrqc93v7fzSymt1BpwEU8nAUXs8qzzvqhbjhK5QZg6Mt/HkBg==}

  locate-path@6.0.0:
    resolution: {integrity: sha512-iPZK6eYjbxRu3uB4/WZ3EsEIMJFMqAoopl3R+zuq0UjcAm/MO6KCweDgPfP3elTztoKP3KtnVHxTn2NHBSDVUw==}
    engines: {node: '>=10'}

  lodash.debounce@4.0.8:
    resolution: {integrity: sha512-FT1yDzDYEoYWhnSGnpE/4Kj1fLZkDFyqRb7fNt6FdYOSxlUWAtp42Eh6Wb0rGIv/m9Bgo7x4GhQbm5Ys4SG5ow==}

  lodash.merge@4.6.2:
    resolution: {integrity: sha512-0KpjqXRVvrYyCsX1swR/XTK0va6VQkQM6MNo7PqW77ByjAhoARA8EfrP1N4+KlKj8YS0ZUCtRT/YUuhyYDujIQ==}

  lodash.truncate@4.4.2:
    resolution: {integrity: sha512-jttmRe7bRse52OsWIMDLaXxWqRAmtIUccAQ3garviCqJjafXOfNMO0yMfNpdD6zbGaTU0P5Nz7e7gAT6cKmJRw==}

  lodash@4.17.21:
    resolution: {integrity: sha512-v2kDEe57lecTulaDIuNTPy3Ry4gLGJ6Z1O3vE1krgXZNrsQ+LFTGHVxVjcXPs17LhbZVGedAJv8XZ1tvj5FvSg==}

  log-symbols@5.1.0:
    resolution: {integrity: sha512-l0x2DvrW294C9uDCoQe1VSU4gf529FkSZ6leBl4TiqZH/e+0R7hSfHQBNut2mNygDgHwvYHfFLn6Oxb3VWj2rA==}
    engines: {node: '>=12'}

  longest-streak@3.1.0:
    resolution: {integrity: sha512-9Ri+o0JYgehTaVBBDoMqIl8GXtbWg711O3srftcHhZ0dqnETqLaoIK0x17fUw9rFSlK/0NlsKe0Ahhyl5pXE2g==}

  loose-envify@1.4.0:
    resolution: {integrity: sha512-lyuxPGr/Wfhrlem2CL/UcnUc1zcqKAImBDzukY7Y5F/yQiNdko6+fRLevlw1HgMySw7f611UIY408EtxRSoK3Q==}
    hasBin: true

  lottie-react@2.4.1:
    resolution: {integrity: sha512-LQrH7jlkigIIv++wIyrOYFLHSKQpEY4zehPicL9bQsrt1rnoKRYCYgpCUe5maqylNtacy58/sQDZTkwMcTRxZw==}
    peerDependencies:
      react: ^16.8.0 || ^17.0.0 || ^18.0.0 || ^19.0.0
      react-dom: ^16.8.0 || ^17.0.0 || ^18.0.0 || ^19.0.0

  lottie-web@5.12.2:
    resolution: {integrity: sha512-uvhvYPC8kGPjXT3MyKMrL3JitEAmDMp30lVkuq/590Mw9ok6pWcFCwXJveo0t5uqYw1UREQHofD+jVpdjBv8wg==}

  lower-case@2.0.2:
    resolution: {integrity: sha512-7fm3l3NAF9WfN6W3JOmf5drwpVqX78JtoGJ3A6W0a6ZnldM41w2fV5D490psKFTpMds8TJse/eHLFFsNHHjHgg==}

  lowercase-keys@3.0.0:
    resolution: {integrity: sha512-ozCC6gdQ+glXOQsveKD0YsDy8DSQFjDTz4zyzEHNV5+JP5D62LmfDZ6o1cycFx9ouG940M5dE8C8CTewdj2YWQ==}
    engines: {node: ^12.20.0 || ^14.13.1 || >=16.0.0}

  lowlight@1.20.0:
    resolution: {integrity: sha512-8Ktj+prEb1RoCPkEOrPMYUN/nCggB7qAWe3a7OpMjWQkh3l2RD5wKRQ+o8Q8YuI9RG/xs95waaI/E6ym/7NsTw==}

  lru-cache@5.1.1:
    resolution: {integrity: sha512-KpNARQA3Iwv+jTA0utUVVbrh+Jlrr1Fv0e56GGzAFOXN7dk/FviaDW8LHmK52DlcH4WP2n6gI8vN1aesBFgo9w==}

  lru-cache@7.18.3:
    resolution: {integrity: sha512-jumlc0BIUrS3qJGgIkWZsyfAM7NCWiBcCDhnd+3NNM5KbBmLTgHVfWBcg6W+rLUsIpzpERPsvwUP7CckAQSOoA==}
    engines: {node: '>=12'}

  markdown-extensions@2.0.0:
    resolution: {integrity: sha512-o5vL7aDWatOTX8LzaS1WMoaoxIiLRQJuIKKe2wAw6IeULDHaqbiqiggmx+pKvZDb1Sj+pE46Sn1T7lCqfFtg1Q==}
    engines: {node: '>=16'}

  markdown-table@3.0.4:
    resolution: {integrity: sha512-wiYz4+JrLyb/DqW2hkFJxP7Vd7JuTDm77fvbM8VfEQdmSMqcImWeeRbHwZjBjIFki/VaMK2BhFi7oUUZeM5bqw==}

  math-intrinsics@1.1.0:
    resolution: {integrity: sha512-/IXtbwEk5HTPyEwyKX6hGkYXxM9nbj64B+ilVJnC/R6B0pH5G4V3b0pVbL7DBj4tkhBAppbQUlf6F6Xl9LHu1g==}
    engines: {node: '>= 0.4'}

  mathml-tag-names@2.1.3:
    resolution: {integrity: sha512-APMBEanjybaPzUrfqU0IMU5I0AswKMH7k8OTLs0vvV4KZpExkTkY87nR/zpbuTPj+gARop7aGUbl11pnDfW6xg==}

  mdast-util-find-and-replace@3.0.2:
    resolution: {integrity: sha512-Tmd1Vg/m3Xz43afeNxDIhWRtFZgM2VLyaf4vSTYwudTyeuTneoL3qtWMA5jeLyz/O1vDJmmV4QuScFCA2tBPwg==}

  mdast-util-from-markdown@2.0.2:
    resolution: {integrity: sha512-uZhTV/8NBuw0WHkPTrCqDOl0zVe1BIng5ZtHoDk49ME1qqcjYmmLmOf0gELgcRMxN4w2iuIeVso5/6QymSrgmA==}

  mdast-util-frontmatter@2.0.1:
    resolution: {integrity: sha512-LRqI9+wdgC25P0URIJY9vwocIzCcksduHQ9OF2joxQoyTNVduwLAFUzjoopuRJbJAReaKrNQKAZKL3uCMugWJA==}

  mdast-util-gfm-autolink-literal@2.0.1:
    resolution: {integrity: sha512-5HVP2MKaP6L+G6YaxPNjuL0BPrq9orG3TsrZ9YXbA3vDw/ACI4MEsnoDpn6ZNm7GnZgtAcONJyPhOP8tNJQavQ==}

  mdast-util-gfm-footnote@2.1.0:
    resolution: {integrity: sha512-sqpDWlsHn7Ac9GNZQMeUzPQSMzR6Wv0WKRNvQRg0KqHh02fpTz69Qc1QSseNX29bhz1ROIyNyxExfawVKTm1GQ==}

  mdast-util-gfm-strikethrough@2.0.0:
    resolution: {integrity: sha512-mKKb915TF+OC5ptj5bJ7WFRPdYtuHv0yTRxK2tJvi+BDqbkiG7h7u/9SI89nRAYcmap2xHQL9D+QG/6wSrTtXg==}

  mdast-util-gfm-table@2.0.0:
    resolution: {integrity: sha512-78UEvebzz/rJIxLvE7ZtDd/vIQ0RHv+3Mh5DR96p7cS7HsBhYIICDBCu8csTNWNO6tBWfqXPWekRuj2FNOGOZg==}

  mdast-util-gfm-task-list-item@2.0.0:
    resolution: {integrity: sha512-IrtvNvjxC1o06taBAVJznEnkiHxLFTzgonUdy8hzFVeDun0uTjxxrRGVaNFqkU1wJR3RBPEfsxmU6jDWPofrTQ==}

  mdast-util-gfm@3.1.0:
    resolution: {integrity: sha512-0ulfdQOM3ysHhCJ1p06l0b0VKlhU0wuQs3thxZQagjcjPrlFRqY215uZGHHJan9GEAXd9MbfPjFJz+qMkVR6zQ==}

  mdast-util-math@3.0.0:
    resolution: {integrity: sha512-Tl9GBNeG/AhJnQM221bJR2HPvLOSnLE/T9cJI9tlc6zwQk2nPk/4f0cHkOdEixQPC/j8UtKDdITswvLAy1OZ1w==}

  mdast-util-mdx-expression@2.0.1:
    resolution: {integrity: sha512-J6f+9hUp+ldTZqKRSg7Vw5V6MqjATc+3E4gf3CFNcuZNWD8XdyI6zQ8GqH7f8169MM6P7hMBRDVGnn7oHB9kXQ==}

  mdast-util-mdx-jsx@3.2.0:
    resolution: {integrity: sha512-lj/z8v0r6ZtsN/cGNNtemmmfoLAFZnjMbNyLzBafjzikOM+glrjNHPlf6lQDOTccj9n5b0PPihEBbhneMyGs1Q==}

  mdast-util-mdx@3.0.0:
    resolution: {integrity: sha512-JfbYLAW7XnYTTbUsmpu0kdBUVe+yKVJZBItEjwyYJiDJuZ9w4eeaqks4HQO+R7objWgS2ymV60GYpI14Ug554w==}

  mdast-util-mdxjs-esm@2.0.1:
    resolution: {integrity: sha512-EcmOpxsZ96CvlP03NghtH1EsLtr0n9Tm4lPUJUBccV9RwUOneqSycg19n5HGzCf+10LozMRSObtVr3ee1WoHtg==}

  mdast-util-phrasing@4.1.0:
    resolution: {integrity: sha512-TqICwyvJJpBwvGAMZjj4J2n0X8QWp21b9l0o7eXyVJ25YNWYbJDVIyD1bZXE6WtV6RmKJVYmQAKWa0zWOABz2w==}

  mdast-util-to-hast@13.2.0:
    resolution: {integrity: sha512-QGYKEuUsYT9ykKBCMOEDLsU5JRObWQusAolFMeko/tYPufNkRffBAQjIE+99jbA87xv6FgmjLtwjh9wBWajwAA==}

  mdast-util-to-markdown@2.1.2:
    resolution: {integrity: sha512-xj68wMTvGXVOKonmog6LwyJKrYXZPvlwabaryTjLh9LuvovB/KAH+kvi8Gjj+7rJjsFi23nkUxRQv1KqSroMqA==}

  mdast-util-to-string@4.0.0:
    resolution: {integrity: sha512-0H44vDimn51F0YwvxSJSm0eCDOJTRlmN0R1yBh4HLj9wiV1Dn0QoXGbvFAWj2hSItVTlCmBF1hqKlIyUBVFLPg==}

  mdn-data@2.0.28:
    resolution: {integrity: sha512-aylIc7Z9y4yzHYAJNuESG3hfhC+0Ibp/MAMiaOZgNv4pmEdFyfZhhhny4MNiAfWdBQ1RQ2mfDWmM1x8SvGyp8g==}

  mdn-data@2.0.30:
    resolution: {integrity: sha512-GaqWWShW4kv/G9IEucWScBx9G1/vsFZZJUO+tD26M8J8z3Kw5RDQjaoZe03YAClgeS/SWPOcb4nkFBTEi5DUEA==}

  mdn-data@2.12.2:
    resolution: {integrity: sha512-IEn+pegP1aManZuckezWCO+XZQDplx1366JoVhTpMpBB1sPey/SbveZQUosKiKiGYjg1wH4pMlNgXbCiYgihQA==}

  mdn-data@2.16.0:
    resolution: {integrity: sha512-FYRGKJUm9JD7JMUXwIi0dPkIozBqiSlz7Cx458FpEhTT3rQieI4sPL1LhY80FS3MIC6AJ/FWNJ2039GnIBJySg==}

  media-typer@0.3.0:
    resolution: {integrity: sha512-dq+qelQ9akHpcOl/gUVRTxVIOkAJ1wR3QAvb4RsVjS8oVoFjDGTc679wJYmUmknUF5HwMLOgb5O+a3KxfWapPQ==}
    engines: {node: '>= 0.6'}

  meow@13.2.0:
    resolution: {integrity: sha512-pxQJQzB6djGPXh08dacEloMFopsOqGVRKFPYvPOt9XDZ1HasbgDZA74CJGreSU4G3Ak7EFJGoiH2auq+yXISgA==}
    engines: {node: '>=18'}

  merge-descriptors@1.0.3:
    resolution: {integrity: sha512-gaNvAS7TZ897/rVaZ0nMtAyxNyi/pdbjbAwUpFQpN70GqnVfOiXpeUUMKRBmzXaSQ8DdTX4/0ms62r2K+hE6mQ==}

  merge2@1.4.1:
    resolution: {integrity: sha512-8q7VEgMJW4J8tcfVPy8g09NcQwZdbwFEqhe/WZkoIzjn/3TGDwtOCYtXGxA3O8tPzpczCCDgv+P2P5y00ZJOOg==}
    engines: {node: '>= 8'}

  methods@1.1.2:
    resolution: {integrity: sha512-iclAHeNqNm68zFtnZ0e+1L2yUIdvzNoauKU4WBA3VvH/vPFieF7qfRlwUZU+DA9P9bPXIS90ulxoUoCH23sV2w==}
    engines: {node: '>= 0.6'}

  micromark-core-commonmark@2.0.2:
    resolution: {integrity: sha512-FKjQKbxd1cibWMM1P9N+H8TwlgGgSkWZMmfuVucLCHaYqeSvJ0hFeHsIa65pA2nYbes0f8LDHPMrd9X7Ujxg9w==}

  micromark-extension-frontmatter@2.0.0:
    resolution: {integrity: sha512-C4AkuM3dA58cgZha7zVnuVxBhDsbttIMiytjgsM2XbHAB2faRVaHRle40558FBN+DJcrLNCoqG5mlrpdU4cRtg==}

  micromark-extension-gfm-autolink-literal@2.1.0:
    resolution: {integrity: sha512-oOg7knzhicgQ3t4QCjCWgTmfNhvQbDDnJeVu9v81r7NltNCVmhPy1fJRX27pISafdjL+SVc4d3l48Gb6pbRypw==}

  micromark-extension-gfm-footnote@2.1.0:
    resolution: {integrity: sha512-/yPhxI1ntnDNsiHtzLKYnE3vf9JZ6cAisqVDauhp4CEHxlb4uoOTxOCJ+9s51bIB8U1N1FJ1RXOKTIlD5B/gqw==}

  micromark-extension-gfm-strikethrough@2.1.0:
    resolution: {integrity: sha512-ADVjpOOkjz1hhkZLlBiYA9cR2Anf8F4HqZUO6e5eDcPQd0Txw5fxLzzxnEkSkfnD0wziSGiv7sYhk/ktvbf1uw==}

  micromark-extension-gfm-table@2.1.1:
    resolution: {integrity: sha512-t2OU/dXXioARrC6yWfJ4hqB7rct14e8f7m0cbI5hUmDyyIlwv5vEtooptH8INkbLzOatzKuVbQmAYcbWoyz6Dg==}

  micromark-extension-gfm-tagfilter@2.0.0:
    resolution: {integrity: sha512-xHlTOmuCSotIA8TW1mDIM6X2O1SiX5P9IuDtqGonFhEK0qgRI4yeC6vMxEV2dgyr2TiD+2PQ10o+cOhdVAcwfg==}

  micromark-extension-gfm-task-list-item@2.1.0:
    resolution: {integrity: sha512-qIBZhqxqI6fjLDYFTBIa4eivDMnP+OZqsNwmQ3xNLE4Cxwc+zfQEfbs6tzAo2Hjq+bh6q5F+Z8/cksrLFYWQQw==}

  micromark-extension-gfm@3.0.0:
    resolution: {integrity: sha512-vsKArQsicm7t0z2GugkCKtZehqUm31oeGBV/KVSorWSy8ZlNAv7ytjFhvaryUiCUJYqs+NoE6AFhpQvBTM6Q4w==}

  micromark-extension-math@3.1.0:
    resolution: {integrity: sha512-lvEqd+fHjATVs+2v/8kg9i5Q0AP2k85H0WUOwpIVvUML8BapsMvh1XAogmQjOCsLpoKRCVQqEkQBB3NhVBcsOg==}

  micromark-extension-mdx-expression@3.0.0:
    resolution: {integrity: sha512-sI0nwhUDz97xyzqJAbHQhp5TfaxEvZZZ2JDqUo+7NvyIYG6BZ5CPPqj2ogUoPJlmXHBnyZUzISg9+oUmU6tUjQ==}

  micromark-extension-mdx-jsx@3.0.1:
    resolution: {integrity: sha512-vNuFb9czP8QCtAQcEJn0UJQJZA8Dk6DXKBqx+bg/w0WGuSxDxNr7hErW89tHUY31dUW4NqEOWwmEUNhjTFmHkg==}

  micromark-extension-mdx-md@2.0.0:
    resolution: {integrity: sha512-EpAiszsB3blw4Rpba7xTOUptcFeBFi+6PY8VnJ2hhimH+vCQDirWgsMpz7w1XcZE7LVrSAUGb9VJpG9ghlYvYQ==}

  micromark-extension-mdxjs-esm@3.0.0:
    resolution: {integrity: sha512-DJFl4ZqkErRpq/dAPyeWp15tGrcrrJho1hKK5uBS70BCtfrIFg81sqcTVu3Ta+KD1Tk5vAtBNElWxtAa+m8K9A==}

  micromark-extension-mdxjs@3.0.0:
    resolution: {integrity: sha512-A873fJfhnJ2siZyUrJ31l34Uqwy4xIFmvPY1oj+Ean5PHcPBYzEsvqvWGaWcfEIr11O5Dlw3p2y0tZWpKHDejQ==}

  micromark-factory-destination@2.0.1:
    resolution: {integrity: sha512-Xe6rDdJlkmbFRExpTOmRj9N3MaWmbAgdpSrBQvCFqhezUn4AHqJHbaEnfbVYYiexVSs//tqOdY/DxhjdCiJnIA==}

  micromark-factory-label@2.0.1:
    resolution: {integrity: sha512-VFMekyQExqIW7xIChcXn4ok29YE3rnuyveW3wZQWWqF4Nv9Wk5rgJ99KzPvHjkmPXF93FXIbBp6YdW3t71/7Vg==}

  micromark-factory-mdx-expression@2.0.2:
    resolution: {integrity: sha512-5E5I2pFzJyg2CtemqAbcyCktpHXuJbABnsb32wX2U8IQKhhVFBqkcZR5LRm1WVoFqa4kTueZK4abep7wdo9nrw==}

  micromark-factory-space@2.0.1:
    resolution: {integrity: sha512-zRkxjtBxxLd2Sc0d+fbnEunsTj46SWXgXciZmHq0kDYGnck/ZSGj9/wULTV95uoeYiK5hRXP2mJ98Uo4cq/LQg==}

  micromark-factory-title@2.0.1:
    resolution: {integrity: sha512-5bZ+3CjhAd9eChYTHsjy6TGxpOFSKgKKJPJxr293jTbfry2KDoWkhBb6TcPVB4NmzaPhMs1Frm9AZH7OD4Cjzw==}

  micromark-factory-whitespace@2.0.1:
    resolution: {integrity: sha512-Ob0nuZ3PKt/n0hORHyvoD9uZhr+Za8sFoP+OnMcnWK5lngSzALgQYKMr9RJVOWLqQYuyn6ulqGWSXdwf6F80lQ==}

  micromark-util-character@2.1.1:
    resolution: {integrity: sha512-wv8tdUTJ3thSFFFJKtpYKOYiGP2+v96Hvk4Tu8KpCAsTMs6yi+nVmGh1syvSCsaxz45J6Jbw+9DD6g97+NV67Q==}

  micromark-util-chunked@2.0.1:
    resolution: {integrity: sha512-QUNFEOPELfmvv+4xiNg2sRYeS/P84pTW0TCgP5zc9FpXetHY0ab7SxKyAQCNCc1eK0459uoLI1y5oO5Vc1dbhA==}

  micromark-util-classify-character@2.0.1:
    resolution: {integrity: sha512-K0kHzM6afW/MbeWYWLjoHQv1sgg2Q9EccHEDzSkxiP/EaagNzCm7T/WMKZ3rjMbvIpvBiZgwR3dKMygtA4mG1Q==}

  micromark-util-combine-extensions@2.0.1:
    resolution: {integrity: sha512-OnAnH8Ujmy59JcyZw8JSbK9cGpdVY44NKgSM7E9Eh7DiLS2E9RNQf0dONaGDzEG9yjEl5hcqeIsj4hfRkLH/Bg==}

  micromark-util-decode-numeric-character-reference@2.0.2:
    resolution: {integrity: sha512-ccUbYk6CwVdkmCQMyr64dXz42EfHGkPQlBj5p7YVGzq8I7CtjXZJrubAYezf7Rp+bjPseiROqe7G6foFd+lEuw==}

  micromark-util-decode-string@2.0.1:
    resolution: {integrity: sha512-nDV/77Fj6eH1ynwscYTOsbK7rR//Uj0bZXBwJZRfaLEJ1iGBR6kIfNmlNqaqJf649EP0F3NWNdeJi03elllNUQ==}

  micromark-util-encode@2.0.1:
    resolution: {integrity: sha512-c3cVx2y4KqUnwopcO9b/SCdo2O67LwJJ/UyqGfbigahfegL9myoEFoDYZgkT7f36T0bLrM9hZTAaAyH+PCAXjw==}

  micromark-util-events-to-acorn@2.0.2:
    resolution: {integrity: sha512-Fk+xmBrOv9QZnEDguL9OI9/NQQp6Hz4FuQ4YmCb/5V7+9eAh1s6AYSvL20kHkD67YIg7EpE54TiSlcsf3vyZgA==}

  micromark-util-html-tag-name@2.0.1:
    resolution: {integrity: sha512-2cNEiYDhCWKI+Gs9T0Tiysk136SnR13hhO8yW6BGNyhOC4qYFnwF1nKfD3HFAIXA5c45RrIG1ub11GiXeYd1xA==}

  micromark-util-normalize-identifier@2.0.1:
    resolution: {integrity: sha512-sxPqmo70LyARJs0w2UclACPUUEqltCkJ6PhKdMIDuJ3gSf/Q+/GIe3WKl0Ijb/GyH9lOpUkRAO2wp0GVkLvS9Q==}

  micromark-util-resolve-all@2.0.1:
    resolution: {integrity: sha512-VdQyxFWFT2/FGJgwQnJYbe1jjQoNTS4RjglmSjTUlpUMa95Htx9NHeYW4rGDJzbjvCsl9eLjMQwGeElsqmzcHg==}

  micromark-util-sanitize-uri@2.0.1:
    resolution: {integrity: sha512-9N9IomZ/YuGGZZmQec1MbgxtlgougxTodVwDzzEouPKo3qFWvymFHWcnDi2vzV1ff6kas9ucW+o3yzJK9YB1AQ==}

  micromark-util-subtokenize@2.0.4:
    resolution: {integrity: sha512-N6hXjrin2GTJDe3MVjf5FuXpm12PGm80BrUAeub9XFXca8JZbP+oIwY4LJSVwFUCL1IPm/WwSVUN7goFHmSGGQ==}

  micromark-util-symbol@2.0.1:
    resolution: {integrity: sha512-vs5t8Apaud9N28kgCrRUdEed4UJ+wWNvicHLPxCa9ENlYuAY31M0ETy5y1vA33YoNPDFTghEbnh6efaE8h4x0Q==}

  micromark-util-types@2.0.1:
    resolution: {integrity: sha512-534m2WhVTddrcKVepwmVEVnUAmtrx9bfIjNoQHRqfnvdaHQiFytEhJoTgpWJvDEXCO5gLTQh3wYC1PgOJA4NSQ==}

  micromark@4.0.1:
    resolution: {integrity: sha512-eBPdkcoCNvYcxQOAKAlceo5SNdzZWfF+FcSupREAzdAh9rRmE239CEQAiTwIgblwnoM8zzj35sZ5ZwvSEOF6Kw==}

  micromatch@4.0.8:
    resolution: {integrity: sha512-PXwfBhYu0hBCPw8Dn0E+WDYb7af3dSLVWKi3HGv84IdF4TyFoC0ysxFd0Goxw7nSv4T/PzEJQxsYsEiFCKo2BA==}
    engines: {node: '>=8.6'}

  mime-db@1.52.0:
    resolution: {integrity: sha512-sPU4uV7dYlvtWJxwwxHD0PuihVNiE7TyAbQ5SWxDCB9mUYvOgroQOwYQQOKPJ8CIbE+1ETVlOoK1UC2nU3gYvg==}
    engines: {node: '>= 0.6'}

  mime-types@2.1.35:
    resolution: {integrity: sha512-ZDY+bPm5zTTF+YpCrAU9nK0UgICYPT0QtT1NZWFv4s++TNkcgVaT0g6+4R2uI4MjQjzysHB1zxuWL50hzaeXiw==}
    engines: {node: '>= 0.6'}

  mime@1.6.0:
    resolution: {integrity: sha512-x0Vn8spI+wuJ1O6S7gnbaQg8Pxh4NNHb7KSINmEWKiPE4RKOplvijn+NkmYmmRgP68mc70j2EbeTFRsrswaQeg==}
    engines: {node: '>=4'}
    hasBin: true

  mimic-fn@2.1.0:
    resolution: {integrity: sha512-OqbOk5oEQeAZ8WXWydlu9HJjz9WVdEIvamMCcXmuqUYjTknH/sqsWvhQ3vgwKFRR1HpjvNBKQ37nbJgYzGqGcg==}
    engines: {node: '>=6'}

  mimic-response@3.1.0:
    resolution: {integrity: sha512-z0yWI+4FDrrweS8Zmt4Ej5HdJmky15+L2e6Wgn3+iK5fWzb6T3fhNFq2+MeTRb064c6Wr4N/wv0DzQTjNzHNGQ==}
    engines: {node: '>=10'}

  mimic-response@4.0.0:
    resolution: {integrity: sha512-e5ISH9xMYU0DzrT+jl8q2ze9D6eWBto+I8CNpe+VI+K2J/F/k3PdkdTdz4wvGVH4NTpo+NRYTVIuMQEMMcsLqg==}
    engines: {node: ^12.20.0 || ^14.13.1 || >=16.0.0}

  minimatch@3.1.2:
    resolution: {integrity: sha512-J7p63hRiAjw1NDEww1W7i37+ByIrOWO5XQQAzZ3VOcL0PNybwpfmV/N05zFAzwQ9USyEcX6t3UO+K5aqBQOIHw==}

  minimatch@9.0.5:
    resolution: {integrity: sha512-G6T0ZX48xgozx7587koeX9Ys2NYy6Gmv//P89sEte9V9whIapMNF4idKxnW2QtCcLiTWlb/wfCabAtAFWhhBow==}
    engines: {node: '>=16 || 14 >=14.17'}

  minimist@1.2.8:
    resolution: {integrity: sha512-2yyAR8qBkN3YuheJanUpWC5U3bb5osDywNB8RzDVlDwDHbocAJveqqj1u8+SVD7jkWT4yvsHCpWqqWqAxb0zCA==}

  minipass@3.3.6:
    resolution: {integrity: sha512-DxiNidxSEK+tHG6zOIklvNOwm3hvCrbUrdtzY74U6HKTJxvIDfOUL5W5P2Ghd3DTkhhKPYGqeNUIh5qcM4YBfw==}
    engines: {node: '>=8'}

  minipass@5.0.0:
    resolution: {integrity: sha512-3FnjYuehv9k6ovOEbyOswadCDPX1piCfhV8ncmYtHOjuPwylVWsghTLo7rabjC3Rx5xD4HDx8Wm1xnMF7S5qFQ==}
    engines: {node: '>=8'}

  minizlib@2.1.2:
    resolution: {integrity: sha512-bAxsR8BVfj60DWXHE3u30oHzfl4G7khkSuPW+qvpd7jFRHm7dLxOjUk1EHACJ/hxLY8phGJ0YhYHZo7jil7Qdg==}
    engines: {node: '>= 8'}

  mintlify@4.0.406:
    resolution: {integrity: sha512-8y8NL4C9qfCcXZOnKIXk0X1NskRFDmwdDi1W/PChGNVx2+4W3vu4NQ/ZkiB08yeTKXa/BzOL8AxlUTgA/QfFrw==}
    engines: {node: '>=18.0.0'}
    hasBin: true

  mitt@3.0.1:
    resolution: {integrity: sha512-vKivATfr97l2/QBCYAkXYDbrIWPM2IIKEl7YPhjCvKlG3kE2gm+uBo6nEXK3M5/Ffh/FLpKExzOQ3JJoJGFKBw==}

  mkdirp@1.0.4:
    resolution: {integrity: sha512-vVqVZQyf3WLx2Shd0qJ9xuvqgAyKPLAiqITEtqW0oIUjzo3PePDd6fW9iFz30ef7Ysp/oiWqbhszeGWW2T6Gzw==}
    engines: {node: '>=10'}
    hasBin: true

  motion-dom@12.6.1:
    resolution: {integrity: sha512-8XVsriTUEVOepoIDgE/LDGdg7qaKXWdt+wQA/8z0p8YzJDLYL8gbimZ3YkCLlj7bB2i/4UBD/g+VO7y9ZY0zHQ==}

  motion-utils@12.5.0:
    resolution: {integrity: sha512-+hFFzvimn0sBMP9iPxBa9OtRX35ZQ3py0UHnb8U29VD+d8lQ8zH3dTygJWqK7av2v6yhg7scj9iZuvTS0f4+SA==}

  ms@2.0.0:
    resolution: {integrity: sha512-Tpp60P6IUJDTuOq/5Z8cdskzJujfwqfOTkrwIwj7IRISpnkJnT6SyJ4PCPnGMoFjC9ddhal5KVIYtAt97ix05A==}

  ms@2.1.3:
    resolution: {integrity: sha512-6FlzubTLZG3J2a/NVCAleEhjzq5oxgHyaCU9yYXvcLsvoVaHJq/s5xXI6/XXP6tz7R9xAOtHnSO/tXtF3WRTlA==}

  mute-stream@2.0.0:
    resolution: {integrity: sha512-WWdIxpyjEn+FhQJQQv9aQAYlHoNVdzIzUySNV1gHUPDSdZJ3yZn7pAAbQcV7B56Mvu881q9FZV+0Vx2xC44VWA==}
    engines: {node: ^18.17.0 || >=20.5.0}

  nanoid@3.3.8:
    resolution: {integrity: sha512-WNLf5Sd8oZxOm+TzppcYk8gVOgP+l58xNy58D0nbUnOxOWRWvlcCV4kUF7ltmI6PsrLl/BgKEyS4mqsGChFN0w==}
    engines: {node: ^10 || ^12 || ^13.7 || ^14 || >=15.0.1}
    hasBin: true

  natural-compare@1.4.0:
    resolution: {integrity: sha512-OWND8ei3VtNC9h7V60qff3SVobHr996CTwgxubgyQYEpg290h9J0buyECNNJexkFm5sOajh5G116RYA1c8ZMSw==}

  negotiator@0.6.3:
    resolution: {integrity: sha512-+EUsqGPLsM+j/zdChZjsnX51g4XrHFOIXwfnCVPGlQk/k5giakcKsuxCObBRu6DSm9opw/O6slWbJdghQM4bBg==}
    engines: {node: '>= 0.6'}

  netmask@2.0.2:
    resolution: {integrity: sha512-dBpDMdxv9Irdq66304OLfEmQ9tbNRFnFTuZiLo+bD+r332bBmMJ8GBLXklIXXgxd3+v9+KUnZaUR5PJMa75Gsg==}
    engines: {node: '>= 0.4.0'}

  next-mdx-remote-client@1.0.7:
    resolution: {integrity: sha512-bO15bFa9e33JuxO50OWMyGmW7O7Pbe4qe1AjFiZHfbqYff5ga095pCfRcDBMVUQ6oKXPq/qzdgUbTIiHQZRrPw==}
    engines: {node: '>=18.18.0'}
    peerDependencies:
      react: '>= 18.3.0 < 19.0.0'
      react-dom: '>= 18.3.0 < 19.0.0'

  next@15.2.4:
    resolution: {integrity: sha512-VwL+LAaPSxEkd3lU2xWbgEOtrM8oedmyhBqaVNmgKB+GvZlCy9rgaEc+y2on0wv+l0oSFqLtYD6dcC1eAedUaQ==}
    engines: {node: ^18.18.0 || ^19.8.0 || >= 20.0.0}
    hasBin: true
    peerDependencies:
      '@opentelemetry/api': ^1.1.0
      '@playwright/test': ^1.41.2
      babel-plugin-react-compiler: '*'
      react: ^18.2.0 || 19.0.0-rc-de68d2f4-20241204 || ^19.0.0
      react-dom: ^18.2.0 || 19.0.0-rc-de68d2f4-20241204 || ^19.0.0
      sass: ^1.3.0
    peerDependenciesMeta:
      '@opentelemetry/api':
        optional: true
      '@playwright/test':
        optional: true
      babel-plugin-react-compiler:
        optional: true
      sass:
        optional: true

  nlcst-to-string@4.0.0:
    resolution: {integrity: sha512-YKLBCcUYKAg0FNlOBT6aI91qFmSiFKiluk655WzPF+DDMA02qIyy8uiRqI8QXtcFpEvll12LpL5MXqEmAZ+dcA==}

  no-case@3.0.4:
    resolution: {integrity: sha512-fgAN3jGAh+RoxUGZHTSOLJIqUc2wmoBwGR4tbpNAKmmovFoWq0OdRkb0VkldReO2a2iBT/OEulG9XSUc10r3zg==}

  node-addon-api@7.1.1:
    resolution: {integrity: sha512-5m3bsyrjFWE1xf7nz7YXdN4udnVtXK6/Yfgn5qnahL6bCkf2yKt4k3nuTKAtT4r3IG8JNR2ncsIMdZuAzJjHQQ==}

  node-releases@2.0.19:
    resolution: {integrity: sha512-xxOWJsBKtzAq7DY0J+DTzuz58K8e7sJbdgwkbMWQe8UYB6ekmsQ45q0M/tJDsGaZmbC+l7n57UV8Hl5tHxO9uw==}

  normalize-path@3.0.0:
    resolution: {integrity: sha512-6eZs5Ls3WtCisHWp9S2GUy8dqkpGi4BVSz3GaqiE6ezub0512ESztXUwUB6C6IKbQkY2Pnb/mD4WYojCRwcwLA==}
    engines: {node: '>=0.10.0'}

  normalize-url@8.0.1:
    resolution: {integrity: sha512-IO9QvjUMWxPQQhs60oOu10CRkWCiZzSUkzbXGGV9pviYl1fXYcvkzQ5jV9z8Y6un8ARoVRl4EtC6v6jNqbaJ/w==}
    engines: {node: '>=14.16'}

  nth-check@2.1.1:
    resolution: {integrity: sha512-lqjrjmaOoAnWfMmBPL+XNnynZh2+swxiX3WUE0s4yEHI6m+AwrK2UZOimIRl3X/4QctVqS8AiZjFqyOGrMXb/w==}

  object-assign@4.1.1:
    resolution: {integrity: sha512-rJgTQnkUnH1sFw8yT6VSU3zD3sWmu6sZhIseY8VX+GRu3P6F7Fu+JNDoXfklElbLJSnc3FUQHVe4cU5hj+BcUg==}
    engines: {node: '>=0.10.0'}

  object-inspect@1.13.4:
    resolution: {integrity: sha512-W67iLl4J2EXEGTbfeHCffrjDfitvLANg0UlX3wFUUSTx92KXRFegMHUVgSqE+wvhAbi4WqjGg9czysTV2Epbew==}
    engines: {node: '>= 0.4'}

  object-keys@1.1.1:
    resolution: {integrity: sha512-NuAESUOUMrlIXOfHKzD6bpPu3tYt3xvjNdRIQ+FeT0lNb4K8WR70CaDxhuNguS2XG+GjkyMwOzsN5ZktImfhLA==}
    engines: {node: '>= 0.4'}

  object.assign@4.1.7:
    resolution: {integrity: sha512-nK28WOo+QIjBkDduTINE4JkF/UJJKyf2EJxvJKfblDpyg0Q+pkOHNTL0Qwy6NP6FhE/EnzV73BxxqcJaXY9anw==}
    engines: {node: '>= 0.4'}

  object.entries@1.1.8:
    resolution: {integrity: sha512-cmopxi8VwRIAw/fkijJohSfpef5PdN0pMQJN6VC/ZKvn0LIknWD8KtgY6KlQdEc4tIjcQ3HxSMmnvtzIscdaYQ==}
    engines: {node: '>= 0.4'}

  object.fromentries@2.0.8:
    resolution: {integrity: sha512-k6E21FzySsSK5a21KRADBd/NGneRegFO5pLHfdQLpRDETUNJueLXs3WCzyQ3tFRDYgbq3KHGXfTbi2bs8WQ6rQ==}
    engines: {node: '>= 0.4'}

  object.groupby@1.0.3:
    resolution: {integrity: sha512-+Lhy3TQTuzXI5hevh8sBGqbmurHbbIjAi0Z4S63nthVLmLxfbj4T54a4CfZrXIrt9iP4mVAPYMo/v99taj3wjQ==}
    engines: {node: '>= 0.4'}

  object.values@1.2.1:
    resolution: {integrity: sha512-gXah6aZrcUxjWg2zR2MwouP2eHlCBzdV4pygudehaKXSGW4v2AsRQUK+lwwXhii6KFZcunEnmSUoYp5CXibxtA==}
    engines: {node: '>= 0.4'}

  on-finished@2.4.1:
    resolution: {integrity: sha512-oVlzkg3ENAhCk2zdv7IJwd/QUD4z2RxRwpkcGY8psCVcCYZNq4wYnVWALHM+brtuJjePWiYF/ClmuDr8Ch5+kg==}
    engines: {node: '>= 0.8'}

  once@1.4.0:
    resolution: {integrity: sha512-lNaJgI+2Q5URQBkccEKHTQOPaXdUxnZZElQTZY0MFUAuaEqe1E+Nyvgdz/aIyNi6Z9MzO5dv1H8n58/GELp3+w==}

  onetime@5.1.2:
    resolution: {integrity: sha512-kbpaSSGJTWdAY5KPVeMOKXSrPtr8C8C7wodJbcsd51jRnmD+GZu8Y0VoU6Dm5Z4vWr0Ig/1NKuWRKf7j5aaYSg==}
    engines: {node: '>=6'}

  open@8.4.2:
    resolution: {integrity: sha512-7x81NCL719oNbsq/3mh+hVrAWmFuEYUqrq/Iw3kUzH8ReypT9QQ0BLoJS7/G9k6N81XjW4qHWtjWwe/9eLy1EQ==}
    engines: {node: '>=12'}

  openapi-fetch@0.13.5:
    resolution: {integrity: sha512-AQK8T9GSKFREFlN1DBXTYsLjs7YV2tZcJ7zUWxbjMoQmj8dDSFRrzhLCbHPZWA1TMV3vACqfCxLEZcwf2wxV6Q==}

  openapi-types@12.1.3:
    resolution: {integrity: sha512-N4YtSYJqghVu4iek2ZUvcN/0aqH1kRDuNqzcycDxhOUpg7GdvLa2F3DgS6yBNhInhv2r/6I0Flkn7CqL8+nIcw==}

  openapi-typescript-helpers@0.0.15:
    resolution: {integrity: sha512-opyTPaunsklCBpTK8JGef6mfPhLSnyy5a0IN9vKtx3+4aExf+KxEqYwIy3hqkedXIB97u357uLMJsOnm3GVjsw==}

  optionator@0.9.4:
    resolution: {integrity: sha512-6IpQ7mKUxRcZNLIObR0hz7lxsapSSIYNZJwXPGeF0mTVqGKFIXj1DQcMoT22S3ROcLyY/rz0PWaWZ9ayWmad9g==}
    engines: {node: '>= 0.8.0'}

  ora@6.3.1:
    resolution: {integrity: sha512-ERAyNnZOfqM+Ao3RAvIXkYh5joP220yf59gVe2X/cI6SiCxIdi4c9HZKZD8R6q/RDXEje1THBju6iExiSsgJaQ==}
    engines: {node: ^12.20.0 || ^14.13.1 || >=16.0.0}

  os-tmpdir@1.0.2:
    resolution: {integrity: sha512-D2FR03Vir7FIu45XBY20mTb+/ZSWB00sjU9jdQXt83gDrI4Ztz5Fs7/yy74g2N5SVQY4xY1qDr4rNddwYRVX0g==}
    engines: {node: '>=0.10.0'}

  own-keys@1.0.1:
    resolution: {integrity: sha512-qFOyK5PjiWZd+QQIh+1jhdb9LpxTF0qs7Pm8o5QHYZ0M3vKqSqzsZaEB6oWlxZ+q2sJBMI/Ktgd2N5ZwQoRHfg==}
    engines: {node: '>= 0.4'}

  p-any@4.0.0:
    resolution: {integrity: sha512-S/B50s+pAVe0wmEZHmBs/9yJXeZ5KhHzOsgKzt0hRdgkoR3DxW9ts46fcsWi/r3VnzsnkKS7q4uimze+zjdryw==}
    engines: {node: '>=12.20'}

  p-cancelable@3.0.0:
    resolution: {integrity: sha512-mlVgR3PGuzlo0MmTdk4cXqXWlwQDLnONTAg6sm62XkMJEiRxN3GL3SffkYvqwonbkJBcrI7Uvv5Zh9yjvn2iUw==}
    engines: {node: '>=12.20'}

  p-limit@3.1.0:
    resolution: {integrity: sha512-TYOanM3wGwNGsZN2cVTYPArw454xnXj5qmWF1bEoAc4+cU/ol7GVh7odevjp1FNHduHc3KZMcFduxU5Xc6uJRQ==}
    engines: {node: '>=10'}

  p-locate@5.0.0:
    resolution: {integrity: sha512-LaNjtRWUBY++zB5nE/NwcaoMylSPk+S+ZHNB1TzdbMJMny6dynpAGt7X/tl/QYq3TIeE6nxHppbo2LGymrG5Pw==}
    engines: {node: '>=10'}

  p-some@6.0.0:
    resolution: {integrity: sha512-CJbQCKdfSX3fIh8/QKgS+9rjm7OBNUTmwWswAFQAhc8j1NR1dsEDETUEuVUtQHZpV+J03LqWBEwvu0g1Yn+TYg==}
    engines: {node: '>=12.20'}

  p-timeout@5.1.0:
    resolution: {integrity: sha512-auFDyzzzGZZZdHz3BtET9VEz0SE/uMEAx7uWfGPucfzEwwe/xH0iVeZibQmANYE/hp9T2+UUZT5m+BKyrDp3Ew==}
    engines: {node: '>=12'}

  pac-proxy-agent@7.2.0:
    resolution: {integrity: sha512-TEB8ESquiLMc0lV8vcd5Ql/JAKAoyzHFXaStwjkzpOpC5Yv+pIzLfHvjTSdf3vpa2bMiUQrg9i6276yn8666aA==}
    engines: {node: '>= 14'}

  pac-resolver@7.0.1:
    resolution: {integrity: sha512-5NPgf87AT2STgwa2ntRMr45jTKrYBGkVU36yT0ig/n/GMAa3oPqhZfIQ2kMEimReg0+t9kZViDVZ83qfVUlckg==}
    engines: {node: '>= 14'}

  parent-module@1.0.1:
    resolution: {integrity: sha512-GQ2EWRpQV8/o+Aw8YqtfZZPfNRWZYkbidE9k5rpl/hC3vtHHBfGm2Ifi6qWV+coDGkrUKZAxE3Lot5kcsRlh+g==}
    engines: {node: '>=6'}

  parse-entities@2.0.0:
    resolution: {integrity: sha512-kkywGpCcRYhqQIchaWqZ875wzpS/bMKhz5HnN3p7wveJTkTtyAB/AlnS0f8DFSqYW1T82t6yEAkEcB+A1I3MbQ==}

  parse-entities@4.0.2:
    resolution: {integrity: sha512-GG2AQYWoLgL877gQIKeRPGO1xF9+eG1ujIb5soS5gPvLQ1y2o8FL90w2QWNdf9I361Mpp7726c+lj3U0qK1uGw==}

  parse-json@5.2.0:
    resolution: {integrity: sha512-ayCKvm/phCGxOkYRSCM82iDwct8/EonSEgCSxWxD7ve6jHggsFl4fZVQBPRNgQoKiuV/odhFrGzQXZwbifC8Rg==}
    engines: {node: '>=8'}

  parse-latin@7.0.0:
    resolution: {integrity: sha512-mhHgobPPua5kZ98EF4HWiH167JWBfl4pvAIXXdbaVohtK7a6YBOy56kvhCqduqyo/f3yrHFWmqmiMg/BkBkYYQ==}

  parse5@7.2.1:
    resolution: {integrity: sha512-BuBYQYlv1ckiPdQi/ohiivi9Sagc9JG+Ozs0r7b/0iK3sKmrb0b9FdWdBbOdx6hBCM/F9Ir82ofnBhtZOjCRPQ==}

  parseurl@1.3.3:
    resolution: {integrity: sha512-CiyeOxFT/JZyN5m0z9PfXw4SCBJ6Sygz1Dpl0wqjlhDEGGBP1GnsUVEL0p63hoG1fcj3fHynXi9NYO4nWOL+qQ==}
    engines: {node: '>= 0.8'}

  path-exists@4.0.0:
    resolution: {integrity: sha512-ak9Qy5Q7jYb2Wwcey5Fpvg2KoAc/ZIhLSLOSBmRmygPsGwkVVt0fZa0qrtMz+m6tJTAHfZQ8FnmB4MG4LWy7/w==}
    engines: {node: '>=8'}

  path-key@3.1.1:
    resolution: {integrity: sha512-ojmeN0qd+y0jszEtoY48r0Peq5dwMEkIlCOu6Q5f41lfkswXuKtYrhgoTpLnyIcHm24Uhqx+5Tqm2InSwLhE6Q==}
    engines: {node: '>=8'}

  path-parse@1.0.7:
    resolution: {integrity: sha512-LDJzPVEEEPR+y48z93A0Ed0yXb8pAByGWo/k5YYdYgpY2/2EsOsksJrq7lOHxryrVOn1ejG6oAp8ahvOIQD8sw==}

  path-to-regexp@0.1.12:
    resolution: {integrity: sha512-RA1GjUVMnvYFxuqovrEqZoxxW5NUZqbwKtYz/Tt7nXerk0LbLblQmrsgdeOxV5SFHf0UDggjS/bSeOZwt1pmEQ==}

  path-type@4.0.0:
    resolution: {integrity: sha512-gDKb8aZMDeD/tZWs9P6+q0J9Mwkdl6xMV8TjnGP3qJVJ06bdMgkbBlLU8IdfOsIsFz2BW1rNVT3XuNEl8zPAvw==}
    engines: {node: '>=8'}

  pend@1.2.0:
    resolution: {integrity: sha512-F3asv42UuXchdzt+xXqfW1OGlVBe+mxa2mqI0pg5yAHZPvFmY3Y6drSf/GQ1A86WgWEN9Kzh/WrgKa6iGcHXLg==}

  picocolors@1.1.1:
    resolution: {integrity: sha512-xceH2snhtb5M9liqDsmEw56le376mTZkEX/jEb/RxNFyegNul7eNslCXP9FDj/Lcu0X8KEyMceP2ntpaHrDEVA==}

  picomatch@2.3.1:
    resolution: {integrity: sha512-JU3teHTNjmE2VCGFzuY8EXzCDVwEqB2a8fsIvwaStHhAWJEeVd1o1QD80CU6+ZdEXXSLbSsuLwJjkCBWqRQUVA==}
    engines: {node: '>=8.6'}

  picomatch@4.0.2:
    resolution: {integrity: sha512-M7BAV6Rlcy5u+m6oPhAPFgJTzAioX/6B0DxyvDlo9l8+T3nLKbrczg2WLUyzd45L8RqfUMyGPzekbMvX2Ldkwg==}
    engines: {node: '>=12'}

  pluralize@8.0.0:
    resolution: {integrity: sha512-Nc3IT5yHzflTfbjgqWcCPpo7DaKy4FnpB0l/zCAW0Tc7jxAiuqSxHasntB3D7887LSrA93kDJ9IXovxJYxyLCA==}
    engines: {node: '>=4'}

  possible-typed-array-names@1.1.0:
    resolution: {integrity: sha512-/+5VFTchJDoVj3bhoqi6UeymcD00DAwb1nJwamzPvHEszJ4FpF6SNNbUbOS8yI56qHzdV8eK0qEfOSiodkTdxg==}
    engines: {node: '>= 0.4'}

  postcss-media-query-parser@0.2.3:
    resolution: {integrity: sha512-3sOlxmbKcSHMjlUXQZKQ06jOswE7oVkXPxmZdoB1r5l0q6gTFTQSHxNxOrCccElbW7dxNytifNEo8qidX2Vsig==}

  postcss-resolve-nested-selector@0.1.6:
    resolution: {integrity: sha512-0sglIs9Wmkzbr8lQwEyIzlDOOC9bGmfVKcJTaxv3vMmd3uo4o4DerC3En0bnmgceeql9BfC8hRkp7cg0fjdVqw==}

  postcss-safe-parser@7.0.1:
    resolution: {integrity: sha512-0AioNCJZ2DPYz5ABT6bddIqlhgwhpHZ/l65YAYo0BCIn0xiDpsnTHz0gnoTGk0OXZW0JRs+cDwL8u/teRdz+8A==}
    engines: {node: '>=18.0'}
    peerDependencies:
      postcss: ^8.4.31

  postcss-scss@4.0.9:
    resolution: {integrity: sha512-AjKOeiwAitL/MXxQW2DliT28EKukvvbEWx3LBmJIRN8KfBGZbRTxNYW0kSqi1COiTZ57nZ9NW06S6ux//N1c9A==}
    engines: {node: '>=12.0'}
    peerDependencies:
      postcss: ^8.4.29

  postcss-selector-parser@7.1.0:
    resolution: {integrity: sha512-8sLjZwK0R+JlxlYcTuVnyT2v+htpdrjDOKuMcOVdYjt52Lh8hWRYpxBPoKx/Zg+bcjc3wx6fmQevMmUztS/ccA==}
    engines: {node: '>=4'}

  postcss-value-parser@4.2.0:
    resolution: {integrity: sha512-1NNCs6uurfkVbeXG4S8JFT9t19m45ICnif8zWLd5oPSZ50QnwMfK+H3jv408d4jw/7Bttv5axS5IiHoLaVNHeQ==}

  postcss@8.4.31:
    resolution: {integrity: sha512-PS08Iboia9mts/2ygV3eLpY5ghnUcfLV/EXTOW1E2qYxJKGGBUtNjN76FYHnMs36RmARn41bC0AZmn+rR0OVpQ==}
    engines: {node: ^10 || ^12 || >=14}

  postcss@8.5.3:
    resolution: {integrity: sha512-dle9A3yYxlBSrt8Fu+IpjGT8SY8hN0mlaA6GY8t0P5PjIOZemULz/E2Bnm/2dcUOena75OTNkHI76uZBNUUq3A==}
    engines: {node: ^10 || ^12 || >=14}

  prelude-ls@1.2.1:
    resolution: {integrity: sha512-vkcDPrRZo1QZLbn5RLGPpg/WmIQ65qoWWhcGKf/b5eplkkarX0m9z8ppCat4mlOqUsWpyNuYgO3VRyrYHSzX5g==}
    engines: {node: '>= 0.8.0'}

  prettier@3.5.3:
    resolution: {integrity: sha512-QQtaxnoDJeAkDvDKWCLiwIXkTgRhwYDEQCghU9Z6q03iyek/rxRh/2lC3HB7P8sWT2xC/y5JDctPLBIGzHKbhw==}
    engines: {node: '>=14'}
    hasBin: true

  prismjs@1.27.0:
    resolution: {integrity: sha512-t13BGPUlFDR7wRB5kQDG4jjl7XeuH6jbJGt11JHPL96qwsEHNX2+68tFXqc1/k+/jALsbSWJKUOT/hcYAZ5LkA==}
    engines: {node: '>=6'}

  prismjs@1.29.0:
    resolution: {integrity: sha512-Kx/1w86q/epKcmte75LNrEoT+lX8pBpavuAbvJWRXar7Hz8jrtF+e3vY751p0R8H9HdArwaCTNDDzHg/ScJK1Q==}
    engines: {node: '>=6'}

  progress@2.0.3:
    resolution: {integrity: sha512-7PiHtLll5LdnKIMw100I+8xJXR5gW2QwWYkT6iJva0bXitZKa/XMrSbdmg3r2Xnaidz9Qumd0VPaMrZlF9V9sA==}
    engines: {node: '>=0.4.0'}

  prop-types@15.8.1:
    resolution: {integrity: sha512-oj87CgZICdulUohogVAR7AjlC0327U4el4L6eAvOqCeudMDVU0NThNaV+b9Df4dXgSP1gXMTnPdhfe/2qDH5cg==}

  property-information@5.6.0:
    resolution: {integrity: sha512-YUHSPk+A30YPv+0Qf8i9Mbfe/C0hdPXk1s1jPVToV8pk8BQtpw10ct89Eo7OWkutrwqvT0eicAxlOg3dOAu8JA==}

  property-information@6.5.0:
    resolution: {integrity: sha512-PgTgs/BlvHxOu8QuEN7wi5A0OmXaBcHpmCSTehcs6Uuu9IkDIEo13Hy7n898RHfrQ49vKCoGeWZSaAK01nwVig==}

  property-information@7.0.0:
    resolution: {integrity: sha512-7D/qOz/+Y4X/rzSB6jKxKUsQnphO046ei8qxG59mtM3RG3DHgTK81HrxrmoDVINJb8NKT5ZsRbwHvQ6B68Iyhg==}

  proxy-addr@2.0.7:
    resolution: {integrity: sha512-llQsMLSUDUPT44jdrU/O37qlnifitDP+ZwrmmZcoSKyLKvtZxpyV0n2/bD/N4tBAAZ/gJEdZU7KMraoK1+XYAg==}
    engines: {node: '>= 0.10'}

  proxy-agent@6.5.0:
    resolution: {integrity: sha512-TmatMXdr2KlRiA2CyDu8GqR8EjahTG3aY3nXjdzFyoZbmB8hrBsTyMezhULIXKnC0jpfjlmiZ3+EaCzoInSu/A==}
    engines: {node: '>= 14'}

  proxy-from-env@1.1.0:
    resolution: {integrity: sha512-D+zkORCbA9f1tdWRK0RaCR3GPv50cMxcrz4X8k5LTSUD1Dkw47mKJEZQNunItRTkWwgtaUSo1RVFRIG9ZXiFYg==}

  public-ip@5.0.0:
    resolution: {integrity: sha512-xaH3pZMni/R2BG7ZXXaWS9Wc9wFlhyDVJF47IJ+3ali0TGv+2PsckKxbmo+rnx3ZxiV2wblVhtdS3bohAP6GGw==}
    engines: {node: ^14.13.1 || >=16.0.0}

  pump@3.0.2:
    resolution: {integrity: sha512-tUPXtzlGM8FE3P0ZL6DVs/3P58k9nk8/jZeQCurTJylQA8qFYzHFfhBJkuqyE0FifOsQ0uKWekiZ5g8wtr28cw==}

  punycode@2.3.1:
    resolution: {integrity: sha512-vYt7UD1U9Wg6138shLtLOvdAu+8DsC/ilFtEVHcH+wydcSpNE20AfSOduf6MkRFahL5FY7X1oU7nKVZFtfq8Fg==}
    engines: {node: '>=6'}

  puppeteer-core@22.15.0:
    resolution: {integrity: sha512-cHArnywCiAAVXa3t4GGL2vttNxh7GqXtIYGym99egkNJ3oG//wL9LkvO4WE8W1TJe95t1F1ocu9X4xWaGsOKOA==}
    engines: {node: '>=18'}

  puppeteer@22.15.0:
    resolution: {integrity: sha512-XjCY1SiSEi1T7iSYuxS82ft85kwDJUS7wj1Z0eGVXKdtr5g4xnVcbjwxhq5xBnpK/E7x1VZZoJDxpjAOasHT4Q==}
    engines: {node: '>=18'}
    hasBin: true

  qs@6.13.0:
    resolution: {integrity: sha512-+38qI9SOr8tfZ4QmJNplMUxqjbe7LKvvZgWdExBOmd+egZTtjLB67Gu0HRX3u/XOq7UU2Nx6nsjvS16Z9uwfpg==}
    engines: {node: '>=0.6'}

  queue-microtask@1.2.3:
    resolution: {integrity: sha512-NuaNSa6flKT5JaSYQzJok04JzTL1CA6aGhv5rfLW3PgqA+M2ChpZQnAC8h8i4ZFkBS8X5RqkDBHA7r4hej3K9A==}

  quick-lru@5.1.1:
    resolution: {integrity: sha512-WuyALRjWPDGtt/wzJiadO5AXY+8hZ80hVpe6MyivgraREW751X3SbhRvG3eLKOYN+8VEvqLcf3wdnt44Z4S4SA==}
    engines: {node: '>=10'}

  range-parser@1.2.1:
    resolution: {integrity: sha512-Hrgsx+orqoygnmhFbKaHE6c296J+HTAQXoxEF6gNupROmmGJRoyzfG3ccAveqCBrwr/2yxQ5BVd/GTl5agOwSg==}
    engines: {node: '>= 0.6'}

  raw-body@2.5.2:
    resolution: {integrity: sha512-8zGqypfENjCIqGhgXToC8aB2r7YrBX+AQAfIPs/Mlk+BtPTztOvTS01NRW/3Eh60J+a48lt8qsCzirQ6loCVfA==}
    engines: {node: '>= 0.8'}

  react-dom@19.0.0:
    resolution: {integrity: sha512-4GV5sHFG0e/0AD4X+ySy6UJd3jVl1iNsNHdpad0qhABJ11twS3TTBnseqsKurKcsNqCEFeGL3uLpVChpIO3QfQ==}
    peerDependencies:
      react: ^19.0.0

  react-draggable@4.4.6:
    resolution: {integrity: sha512-LtY5Xw1zTPqHkVmtM3X8MUOxNDOUhv/khTgBgrUvwaS064bwVvxT+q5El0uUFNx5IEPKXuRejr7UqLwBIg5pdw==}
    peerDependencies:
      react: '>= 16.3.0'
      react-dom: '>= 16.3.0'

  react-error-boundary@5.0.0:
    resolution: {integrity: sha512-tnjAxG+IkpLephNcePNA7v6F/QpWLH8He65+DmedchDwg162JZqx4NmbXj0mlAYVVEd81OW7aFhmbsScYfiAFQ==}
    peerDependencies:
      react: '>=16.13.1'

  react-fast-compare@3.2.2:
    resolution: {integrity: sha512-nsO+KSNgo1SbJqJEYRE9ERzo7YtYbou/OqjSQKxV7jcKox7+usiUVZOAC+XnDOABXggQTno0Y1CpVnuWEc1boQ==}

  react-hook-form@7.54.2:
    resolution: {integrity: sha512-eHpAUgUjWbZocoQYUHposymRb4ZP6d0uwUnooL2uOybA9/3tPUvoAKqEWK1WaSiTxxOfTpffNZP7QwlnM3/gEg==}
    engines: {node: '>=18.0.0'}
    peerDependencies:
      react: ^16.8.0 || ^17 || ^18 || ^19

  react-is@16.13.1:
    resolution: {integrity: sha512-24e6ynE2H+OKt4kqsOvNd8kBpV65zoxbA4BVsEOB3ARVWQki/DHzaUoC5KuON/BiccDaCCTZBuOcfZs70kR8bQ==}

  react-is@18.2.0:
    resolution: {integrity: sha512-xWGDIW6x921xtzPkhiULtthJHoJvBbF3q26fzloPCK0hsvxtPVelvftw3zjbHWSkR2km9Z+4uxbDDK/6Zw9B8w==}

  react-is@19.0.0:
    resolution: {integrity: sha512-H91OHcwjZsbq3ClIDHMzBShc1rotbfACdWENsmEf0IFvZ3FgGPtdHMcsv45bQ1hAbgdfiA8SnxTKfDS+x/8m2g==}

  react-markdown@10.1.0:
    resolution: {integrity: sha512-qKxVopLT/TyA6BX3Ue5NwabOsAzm0Q7kAPwq6L+wWDwisYs7R8vZ0nRXqq6rkueboxpkjvLGU9fWifiX/ZZFxQ==}
    peerDependencies:
      '@types/react': '>=18'
      react: '>=18'

  react-merge-refs@2.1.1:
    resolution: {integrity: sha512-jLQXJ/URln51zskhgppGJ2ub7b2WFKGq3cl3NYKtlHoTG+dN2q7EzWrn3hN3EgPsTMvpR9tpq5ijdp7YwFZkag==}

  react-resizable@3.0.5:
    resolution: {integrity: sha512-vKpeHhI5OZvYn82kXOs1bC8aOXktGU5AmKAgaZS4F5JPburCtbmDPqE7Pzp+1kN4+Wb81LlF33VpGwWwtXem+w==}
    peerDependencies:
      react: '>= 16.3'

  react-router@7.4.0:
    resolution: {integrity: sha512-Y2g5ObjkvX3VFeVt+0CIPuYd9PpgqCslG7ASSIdN73LwA1nNWzcMLaoMRJfP3prZFI92svxFwbn7XkLJ+UPQ6A==}
    engines: {node: '>=20.0.0'}
    peerDependencies:
      react: '>=18'
      react-dom: '>=18'
    peerDependenciesMeta:
      react-dom:
        optional: true

  react-syntax-highlighter@15.6.1:
    resolution: {integrity: sha512-OqJ2/vL7lEeV5zTJyG7kmARppUjiB9h9udl4qHQjjgEos66z00Ia0OckwYfRxCSFrW8RJIBnsBwQsHZbVPspqg==}
    peerDependencies:
      react: '>= 0.14.0'

  react@19.0.0:
    resolution: {integrity: sha512-V8AVnmPIICiWpGfm6GLzCR/W5FXLchHop40W4nXBmdlEceh16rCN8O8LNWm5bh5XUX91fh7KpA+W0TgMKmgTpQ==}
    engines: {node: '>=0.10.0'}

  readable-stream@3.6.2:
    resolution: {integrity: sha512-9u/sniCrY3D5WdsERHzHE4G2YCXqoG5FTHUiCC4SIbr6XcLZBY05ya9EKjYek9O5xOAwjGq+1JdGBAS7Q9ScoA==}
    engines: {node: '>= 6'}

  readdirp@3.6.0:
    resolution: {integrity: sha512-hOS089on8RduqdbhvQ5Z37A0ESjsqz6qnRcffsMU3495FuTdqSm+7bhJ29JvIOsBDEEnan5DPu9t3To9VRlMzA==}
    engines: {node: '>=8.10.0'}

  readdirp@4.1.2:
    resolution: {integrity: sha512-GDhwkLfywWL2s6vEjyhri+eXmfH6j1L7JE27WhqLeYzoh/A3DBaYGEj2H/HFZCn/kMfim73FXxEJTw06WtxQwg==}
    engines: {node: '>= 14.18.0'}

  recma-build-jsx@1.0.0:
    resolution: {integrity: sha512-8GtdyqaBcDfva+GUKDr3nev3VpKAhup1+RvkMvUxURHpW7QyIvk9F5wz7Vzo06CEMSilw6uArgRqhpiUcWp8ew==}

  recma-jsx@1.0.0:
    resolution: {integrity: sha512-5vwkv65qWwYxg+Atz95acp8DMu1JDSqdGkA2Of1j6rCreyFUE/gp15fC8MnGEuG1W68UKjM6x6+YTWIh7hZM/Q==}

  recma-parse@1.0.0:
    resolution: {integrity: sha512-OYLsIGBB5Y5wjnSnQW6t3Xg7q3fQ7FWbw/vcXtORTnyaSFscOtABg+7Pnz6YZ6c27fG1/aN8CjfwoUEUIdwqWQ==}

  recma-stringify@1.0.0:
    resolution: {integrity: sha512-cjwII1MdIIVloKvC9ErQ+OgAtwHBmcZ0Bg4ciz78FtbT8In39aAYbaA7zvxQ61xVMSPE8WxhLwLbhif4Js2C+g==}

  reflect.getprototypeof@1.0.10:
    resolution: {integrity: sha512-00o4I+DVrefhv+nX0ulyi3biSHCPDe+yLv5o/p6d/UVlirijB8E16FtfwSAi4g3tcqrQ4lRAqQSoFEZJehYEcw==}
    engines: {node: '>= 0.4'}

  refractor@3.6.0:
    resolution: {integrity: sha512-MY9W41IOWxxk31o+YvFCNyNzdkc9M20NoZK5vq6jkv4I/uh2zkWcfudj0Q1fovjUQJrNewS9NMzeTtqPf+n5EA==}

  refractor@4.8.1:
    resolution: {integrity: sha512-/fk5sI0iTgFYlmVGYVew90AoYnNMP6pooClx/XKqyeeCQXrL0Kvgn8V0VEht5ccdljbzzF1i3Q213gcntkRExg==}

  regenerate-unicode-properties@10.2.0:
    resolution: {integrity: sha512-DqHn3DwbmmPVzeKj9woBadqmXxLvQoQIwu7nopMc72ztvxVmVk2SBhSnx67zuye5TP+lJsb/TBQsjLKhnDf3MA==}
    engines: {node: '>=4'}

  regenerate@1.4.2:
    resolution: {integrity: sha512-zrceR/XhGYU/d/opr2EKO7aRHUeiBI8qjtfHqADTwZd6Szfy16la6kqD0MIUs5z5hx6AaKa+PixpPrR289+I0A==}

  regenerator-runtime@0.14.1:
    resolution: {integrity: sha512-dYnhHh0nJoMfnkZs6GmmhFknAGRrLznOu5nc9ML+EJxGvrx6H7teuevqVqCuPcPK//3eDrrjQhehXVx9cnkGdw==}

  regenerator-transform@0.15.2:
    resolution: {integrity: sha512-hfMp2BoF0qOk3uc5V20ALGDS2ddjQaLrdl7xrGXvAIow7qeWRM2VA2HuCHkUKk9slq3VwEwLNK3DFBqDfPGYtg==}

  regexp.prototype.flags@1.5.4:
    resolution: {integrity: sha512-dYqgNSZbDwkaJ2ceRd9ojCGjBq+mOm9LmtXnAnEGyHhN/5R7iDW2TRw3h+o/jCFxus3P2LfWIIiwowAjANm7IA==}
    engines: {node: '>= 0.4'}

  regexpu-core@6.2.0:
    resolution: {integrity: sha512-H66BPQMrv+V16t8xtmq+UC0CBpiTBA60V8ibS1QVReIp8T1z8hwFxqcGzm9K6lgsN7sB5edVH8a+ze6Fqm4weA==}
    engines: {node: '>=4'}

  regjsgen@0.8.0:
    resolution: {integrity: sha512-RvwtGe3d7LvWiDQXeQw8p5asZUmfU1G/l6WbUXeHta7Y2PEIvBTwH6E2EfmYUK8pxcxEdEmaomqyp0vZZ7C+3Q==}

  regjsparser@0.12.0:
    resolution: {integrity: sha512-cnE+y8bz4NhMjISKbgeVJtqNbtf5QpjZP+Bslo+UqkIt9QPnX9q095eiRRASJG1/tz6dlNr6Z5NsBiWYokp6EQ==}
    hasBin: true

  rehype-katex@7.0.1:
    resolution: {integrity: sha512-OiM2wrZ/wuhKkigASodFoo8wimG3H12LWQaH8qSPVJn9apWKFSH3YOCtbKpBorTVw/eI7cuT21XBbvwEswbIOA==}

  rehype-minify-whitespace@6.0.2:
    resolution: {integrity: sha512-Zk0pyQ06A3Lyxhe9vGtOtzz3Z0+qZ5+7icZ/PL/2x1SHPbKao5oB/g/rlc6BCTajqBb33JcOe71Ye1oFsuYbnw==}

  rehype-parse@9.0.1:
    resolution: {integrity: sha512-ksCzCD0Fgfh7trPDxr2rSylbwq9iYDkSn8TCDmEJ49ljEUBxDVCzCHv7QNzZOfODanX4+bWQ4WZqLCRWYLfhag==}

  rehype-recma@1.0.0:
    resolution: {integrity: sha512-lqA4rGUf1JmacCNWWZx0Wv1dHqMwxzsDWYMTowuplHF3xH0N/MmrZ/G3BDZnzAkRmxDadujCjaKM2hqYdCBOGw==}

  remark-frontmatter@5.0.0:
    resolution: {integrity: sha512-XTFYvNASMe5iPN0719nPrdItC9aU0ssC4v14mH1BCi1u0n1gAocqcujWUrByftZTbLhRtiKRyjYTSIOcr69UVQ==}

  remark-gfm@4.0.1:
    resolution: {integrity: sha512-1quofZ2RQ9EWdeN34S79+KExV1764+wCUGop5CPL1WGdD0ocPpu91lzPGbwWMECpEpd42kJGQwzRfyov9j4yNg==}

  remark-math@6.0.0:
    resolution: {integrity: sha512-MMqgnP74Igy+S3WwnhQ7kqGlEerTETXMvJhrUzDikVZ2/uogJCb+WHUg97hK9/jcfc0dkD73s3LN8zU49cTEtA==}

  remark-mdx-remove-esm@1.1.0:
    resolution: {integrity: sha512-oN3F9QRuPKSdzZi+wvEodBVjKwya63sl403pWzJvm0+c503iUjCDR+JAnP3Ho/4205IWbQ2NujPQi/B9kU6ZrA==}

  remark-mdx@3.1.0:
    resolution: {integrity: sha512-Ngl/H3YXyBV9RcRNdlYsZujAmhsxwzxpDzpDEhFBVAGthS4GDgnctpDjgFl/ULx5UEDzqtW1cyBSNKqYYrqLBA==}

  remark-parse@11.0.0:
    resolution: {integrity: sha512-FCxlKLNGknS5ba/1lmpYijMUzX2esxW5xQqjWxw2eHFfS2MSdaHVINFmhjo+qN1WhZhNimq0dZATN9pH0IDrpA==}

  remark-rehype@11.1.1:
    resolution: {integrity: sha512-g/osARvjkBXb6Wo0XvAeXQohVta8i84ACbenPpoSsxTOQH/Ae0/RGP4WZgnMH5pMLpsj4FG7OHmcIcXxpza8eQ==}

  remark-smartypants@3.0.2:
    resolution: {integrity: sha512-ILTWeOriIluwEvPjv67v7Blgrcx+LZOkAUVtKI3putuhlZm84FnqDORNXPPm+HY3NdZOMhyDwZ1E+eZB/Df5dA==}
    engines: {node: '>=16.0.0'}

  remark-stringify@11.0.0:
    resolution: {integrity: sha512-1OSmLd3awB/t8qdoEOMazZkNsfVTeY4fTsgzcQFdXNq8ToTN4ZGwrMnlda4K6smTFKD+GRV6O48i6Z4iKgPPpw==}

  remark@15.0.1:
    resolution: {integrity: sha512-Eht5w30ruCXgFmxVUSlNWQ9iiimq07URKeFS3hNc8cUWy1llX4KDWfyEDZRycMc+znsN9Ux5/tJ/BFdgdOwA3A==}

  require-directory@2.1.1:
    resolution: {integrity: sha512-fGxEI7+wsG9xrvdjsrlmL22OMTTiHRwAMroiEeMgq8gzoLC/PQr7RsRDSTLUg/bZAZtF+TVIkHc6/4RIKrui+Q==}
    engines: {node: '>=0.10.0'}

  require-from-string@2.0.2:
    resolution: {integrity: sha512-Xf0nWe6RseziFMu+Ap9biiUbmplq6S9/p+7w7YXP/JBHhrUDDUhwa+vANyubuqfZWTveU//DYVGsDG7RKL/vEw==}
    engines: {node: '>=0.10.0'}

  resize-observer-polyfill@1.5.1:
    resolution: {integrity: sha512-LwZrotdHOo12nQuZlHEmtuXdqGoOD0OhaxopaNFxWzInpEgaLWoVuAMbTzixuosCx2nEG58ngzW3vxdWoxIgdg==}

  resolve-alpn@1.2.1:
    resolution: {integrity: sha512-0a1F4l73/ZFZOakJnQ3FvkJ2+gSTQWz/r2KE5OdDY0TxPm5h4GkqkWWfM47T7HsbnOtcJVEF4epCVy6u7Q3K+g==}

  resolve-from@4.0.0:
    resolution: {integrity: sha512-pb/MYmXstAkysRFx8piNI1tGFNQIFA3vkE3Gq4EuA1dF6gHp/+vgZqsCGJapvy8N3Q+4o7FwvquPJcnZ7RYy4g==}
    engines: {node: '>=4'}

  resolve-from@5.0.0:
    resolution: {integrity: sha512-qYg9KP24dD5qka9J47d0aVky0N+b4fTU89LN9iDnjB5waksiC49rvMB0PrUJQGoTmH50XPiqOvAjDfaijGxYZw==}
    engines: {node: '>=8'}

  resolve-pkg-maps@1.0.0:
    resolution: {integrity: sha512-seS2Tj26TBVOC2NIc2rOe2y2ZO7efxITtLZcGSOnHHNOQ7CkiUBfw0Iw2ck6xkIhPwLhKNLS8BO+hEpngQlqzw==}

  resolve@1.22.10:
    resolution: {integrity: sha512-NPRy+/ncIMeDlTAsuqwKIiferiawhefFJtkNSW0qZJEqMEb+qBt/77B/jGeeek+F0uOeN05CDa6HXbbIgtVX4w==}
    engines: {node: '>= 0.4'}
    hasBin: true

  resolve@2.0.0-next.5:
    resolution: {integrity: sha512-U7WjGVG9sH8tvjW5SmGbQuui75FiyjAX72HX15DwBBwF9dNiQZRQAg9nnPhYy+TUnE0+VcrttuvNI8oSxZcocA==}
    hasBin: true

  responselike@3.0.0:
    resolution: {integrity: sha512-40yHxbNcl2+rzXvZuVkrYohathsSJlMTXKryG5y8uciHv1+xDLHQpgjG64JUO9nrEq2jGLH6IZ8BcZyw3wrweg==}
    engines: {node: '>=14.16'}

  restore-cursor@4.0.0:
    resolution: {integrity: sha512-I9fPXU9geO9bHOt9pHHOhOkYerIMsmVaWB0rA2AI9ERh/+x/i7MV5HKBNrg+ljO5eoPVgCcnFuRjJ9uH6I/3eg==}
    engines: {node: ^12.20.0 || ^14.13.1 || >=16.0.0}

  retext-latin@4.0.0:
    resolution: {integrity: sha512-hv9woG7Fy0M9IlRQloq/N6atV82NxLGveq+3H2WOi79dtIYWN8OaxogDm77f8YnVXJL2VD3bbqowu5E3EMhBYA==}

  retext-smartypants@6.2.0:
    resolution: {integrity: sha512-kk0jOU7+zGv//kfjXEBjdIryL1Acl4i9XNkHxtM7Tm5lFiCog576fjNC9hjoR7LTKQ0DsPWy09JummSsH1uqfQ==}

  retext-stringify@4.0.0:
    resolution: {integrity: sha512-rtfN/0o8kL1e+78+uxPTqu1Klt0yPzKuQ2BfWwwfgIUSayyzxpM1PJzkKt4V8803uB9qSy32MvI7Xep9khTpiA==}

  retext@9.0.0:
    resolution: {integrity: sha512-sbMDcpHCNjvlheSgMfEcVrZko3cDzdbe1x/e7G66dFp0Ff7Mldvi2uv6JkJQzdRcvLYE8CA8Oe8siQx8ZOgTcA==}

  reusify@1.1.0:
    resolution: {integrity: sha512-g6QUff04oZpHs0eG5p83rFLhHeV00ug/Yf9nZM6fLeUrPguBTkTQOdpAWWspMh55TZfVQDPaN3NQJfbVRAxdIw==}
    engines: {iojs: '>=1.0.0', node: '>=0.10.0'}

  rollup@4.34.8:
    resolution: {integrity: sha512-489gTVMzAYdiZHFVA/ig/iYFllCcWFHMvUHI1rpFmkoUtRlQxqh6/yiNqnYibjMZ2b/+FUQwldG+aLsEt6bglQ==}
    engines: {node: '>=18.0.0', npm: '>=8.0.0'}
    hasBin: true

  run-async@3.0.0:
    resolution: {integrity: sha512-540WwVDOMxA6dN6We19EcT9sc3hkXPw5mzRNGM3FkdN/vtE9NFvj5lFAPNwUDmJjXidm3v7TC1cTE7t17Ulm1Q==}
    engines: {node: '>=0.12.0'}

  run-parallel@1.2.0:
    resolution: {integrity: sha512-5l4VyZR86LZ/lDxZTR6jqL8AFE2S0IFLMP26AbjsLVADxHdhB/c0GUsH+y39UfCi3dzz8OlQuPmnaJOMoDHQBA==}

  rxjs@7.8.2:
    resolution: {integrity: sha512-dhKf903U/PQZY6boNNtAGdWbG85WAbjT/1xYoZIC7FAY0yWapOBQVsVrDl58W86//e1VpMNBtRV4MaXfdMySFA==}

  safe-array-concat@1.1.3:
    resolution: {integrity: sha512-AURm5f0jYEOydBj7VQlVvDrjeFgthDdEF5H1dP+6mNpoXOMo1quQqJ4wvJDyRZ9+pO3kGWoOdmV08cSv2aJV6Q==}
    engines: {node: '>=0.4'}

  safe-buffer@5.2.1:
    resolution: {integrity: sha512-rp3So07KcdmmKbGvgaNxQSJr7bGVSVk5S9Eq1F+ppbRo70+YeaDxkw5Dd8NPN+GD6bjnYm2VuPuCXmpuYvmCXQ==}

  safe-push-apply@1.0.0:
    resolution: {integrity: sha512-iKE9w/Z7xCzUMIZqdBsp6pEQvwuEebH4vdpjcDWnyzaI6yl6O9FHvVpmGelvEHNsoY6wGblkxR6Zty/h00WiSA==}
    engines: {node: '>= 0.4'}

  safe-regex-test@1.1.0:
    resolution: {integrity: sha512-x/+Cz4YrimQxQccJf5mKEbIa1NzeCRNI5Ecl/ekmlYaampdNLPalVyIcCZNNH3MvmqBugV5TMYZXv0ljslUlaw==}
    engines: {node: '>= 0.4'}

  safer-buffer@2.1.2:
    resolution: {integrity: sha512-YZo3K82SD7Riyi0E1EQPojLz7kpepnSQI9IyPbHHg1XXXevb5dJI7tpyN2ADxGcQbHG7vcyRHk0cbwqcQriUtg==}

  sass-embedded-android-arm64@1.86.0:
    resolution: {integrity: sha512-r7MZtlAI2VFUnKE8B5UOrpoE6OGpdf1dIB6ndoxb3oiURgMyfTVU7yvJcL12GGvtVwQ2boCj6dq//Lqq9CXPlQ==}
    engines: {node: '>=14.0.0'}
    cpu: [arm64]
    os: [android]

  sass-embedded-android-arm@1.86.0:
    resolution: {integrity: sha512-NS8v6BCbzskXUMBtzfuB+j2yQMgiwg5edKHTYfQU7gAWai2hkRhS06YNEMff3aRxV0IFInxPRHOobd8xWPHqeA==}
    engines: {node: '>=14.0.0'}
    cpu: [arm]
    os: [android]

  sass-embedded-android-ia32@1.86.0:
    resolution: {integrity: sha512-UjfElrGaOTNOnxLZLxf6MFndFIe7zyK+81f83BioZ7/jcoAd6iCHZT8yQMvu8wINyVodPcaXZl8KxlKcl62VAA==}
    engines: {node: '>=14.0.0'}
    cpu: [ia32]
    os: [android]

  sass-embedded-android-riscv64@1.86.0:
    resolution: {integrity: sha512-TsqCLxHWLFS2mbpUkL/nge3jSkaPK2VmLkkoi5iO/EQT4SFvm1lNUgPwlLXu9DplZ+aqGVzRS9Y6Psjv+qW7kw==}
    engines: {node: '>=14.0.0'}
    cpu: [riscv64]
    os: [android]

  sass-embedded-android-x64@1.86.0:
    resolution: {integrity: sha512-8Q263GgwGjz7Jkf7Eghp7NrwqskDL95WO9sKrNm9iOd2re/M48W7RN/lpdcZwrUnEOhueks0RRyYyZYBNRz8Tg==}
    engines: {node: '>=14.0.0'}
    cpu: [x64]
    os: [android]

  sass-embedded-darwin-arm64@1.86.0:
    resolution: {integrity: sha512-d8oMEaIweq1tjrb/BT43igDviOMS1TeDpc51QF7vAHkt9drSjPmqEmbqStdFYPAGZj1j0RA4WCRoVl6jVixi/w==}
    engines: {node: '>=14.0.0'}
    cpu: [arm64]
    os: [darwin]

  sass-embedded-darwin-x64@1.86.0:
    resolution: {integrity: sha512-5NLRtn0ZUDBkfpKOsgLGl9B34po4Qui8Nff/lXTO+YkxBQFX4GoMkYNk9EJqHwoLLzICsxIhNDMMDiPGz7Fdrw==}
    engines: {node: '>=14.0.0'}
    cpu: [x64]
    os: [darwin]

  sass-embedded-linux-arm64@1.86.0:
    resolution: {integrity: sha512-50A+0rhahRDRkKkv+qS7GDAAkW1VPm2RCX4zY4JWydhV4NwMXr6HbkLnsJ2MGixCyibPh59iflMpNBhe7SEMNg==}
    engines: {node: '>=14.0.0'}
    cpu: [arm64]
    os: [linux]

  sass-embedded-linux-arm@1.86.0:
    resolution: {integrity: sha512-b6wm0+Il+blJDleRXAqA6JISGMjRb0/thTEg4NWgmiJwUoZjDycj5FTbfYPnLXjCEIMGaYmW3patrJ3JMJcT3Q==}
    engines: {node: '>=14.0.0'}
    cpu: [arm]
    os: [linux]

  sass-embedded-linux-ia32@1.86.0:
    resolution: {integrity: sha512-h0mr9w71TV3BRPk9JHr0flnRCznhkraY14gaj5T+t78vUFByOUMxp4hTr+JpZAR5mv0mIeoMwrQYwWJoqKI0mw==}
    engines: {node: '>=14.0.0'}
    cpu: [ia32]
    os: [linux]

  sass-embedded-linux-musl-arm64@1.86.0:
    resolution: {integrity: sha512-5OZjiJIUyhvKJIGNDEjyRUWDe+W91hq4Bji27sy8gdEuDzPWLx4NzwpKwsBUALUfyW/J5dxgi0ZAQnI3HieyQg==}
    engines: {node: '>=14.0.0'}
    cpu: [arm64]
    os: [linux]

  sass-embedded-linux-musl-arm@1.86.0:
    resolution: {integrity: sha512-KZU70jBMVykC9HzS+o2FhrJaprFLDk3LWXVPtBFxgLlkcQ/apCkUCh2WVNViLhI2U4NrMSnTvd4kDnC/0m8qIw==}
    engines: {node: '>=14.0.0'}
    cpu: [arm]
    os: [linux]

  sass-embedded-linux-musl-ia32@1.86.0:
    resolution: {integrity: sha512-vq9wJ7kaELrsNU6Ld6kvrIHxoIUWaD+5T6TQVj4SJP/iw1NjonyCDMQGGs6UgsIEzvaIwtlSlDbRewAq+4PchA==}
    engines: {node: '>=14.0.0'}
    cpu: [ia32]
    os: [linux]

  sass-embedded-linux-musl-riscv64@1.86.0:
    resolution: {integrity: sha512-UZJPu4zKe3phEzoSVRh5jcSicBBPe+jEbVNALHSSz881iOAYnDQXHITGeQ4mM1/7e/LTyryHk6EPBoaLOv6JrA==}
    engines: {node: '>=14.0.0'}
    cpu: [riscv64]
    os: [linux]

  sass-embedded-linux-musl-x64@1.86.0:
    resolution: {integrity: sha512-8taAgbWMk4QHneJcouWmWZJlmKa2O03g4I/CFo4bfMPL87bibY90pAsSDd+C+t81g0+2aK0/lY/BoB0r3qXLiA==}
    engines: {node: '>=14.0.0'}
    cpu: [x64]
    os: [linux]

  sass-embedded-linux-riscv64@1.86.0:
    resolution: {integrity: sha512-yREY6o2sLwiiA03MWHVpnUliLscz0flEmFW/wzxYZJDqg9eZteB3hUWgZD63eLm2PTZsYxDQpjAHpa48nnIEmA==}
    engines: {node: '>=14.0.0'}
    cpu: [riscv64]
    os: [linux]

  sass-embedded-linux-x64@1.86.0:
    resolution: {integrity: sha512-sH0F8np9PTgTbFcJWxfr1NzPkL5ID2NcpMtZyKPTdnn9NkE/L2UwXSo6xOvY0Duc4Hg+58wSrDnj6KbvdeHCPg==}
    engines: {node: '>=14.0.0'}
    cpu: [x64]
    os: [linux]

  sass-embedded-win32-arm64@1.86.0:
    resolution: {integrity: sha512-4O1XVUxLTIjMOvrziYwEZgvFqC5sF6t0hTAPJ+h2uiAUZg9Joo0PvuEedXurjISgDBsb5W5DTL9hH9q1BbP4cQ==}
    engines: {node: '>=14.0.0'}
    cpu: [arm64]
    os: [win32]

  sass-embedded-win32-ia32@1.86.0:
    resolution: {integrity: sha512-zuSP2axkGm4VaJWt38P464H+4424Swr9bzFNfbbznxe3Ue4RuqSBqwiLiYdg9Q1cecTQ2WGH7G7WO56KK7WLwg==}
    engines: {node: '>=14.0.0'}
    cpu: [ia32]
    os: [win32]

  sass-embedded-win32-x64@1.86.0:
    resolution: {integrity: sha512-GVX0CHtukr3kjqfqretSlPiJzV7V4JxUjpRZV+yC9gUMTiDErilJh2Chw1r0+MYiYvumCDUSDlticmvJs7v0tA==}
    engines: {node: '>=14.0.0'}
    cpu: [x64]
    os: [win32]

  sass-embedded@1.86.0:
    resolution: {integrity: sha512-Ibq5DzxjSf9f/IJmKeHVeXlVqiZWdRJF+RXy6v6UupvMYVMU5Ei+teSFBvvpPD5bB2QhhnU/OJlSM0EBCtfr9g==}
    engines: {node: '>=16.0.0'}
    hasBin: true

  sass@1.85.0:
    resolution: {integrity: sha512-3ToiC1xZ1Y8aU7+CkgCI/tqyuPXEmYGJXO7H4uqp0xkLXUqp88rQQ4j1HmP37xSJLbCJPaIiv+cT1y+grssrww==}
    engines: {node: '>=14.0.0'}
    hasBin: true

  sax@1.4.1:
    resolution: {integrity: sha512-+aWOz7yVScEGoKNd4PA10LZ8sk0A/z5+nXQG5giUO5rprX9jgYsTdov9qCchZiPIZezbZH+jRut8nPodFAX4Jg==}

  scheduler@0.25.0:
    resolution: {integrity: sha512-xFVuu11jh+xcO7JOAGJNOXld8/TcEHK/4CituBUeUb5hqxJLj9YuemAEuvm9gQ/+pgXYfbQuqAkiYu+u7YEsNA==}

  section-matter@1.0.0:
    resolution: {integrity: sha512-vfD3pmTzGpufjScBh50YHKzEu2lxBWhVEHsNGoEXmCmn2hKGfeNLYMzCJpe8cD7gqX7TJluOVpBkAequ6dgMmA==}
    engines: {node: '>=4'}

  semver@6.3.1:
    resolution: {integrity: sha512-BR7VvDCVHO+q2xBEWskxS6DJE1qRnb7DxzUrogb71CWoSficBxYsiAGd+Kl0mmq/MprG9yArRkyrQxTO6XjMzA==}
    hasBin: true

  semver@7.7.1:
    resolution: {integrity: sha512-hlq8tAfn0m/61p4BVRcPzIGr6LKiMwo4VM6dGi6pt4qcRkmNzTcWq6eCEjEh+qXjkMDvPlOFFSGwQjoEa6gyMA==}
    engines: {node: '>=10'}
    hasBin: true

  send@0.19.0:
    resolution: {integrity: sha512-dW41u5VfLXu8SJh5bwRmyYUbAoSB3c9uQh6L8h/KtsFREPWpbX1lrljJo186Jc4nmci/sGUZ9a0a0J2zgfq2hw==}
    engines: {node: '>= 0.8.0'}

  serialize-error@12.0.0:
    resolution: {integrity: sha512-ZYkZLAvKTKQXWuh5XpBw7CdbSzagarX39WyZ2H07CDLC5/KfsRGlIXV8d4+tfqX1M7916mRqR1QfNHSij+c9Pw==}
    engines: {node: '>=18'}

  serve-static@1.16.2:
    resolution: {integrity: sha512-VqpjJZKadQB/PEbEwvFdO43Ax5dFBZ2UECszz8bQ7pi7wt//PWe1P6MN7eCnjsatYtBT6EuiClbjSWP2WrIoTw==}
    engines: {node: '>= 0.8.0'}

  server-only@0.0.1:
    resolution: {integrity: sha512-qepMx2JxAa5jjfzxG79yPPq+8BuFToHd1hm7kI+Z4zAq1ftQiP7HcxMhDDItrbtwVeLg/cY2JnKnrcFkmiswNA==}

  set-cookie-parser@2.7.1:
    resolution: {integrity: sha512-IOc8uWeOZgnb3ptbCURJWNjWUPcO3ZnTTdzsurqERrP6nPyv+paC55vJM0LpOlT2ne+Ix+9+CRG1MNLlyZ4GjQ==}

  set-function-length@1.2.2:
    resolution: {integrity: sha512-pgRc4hJ4/sNjWCSS9AmnS40x3bNMDTknHgL5UaMBTMyJnU90EgWh1Rz+MC9eFu4BuN/UwZjKQuY/1v3rM7HMfg==}
    engines: {node: '>= 0.4'}

  set-function-name@2.0.2:
    resolution: {integrity: sha512-7PGFlmtwsEADb0WYyvCMa1t+yke6daIG4Wirafur5kcf+MhUnPms1UeR0CKQdTZD81yESwMHbtn+TR+dMviakQ==}
    engines: {node: '>= 0.4'}

  set-proto@1.0.0:
    resolution: {integrity: sha512-RJRdvCo6IAnPdsvP/7m6bsQqNnn1FCBX5ZNtFL98MmFF/4xAIJTIg1YbHW5DC2W5SKZanrC6i4HsJqlajw/dZw==}
    engines: {node: '>= 0.4'}

  setprototypeof@1.2.0:
    resolution: {integrity: sha512-E5LDX7Wrp85Kil5bhZv46j8jOeboKq5JMmYM3gVGdGH8xFpPWXUMsNrlODCrkoxMEeNi/XZIwuRvY4XNwYMJpw==}

  sharp@0.33.5:
    resolution: {integrity: sha512-haPVm1EkS9pgvHrQ/F3Xy+hgcuMV0Wm9vfIBSiwZ05k+xgb0PkBQpGsAA/oWdDobNaZTH5ppvHtzCFbnSEwHVw==}
    engines: {node: ^18.17.0 || ^20.3.0 || >=21.0.0}

  shebang-command@2.0.0:
    resolution: {integrity: sha512-kHxr2zZpYtdmrN1qDjrrX/Z1rR1kG8Dx+gkpK1G4eXmvXswmcE1hTWBWYUzlraYw1/yZp6YuDY77YtvbN0dmDA==}
    engines: {node: '>=8'}

  shebang-regex@3.0.0:
    resolution: {integrity: sha512-7++dFhtcx3353uBaq8DDR4NuxBetBzC7ZQOhmTQInHEd6bSrXdiEyzCvG07Z44UYdLShWUyXt5M/yhz8ekcb1A==}
    engines: {node: '>=8'}

  side-channel-list@1.0.0:
    resolution: {integrity: sha512-FCLHtRD/gnpCiCHEiJLOwdmFP+wzCmDEkc9y7NsYxeF4u7Btsn1ZuwgwJGxImImHicJArLP4R0yX4c2KCrMrTA==}
    engines: {node: '>= 0.4'}

  side-channel-map@1.0.1:
    resolution: {integrity: sha512-VCjCNfgMsby3tTdo02nbjtM/ewra6jPHmpThenkTYh8pG9ucZ/1P8So4u4FGBek/BjpOVsDCMoLA/iuBKIFXRA==}
    engines: {node: '>= 0.4'}

  side-channel-weakmap@1.0.2:
    resolution: {integrity: sha512-WPS/HvHQTYnHisLo9McqBHOJk2FkHO/tlpvldyrnem4aeQp4hai3gythswg6p01oSoTl58rcpiFAjF2br2Ak2A==}
    engines: {node: '>= 0.4'}

  side-channel@1.1.0:
    resolution: {integrity: sha512-ZX99e6tRweoUXqR+VBrslhda51Nh5MTQwou5tnUDgbtyM0dBgmhEDtWGP/xbKn6hqfPRHujUNwz5fy/wbbhnpw==}
    engines: {node: '>= 0.4'}

  signal-exit@3.0.7:
    resolution: {integrity: sha512-wnD2ZE+l+SPC/uoS0vXeE9L1+0wuaMqKlfz9AMUo38JsyLSBWSFcHR1Rri62LZc12vLr1gb3jl7iwQhgwpAbGQ==}

  signal-exit@4.1.0:
    resolution: {integrity: sha512-bzyZ1e88w9O1iNJbKnOlvYTrWPDl46O1bG0D3XInv+9tkPrxrN8jUUTiFlDkkmKWgn1M6CfIA13SuGqOa9Korw==}
    engines: {node: '>=14'}

  simple-swizzle@0.2.2:
    resolution: {integrity: sha512-JA//kQgZtbuY83m+xT+tXJkmJncGMTFT+C+g2h2R9uxkYIrE2yy9sgmcLhCnw57/WSD+Eh3J97FPEDFnbXnDUg==}

  slash@3.0.0:
    resolution: {integrity: sha512-g9Q1haeby36OSStwb4ntCGGGaKsaVSjQ68fBxoQcutl5fS1vuY18H3wSt3jFyFtrkx+Kz0V1G85A4MyAdDMi2Q==}
    engines: {node: '>=8'}

  slice-ansi@4.0.0:
    resolution: {integrity: sha512-qMCMfhY040cVHT43K9BFygqYbUPFZKHOg7K73mtTWJRb8pyP3fzf4Ixd5SzdEJQ6MRUg/WBnOLxghZtKKurENQ==}
    engines: {node: '>=10'}

  smart-buffer@4.2.0:
    resolution: {integrity: sha512-94hK0Hh8rPqQl2xXc3HsaBoOXKV20MToPkcXvwbISWLEs+64sBq5kFgn2kJDHb1Pry9yrP0dxrCI9RRci7RXKg==}
    engines: {node: '>= 6.0.0', npm: '>= 3.0.0'}

  snake-case@3.0.4:
    resolution: {integrity: sha512-LAOh4z89bGQvl9pFfNF8V146i7o7/CqFPbqzYgP+yYzDIDeS9HaNFtXABamRW+AQzEVODcvE79ljJ+8a9YSdMg==}

  socket.io-adapter@2.5.5:
    resolution: {integrity: sha512-eLDQas5dzPgOWCk9GuuJC2lBqItuhKI4uxGgo9aIV7MYbk2h9Q6uULEh8WBzThoI7l+qU9Ast9fVUmkqPP9wYg==}

  socket.io-parser@4.2.4:
    resolution: {integrity: sha512-/GbIKmo8ioc+NIWIhwdecY0ge+qVBSMdgxGygevmdHj24bsfgtCmcUUcQ5ZzcylGFHsN3k4HB4Cgkl96KVnuew==}
    engines: {node: '>=10.0.0'}

  socket.io@4.8.1:
    resolution: {integrity: sha512-oZ7iUCxph8WYRHHcjBEc9unw3adt5CmSNlppj/5Q4k2RIrhl8Z5yY2Xr4j9zj0+wzVZ0bxmYoGSzKJnRl6A4yg==}
    engines: {node: '>=10.2.0'}

  socks-proxy-agent@8.0.5:
    resolution: {integrity: sha512-HehCEsotFqbPW9sJ8WVYB6UbmIMv7kUUORIF2Nncq4VQvBfNBLibW9YZR5dlYCSUhwcD628pRllm7n+E+YTzJw==}
    engines: {node: '>= 14'}

  socks@2.8.4:
    resolution: {integrity: sha512-D3YaD0aRxR3mEcqnidIs7ReYJFVzWdd6fXJYUM8ixcQcJRGTka/b3saV0KflYhyVJXKhb947GndU35SxYNResQ==}
    engines: {node: '>= 10.0.0', npm: '>= 3.0.0'}

  source-map-js@1.2.1:
    resolution: {integrity: sha512-UXWMKhLOwVKb728IUtQPXxfYU+usdybtUrK/8uGE8CQMvrhOpwvzDBwj0QhSL7MQc7vIsISBG8VQ8+IDQxpfQA==}
    engines: {node: '>=0.10.0'}

  source-map@0.6.1:
    resolution: {integrity: sha512-UjgapumWlbMhkBgzT7Ykc5YXUT46F0iKu8SGXq0bcwP5dz/h0Plj6enJqjz1Zbq2l5WaqYnrVbwWOWMyF3F47g==}
    engines: {node: '>=0.10.0'}

  source-map@0.7.4:
    resolution: {integrity: sha512-l3BikUxvPOcn5E74dZiq5BGsTb5yEwhaTSzccU6t4sDOH8NWJCstKO5QT2CvtFoK6F0saL7p9xHAqHOlCPJygA==}
    engines: {node: '>= 8'}

  space-separated-tokens@1.1.5:
    resolution: {integrity: sha512-q/JSVd1Lptzhf5bkYm4ob4iWPjx0KiRe3sRFBNrVqbJkFaBm5vbbowy1mymoPNLRa52+oadOhJ+K49wsSeSjTA==}

  space-separated-tokens@2.0.2:
    resolution: {integrity: sha512-PEGlAwrG8yXGXRjW32fGbg66JAlOAwbObuqVoJpv/mRgoWDQfgH1wDPvtzWyUSNAXBGSk8h755YDbbcEy3SH2Q==}

  sprintf-js@1.0.3:
    resolution: {integrity: sha512-D9cPgkvLlV3t3IzL0D0YLvGA9Ahk4PcvVwUbN0dSGr1aP0Nrt4AEnTUbuGvquEC0mA64Gqt1fzirlRs5ibXx8g==}

  sprintf-js@1.1.3:
    resolution: {integrity: sha512-Oo+0REFV59/rz3gfJNKQiBlwfHaSESl1pcGyABQsnnIfWOFt6JNj5gCog2U6MLZ//IGYD+nA8nI+mTShREReaA==}

  stable-hash@0.0.4:
    resolution: {integrity: sha512-LjdcbuBeLcdETCrPn9i8AYAZ1eCtu4ECAWtP7UleOiZ9LzVxRzzUZEoZ8zB24nhkQnDWyET0I+3sWokSDS3E7g==}

  statuses@2.0.1:
    resolution: {integrity: sha512-RwNA9Z/7PrK06rYLIzFMlaF+l73iwpzsqRIFgbMLbTcLD6cOao82TaWefPXQvB2fOC4AjuYSEndS7N/mTCbkdQ==}
    engines: {node: '>= 0.8'}

  stdin-discarder@0.1.0:
    resolution: {integrity: sha512-xhV7w8S+bUwlPTb4bAOUQhv8/cSS5offJuX8GQGq32ONF0ZtDWKfkdomM3HMRA+LhX6um/FZ0COqlwsjD53LeQ==}
    engines: {node: ^12.20.0 || ^14.13.1 || >=16.0.0}

  streamsearch@1.1.0:
    resolution: {integrity: sha512-Mcc5wHehp9aXz1ax6bZUyY5afg9u2rv5cqQI3mRrYkGC8rW2hM02jWuwjtL++LS5qinSyhj2QfLyNsuc+VsExg==}
    engines: {node: '>=10.0.0'}

  streamx@2.22.0:
    resolution: {integrity: sha512-sLh1evHOzBy/iWRiR6d1zRcLao4gGZr3C1kzNz4fopCOKJb6xD9ub8Mpi9Mr1R6id5o43S+d93fI48UC5uM9aw==}

  string-width@4.2.3:
    resolution: {integrity: sha512-wKyQRQpjJ0sIp62ErSZdGsjMJWsap5oRNihHhu6G7JVO/9jIB6UyevL+tXuOqrng8j/cxKTWyWUwvSTriiZz/g==}
    engines: {node: '>=8'}

  string.prototype.includes@2.0.1:
    resolution: {integrity: sha512-o7+c9bW6zpAdJHTtujeePODAhkuicdAryFsfVKwA+wGw89wJ4GTY484WTucM9hLtDEOpOvI+aHnzqnC5lHp4Rg==}
    engines: {node: '>= 0.4'}

  string.prototype.matchall@4.0.12:
    resolution: {integrity: sha512-6CC9uyBL+/48dYizRf7H7VAYCMCNTBeM78x/VTUe9bFEaxBepPJDa1Ow99LqI/1yF7kuy7Q3cQsYMrcjGUcskA==}
    engines: {node: '>= 0.4'}

  string.prototype.repeat@1.0.0:
    resolution: {integrity: sha512-0u/TldDbKD8bFCQ/4f5+mNRrXwZ8hg2w7ZR8wa16e8z9XpePWl3eGEcUD0OXpEH/VJH/2G3gjUtR3ZOiBe2S/w==}

  string.prototype.trim@1.2.10:
    resolution: {integrity: sha512-Rs66F0P/1kedk5lyYyH9uBzuiI/kNRmwJAR9quK6VOtIpZ2G+hMZd+HQbbv25MgCA6gEffoMZYxlTod4WcdrKA==}
    engines: {node: '>= 0.4'}

  string.prototype.trimend@1.0.9:
    resolution: {integrity: sha512-G7Ok5C6E/j4SGfyLCloXTrngQIQU3PWtXGst3yM7Bea9FRURf1S42ZHlZZtsNque2FN2PoUhfZXYLNWwEr4dLQ==}
    engines: {node: '>= 0.4'}

  string.prototype.trimstart@1.0.8:
    resolution: {integrity: sha512-UXSH262CSZY1tfu3G3Secr6uGLCFVPMhIqHjlgCUtCCcgihYc/xKs9djMTMUOb2j1mVSeU8EU6NWc/iQKU6Gfg==}
    engines: {node: '>= 0.4'}

  string_decoder@1.3.0:
    resolution: {integrity: sha512-hkRX8U1WjJFd8LsDJ2yQ/wWWxaopEsABU1XfkM8A+j0+85JAGppt16cr1Whg6KIbb4okU6Mql6BOj+uup/wKeA==}

  stringify-entities@4.0.4:
    resolution: {integrity: sha512-IwfBptatlO+QCJUo19AqvrPNqlVMpW9YEL2LIVY+Rpv2qsjCGxaDLNRgeGsQWJhfItebuJhsGSLjaBbNSQ+ieg==}

  strip-ansi@6.0.1:
    resolution: {integrity: sha512-Y38VPSHcqkFrCpFnQ9vuSXmquuv5oXOKpGeT6aGrr3o3Gc9AlVa6JBfUSOCnbxGGZF+/0ooI7KrPuUSztUdU5A==}
    engines: {node: '>=8'}

  strip-ansi@7.1.0:
    resolution: {integrity: sha512-iq6eVVI64nQQTRYq2KtEg2d2uU7LElhTJwsH4YzIHZshxlgZms/wIc4VoDQTlG/IvVIrBKG06CrZnp0qv7hkcQ==}
    engines: {node: '>=12'}

  strip-bom-string@1.0.0:
    resolution: {integrity: sha512-uCC2VHvQRYu+lMh4My/sFNmF2klFymLX1wHJeXnbEJERpV/ZsVuonzerjfrGpIGF7LBVa1O7i9kjiWvJiFck8g==}
    engines: {node: '>=0.10.0'}

  strip-bom@3.0.0:
    resolution: {integrity: sha512-vavAMRXOgBVNF6nyEEmL3DBK19iRpDcoIwW+swQ+CbGiu7lju6t+JklA1MHweoWtadgt4ISVUsXLyDq34ddcwA==}
    engines: {node: '>=4'}

  strip-json-comments@3.1.1:
    resolution: {integrity: sha512-6fPc+R4ihwqP6N/aIv2f1gMH8lOVtWQHoqC4yK6oSDVVocumAsfCqjkXnqiYMhmMwS/mEHLp7Vehlt3ql6lEig==}
    engines: {node: '>=8'}

  style-to-object@1.0.8:
    resolution: {integrity: sha512-xT47I/Eo0rwJmaXC4oilDGDWLohVhR6o/xAQcPQN8q6QBuZVL8qMYL85kLmST5cPjAorwvqIA4qXTRQoYHaL6g==}

  styled-jsx@5.1.6:
    resolution: {integrity: sha512-qSVyDTeMotdvQYoHWLNGwRFJHC+i+ZvdBRYosOFgC+Wg1vx4frN2/RG/NA7SYqqvKNLf39P2LSRA2pu6n0XYZA==}
    engines: {node: '>= 12.0.0'}
    peerDependencies:
      '@babel/core': '*'
      babel-plugin-macros: '*'
      react: '>= 16.8.0 || 17.x.x || ^18.0.0-0 || ^19.0.0-0'
    peerDependenciesMeta:
      '@babel/core':
        optional: true
      babel-plugin-macros:
        optional: true

  stylelint-config-css-modules@4.4.0:
    resolution: {integrity: sha512-J93MtxPjRzs/TjwbJ5y9SQy4iIqULXwL1CF1yx2tQCJfS/VZUcDAmoGOwqlLbhHXSQtZO5XQiA75NVWUR3KDCQ==}
    peerDependencies:
      stylelint: ^14.5.1 || ^15.0.0 || ^16.0.0

  stylelint-config-recommended-scss@14.1.0:
    resolution: {integrity: sha512-bhaMhh1u5dQqSsf6ri2GVWWQW5iUjBYgcHkh7SgDDn92ijoItC/cfO/W+fpXshgTQWhwFkP1rVcewcv4jaftRg==}
    engines: {node: '>=18.12.0'}
    peerDependencies:
      postcss: ^8.3.3
      stylelint: ^16.6.1
    peerDependenciesMeta:
      postcss:
        optional: true

  stylelint-config-recommended@14.0.1:
    resolution: {integrity: sha512-bLvc1WOz/14aPImu/cufKAZYfXs/A/owZfSMZ4N+16WGXLoX5lOir53M6odBxvhgmgdxCVnNySJmZKx73T93cg==}
    engines: {node: '>=18.12.0'}
    peerDependencies:
      stylelint: ^16.1.0

  stylelint-plugin-logical-css@1.2.2:
    resolution: {integrity: sha512-UYtMSKBMTUytlhFwoYzwIK6Tzq0qD9Kt43wWuo9uUtRc1wAfpVGZxO7SY8t9wcZudW8lPbv6zGhZAC7KgisctQ==}
    engines: {node: '>=18.12.0'}
    peerDependencies:
      stylelint: ^14.0.0 || ^15.0.0 || ^16.0.0

  stylelint-scss@6.11.1:
    resolution: {integrity: sha512-e4rYo0UY+BIMtGeGanghrvHTjcryxgZbyFxUedp8dLFqC4P70aawNdYjRrQxbnKhu3BNr4+lt5e/53tcKXiwFA==}
    engines: {node: '>=18.12.0'}
    peerDependencies:
      stylelint: ^16.0.2

  stylelint@16.17.0:
    resolution: {integrity: sha512-I9OwVIWRMqVm2Br5iTbrfSqGRPWQUlvm6oXO1xZuYYu0Gpduy67N8wXOZv15p6E/JdlZiAtQaIoLKZEWk5hrjw==}
    engines: {node: '>=18.12.0'}
    hasBin: true

  supports-color@7.2.0:
    resolution: {integrity: sha512-qpCAvRl9stuOHveKsn7HncJRvv501qIacKzQlO/+Lwxc9+0q2wLyv4Dfvt80/DPn2pqOBsJdDiogXGR9+OvwRw==}
    engines: {node: '>=8'}

  supports-color@8.1.1:
    resolution: {integrity: sha512-MpUEN2OodtUzxvKQl72cUF7RQ5EiHsGvSsVG0ia9c5RbWGL2CI4C7EpPS8UTBIplnlzZiNuV56w+FuNxy3ty2Q==}
    engines: {node: '>=10'}

  supports-hyperlinks@3.2.0:
    resolution: {integrity: sha512-zFObLMyZeEwzAoKCyu1B91U79K2t7ApXuQfo8OuxwXLDgcKxuwM+YvcbIhm6QWqz7mHUH1TVytR1PwVVjEuMig==}
    engines: {node: '>=14.18'}

  supports-preserve-symlinks-flag@1.0.0:
    resolution: {integrity: sha512-ot0WnXS9fgdkgIcePe6RHNk1WA8+muPa6cSjeR3V8K27q9BB1rTE3R1p7Hv0z1ZyAc8s6Vvv8DIyWf681MAt0w==}
    engines: {node: '>= 0.4'}

  svg-parser@2.0.4:
    resolution: {integrity: sha512-e4hG1hRwoOdRb37cIMSgzNsxyzKfayW6VOflrwvR+/bzrkyxY/31WkbgnQpgtrNp1SdpJvpUAGTa/ZoiPNDuRQ==}

  svg-tags@1.0.0:
    resolution: {integrity: sha512-ovssysQTa+luh7A5Weu3Rta6FJlFBBbInjOh722LIt6klpU2/HtdUbszju/G4devcvk8PGt7FCLv5wftu3THUA==}

  svgo@3.3.2:
    resolution: {integrity: sha512-OoohrmuUlBs8B8o6MB2Aevn+pRIH9zDALSR+6hhqVfa6fRwG/Qw9VUMSMW9VNg2CFc/MTIfabtdOVl9ODIJjpw==}
    engines: {node: '>=14.0.0'}
    hasBin: true

  sync-child-process@1.0.2:
    resolution: {integrity: sha512-8lD+t2KrrScJ/7KXCSyfhT3/hRq78rC0wBFqNJXv3mZyn6hW2ypM05JmlSvtqRbeq6jqA94oHbxAr2vYsJ8vDA==}
    engines: {node: '>=16.0.0'}

  sync-message-port@1.1.3:
    resolution: {integrity: sha512-GTt8rSKje5FilG+wEdfCkOcLL7LWqpMlr2c3LRuKt/YXxcJ52aGSbGBAdI4L3aaqfrBt6y711El53ItyH1NWzg==}
    engines: {node: '>=16.0.0'}

  tabbable@6.2.0:
    resolution: {integrity: sha512-Cat63mxsVJlzYvN51JmVXIgNoUokrIaT2zLclCXjRd8boZ0004U4KCs/sToJ75C6sdlByWxpYnb5Boif1VSFew==}

  table@6.9.0:
    resolution: {integrity: sha512-9kY+CygyYM6j02t5YFHbNz2FN5QmYGv9zAjVp4lCDjlCw7amdckXlEt/bjMhUIfj4ThGRE4gCUH5+yGnNuPo5A==}
    engines: {node: '>=10.0.0'}

  tapable@2.2.1:
    resolution: {integrity: sha512-GNzQvQTOIP6RyTfE2Qxb8ZVlNmw0n88vp1szwWRimP02mnTsx3Wtn5qRdqY9w2XduFNUgvOwhNnQsjwCp+kqaQ==}
    engines: {node: '>=6'}

  tar-fs@3.0.8:
    resolution: {integrity: sha512-ZoROL70jptorGAlgAYiLoBLItEKw/fUxg9BSYK/dF/GAGYFJOJJJMvjPAKDJraCXFwadD456FCuvLWgfhMsPwg==}

  tar-stream@3.1.7:
    resolution: {integrity: sha512-qJj60CXt7IU1Ffyc3NJMjh6EkuCFej46zUqJ4J7pqYlThyd9bO0XBTmcOIhSzZJVWfsLks0+nle/j538YAW9RQ==}

  tar@6.2.1:
    resolution: {integrity: sha512-DZ4yORTwrbTj/7MZYq2w+/ZFdI6OZ/f9SFHR+71gIVUZhOQPHzVCLpvRnPgyaMpfWxxk/4ONva3GQSyNIKRv6A==}
    engines: {node: '>=10'}

  text-decoder@1.2.3:
    resolution: {integrity: sha512-3/o9z3X0X0fTupwsYvR03pJ/DjWuqqrfwBgTQzdWDiQSm9KitAyz/9WqsT2JQW7KV2m+bC2ol/zqpW37NHxLaA==}

  through@2.3.8:
    resolution: {integrity: sha512-w89qg7PI8wAdvX60bMDP+bFoD5Dvhm9oLheFp5O4a2QF0cSBGsBX4qZmadPMvVqlLJBBci+WqGGOAPvcDeNSVg==}

  tinyglobby@0.2.12:
    resolution: {integrity: sha512-qkf4trmKSIiMTs/E63cxH+ojC2unam7rJ0WrauAzpT3ECNTxGRMlaXxVbfxMUC/w0LaYk6jQ4y/nGR9uBO3tww==}
    engines: {node: '>=12.0.0'}

  tmp@0.0.33:
    resolution: {integrity: sha512-jRCJlojKnZ3addtTOjdIqoRuPEKBvNXcGYqzO6zWZX8KfKEpnGY5jfggJQ3EjKuu8D4bJRr0y+cYJFmYbImXGw==}
    engines: {node: '>=0.6.0'}

  to-regex-range@5.0.1:
    resolution: {integrity: sha512-65P7iz6X5yEr1cwcgvQxbbIw7Uk3gOy5dIdtZ4rDveLqhrdJP+Li/Hx6tyK0NEb+2GCyneCMJiGqrADCSNk8sQ==}
    engines: {node: '>=8.0'}

  toggle-selection@1.0.6:
    resolution: {integrity: sha512-BiZS+C1OS8g/q2RRbJmy59xpyghNBqrr6k5L/uKBGRsTfxmu3ffiRnd8mlGPUVayg8pvfi5urfnu8TU7DVOkLQ==}

  toidentifier@1.0.1:
    resolution: {integrity: sha512-o5sSPKEkg/DIQNmH43V0/uerLrpzVedkUh8tGNvaeXpfpuwjKenlSox/2O/BTlZUtEe+JG7s5YhEz608PlAHRA==}
    engines: {node: '>=0.6'}

  traverse@0.6.11:
    resolution: {integrity: sha512-vxXDZg8/+p3gblxB6BhhG5yWVn1kGRlaL8O78UDXc3wRnPizB5g83dcvWV1jpDMIPnjZjOFuxlMmE82XJ4407w==}
    engines: {node: '>= 0.4'}

  trim-lines@3.0.1:
    resolution: {integrity: sha512-kRj8B+YHZCc9kQYdWfJB2/oUl9rA99qbowYYBtr4ui4mZyAQ2JpvVBd/6U2YloATfqBhBTSMhTpgBHtU0Mf3Rg==}

  trim-trailing-lines@2.1.0:
    resolution: {integrity: sha512-5UR5Biq4VlVOtzqkm2AZlgvSlDJtME46uV0br0gENbwN4l5+mMKT4b9gJKqWtuL2zAIqajGJGuvbCbcAJUZqBg==}

  trough@2.2.0:
    resolution: {integrity: sha512-tmMpK00BjZiUyVyvrBK7knerNgmgvcV/KLVyuma/SC+TQN167GrMRciANTz09+k3zW8L8t60jWO1GpfkZdjTaw==}

  ts-api-utils@2.0.1:
    resolution: {integrity: sha512-dnlgjFSVetynI8nzgJ+qF62efpglpWRk8isUEWZGWlJYySCTD6aKvbUDu+zbPeDakk3bg5H4XpitHukgfL1m9w==}
    engines: {node: '>=18.12'}
    peerDependencies:
      typescript: '>=4.8.4'

  tsconfig-paths@3.15.0:
    resolution: {integrity: sha512-2Ac2RgzDe/cn48GvOe3M+o82pEFewD3UPbyoUHHdKasHwJKjds4fLXWf/Ux5kATBKN20oaFGu+jbElp1pos0mg==}

  tslib@2.8.1:
    resolution: {integrity: sha512-oJFu94HQb+KVduSUQL7wnpmqnfmLsOA/nAh6b6EH0wCEoK0/mPeXU6c3wKDV83MkOuHPRHtSXKKU99IBazS/2w==}

  tsx@4.19.3:
    resolution: {integrity: sha512-4H8vUNGNjQ4V2EOoGw005+c+dGuPSnhpPBPHBtsZdGZBk/iJb4kguGlPWaZTZ3q5nMtFOEsY0nRDlh9PJyd6SQ==}
    engines: {node: '>=18.0.0'}
    hasBin: true

  turbo-stream@2.4.0:
    resolution: {integrity: sha512-FHncC10WpBd2eOmGwpmQsWLDoK4cqsA/UT/GqNoaKOQnT8uzhtCbg3EoUDMvqpOSAI0S26mr0rkjzbOO6S3v1g==}

  type-check@0.4.0:
    resolution: {integrity: sha512-XleUoc9uwGXqjWwXaUTZAmzMcFZ5858QA2vvx1Ur5xIcixXIP+8LnFDgRplU30us6teqdlskFfu+ae4K79Ooew==}
    engines: {node: '>= 0.8.0'}

  type-fest@0.21.3:
    resolution: {integrity: sha512-t0rzBq87m3fVcduHDUFhKmyyX+9eo6WQjZvf51Ea/M0Q7+T374Jp1aUiyUl0GKxp8M/OETVHSDvmkyPgvX+X2w==}
    engines: {node: '>=10'}

  type-fest@4.35.0:
    resolution: {integrity: sha512-2/AwEFQDFEy30iOLjrvHDIH7e4HEWH+f1Yl1bI5XMqzuoCUqwYCdxachgsgv0og/JdVZUhbfjcJAoHj5L1753A==}
    engines: {node: '>=16'}

  type-is@1.6.18:
    resolution: {integrity: sha512-TkRKr9sUTxEH8MdfuCSP7VizJyzRNMjj2J2do2Jr3Kym598JVdEksuzPQCnlFPW4ky9Q+iA+ma9BGm06XQBy8g==}
    engines: {node: '>= 0.6'}

  typed-array-buffer@1.0.3:
    resolution: {integrity: sha512-nAYYwfY3qnzX30IkA6AQZjVbtK6duGontcQm1WSG1MD94YLqK0515GNApXkoxKOWMusVssAHWLh9SeaoefYFGw==}
    engines: {node: '>= 0.4'}

  typed-array-byte-length@1.0.3:
    resolution: {integrity: sha512-BaXgOuIxz8n8pIq3e7Atg/7s+DpiYrxn4vdot3w9KbnBhcRQq6o3xemQdIfynqSeXeDrF32x+WvfzmOjPiY9lg==}
    engines: {node: '>= 0.4'}

  typed-array-byte-offset@1.0.4:
    resolution: {integrity: sha512-bTlAFB/FBYMcuX81gbL4OcpH5PmlFHqlCCpAl8AlEzMz5k53oNDvN8p1PNOWLEmI2x4orp3raOFB51tv9X+MFQ==}
    engines: {node: '>= 0.4'}

  typed-array-length@1.0.7:
    resolution: {integrity: sha512-3KS2b+kL7fsuk/eJZ7EQdnEmQoaho/r6KUef7hxvltNA5DR8NAUM+8wJMbJyZ4G9/7i3v5zPBIMN5aybAh2/Jg==}
    engines: {node: '>= 0.4'}

  typedarray.prototype.slice@1.0.5:
    resolution: {integrity: sha512-q7QNVDGTdl702bVFiI5eY4l/HkgCM6at9KhcFbgUAzezHFbOVy4+0O/lCjsABEQwbZPravVfBIiBVGo89yzHFg==}
    engines: {node: '>= 0.4'}

  typescript-eslint@8.28.0:
    resolution: {integrity: sha512-jfZtxJoHm59bvoCMYCe2BM0/baMswRhMmYhy+w6VfcyHrjxZ0OJe0tGasydCpIpA+A/WIJhTyZfb3EtwNC/kHQ==}
    engines: {node: ^18.18.0 || ^20.9.0 || >=21.1.0}
    peerDependencies:
      eslint: ^8.57.0 || ^9.0.0
      typescript: '>=4.8.4 <5.9.0'

  typescript@5.8.2:
    resolution: {integrity: sha512-aJn6wq13/afZp/jT9QZmwEjDqqvSGp1VT5GVg+f/t6/oVyrgXM6BY1h9BRh/O5p3PlUPAe+WuiEZOmb/49RqoQ==}
    engines: {node: '>=14.17'}
    hasBin: true

  unbox-primitive@1.1.0:
    resolution: {integrity: sha512-nWJ91DjeOkej/TA8pXQ3myruKpKEYgqvpw9lz4OPHj/NWFNluYrjbz9j01CJ8yKQd2g4jFoOkINCTW2I5LEEyw==}
    engines: {node: '>= 0.4'}

  unbzip2-stream@1.4.3:
    resolution: {integrity: sha512-mlExGW4w71ebDJviH16lQLtZS32VKqsSfk80GCfUlwT/4/hNRFsoscrF/c++9xinkMzECL1uL9DDwXqFWkruPg==}

  undici-types@6.20.0:
    resolution: {integrity: sha512-Ny6QZ2Nju20vw1SRHe3d9jVu6gJ+4e3+MMpqu7pqE5HT6WsTSlce++GQmK5UXS8mzV8DSYHrQH+Xrf2jVcuKNg==}

  unicode-canonical-property-names-ecmascript@2.0.1:
    resolution: {integrity: sha512-dA8WbNeb2a6oQzAQ55YlT5vQAWGV9WXOsi3SskE3bcCdM0P4SDd+24zS/OCacdRq5BkdsRj9q3Pg6YyQoxIGqg==}
    engines: {node: '>=4'}

  unicode-match-property-ecmascript@2.0.0:
    resolution: {integrity: sha512-5kaZCrbp5mmbz5ulBkDkbY0SsPOjKqVS35VpL9ulMPfSl0J0Xsm+9Evphv9CoIZFwre7aJoa94AY6seMKGVN5Q==}
    engines: {node: '>=4'}

  unicode-match-property-value-ecmascript@2.2.0:
    resolution: {integrity: sha512-4IehN3V/+kkr5YeSSDDQG8QLqO26XpL2XP3GQtqwlT/QYSECAwFztxVHjlbh0+gjJ3XmNLS0zDsbgs9jWKExLg==}
    engines: {node: '>=4'}

  unicode-property-aliases-ecmascript@2.1.0:
    resolution: {integrity: sha512-6t3foTQI9qne+OZoVQB/8x8rk2k1eVy1gRXhV3oFQ5T6R1dqQ1xtin3XqSlx3+ATBkliTaR/hHyJBm+LVPNM8w==}
    engines: {node: '>=4'}

  unified@11.0.5:
    resolution: {integrity: sha512-xKvGhPWw3k84Qjh8bI3ZeJjqnyadK+GEFtazSfZv/rKeTkTjOJho6mFqh2SM96iIcZokxiOpg78GazTSg8+KHA==}

  unist-builder@4.0.0:
    resolution: {integrity: sha512-wmRFnH+BLpZnTKpc5L7O67Kac89s9HMrtELpnNaE6TAobq5DTZZs5YaTQfAZBA9bFPECx2uVAPO31c+GVug8mg==}

  unist-util-find-after@5.0.0:
    resolution: {integrity: sha512-amQa0Ep2m6hE2g72AugUItjbuM8X8cGQnFoHk0pGfrFeT9GZhzN5SW8nRsiGKK7Aif4CrACPENkA6P/Lw6fHGQ==}

  unist-util-is@5.2.1:
    resolution: {integrity: sha512-u9njyyfEh43npf1M+yGKDGVPbY/JWEemg5nH05ncKPfi+kBbKBJoTdsogMu33uhytuLlv9y0O7GH7fEdwLdLQw==}

  unist-util-is@6.0.0:
    resolution: {integrity: sha512-2qCTHimwdxLfz+YzdGfkqNlH0tLi9xjTnHddPmJwtIG9MGsdbutfTc4P+haPD7l7Cjxf/WZj+we5qfVPvvxfYw==}

  unist-util-map@4.0.0:
    resolution: {integrity: sha512-HJs1tpkSmRJUzj6fskQrS5oYhBYlmtcvy4SepdDEEsL04FjBrgF0Mgggvxc1/qGBGgW7hRh9+UBK1aqTEnBpIA==}

  unist-util-modify-children@4.0.0:
    resolution: {integrity: sha512-+tdN5fGNddvsQdIzUF3Xx82CU9sMM+fA0dLgR9vOmT0oPT2jH+P1nd5lSqfCfXAw+93NhcXNY2qqvTUtE4cQkw==}

  unist-util-position-from-estree@2.0.0:
    resolution: {integrity: sha512-KaFVRjoqLyF6YXCbVLNad/eS4+OfPQQn2yOd7zF/h5T/CSL2v8NpN6a5TPvtbXthAGw5nG+PuTtq+DdIZr+cRQ==}

  unist-util-position@5.0.0:
    resolution: {integrity: sha512-fucsC7HjXvkB5R3kTCO7kUjRdrS0BJt3M/FPxmHMBOm8JQi2BsHAHFsy27E0EolP8rp0NzXsJ+jNPyDWvOJZPA==}

  unist-util-remove-position@5.0.0:
    resolution: {integrity: sha512-Hp5Kh3wLxv0PHj9m2yZhhLt58KzPtEYKQQ4yxfYFEO7EvHwzyDYnduhHnY1mDxoqr7VUwVuHXk9RXKIiYS1N8Q==}

  unist-util-remove@4.0.0:
    resolution: {integrity: sha512-b4gokeGId57UVRX/eVKej5gXqGlc9+trkORhFJpu9raqZkZhU0zm8Doi05+HaiBsMEIJowL+2WtQ5ItjsngPXg==}

  unist-util-stringify-position@4.0.0:
    resolution: {integrity: sha512-0ASV06AAoKCDkS2+xw5RXJywruurpbC4JZSm7nr7MOt1ojAzvyyaO+UxZf18j8FCF6kmzCZKcAgN/yu2gm2XgQ==}

  unist-util-visit-children@3.0.0:
    resolution: {integrity: sha512-RgmdTfSBOg04sdPcpTSD1jzoNBjt9a80/ZCzp5cI9n1qPzLZWF9YdvWGN2zmTumP1HWhXKdUWexjy/Wy/lJ7tA==}

  unist-util-visit-parents@5.1.3:
    resolution: {integrity: sha512-x6+y8g7wWMyQhL1iZfhIPhDAs7Xwbn9nRosDXl7qoPTSCy0yNxnKc+hWokFifWQIDGi154rdUqKvbCa4+1kLhg==}

  unist-util-visit-parents@6.0.1:
    resolution: {integrity: sha512-L/PqWzfTP9lzzEa6CKs0k2nARxTdZduw3zyh8d2NVBnsyvHjSX4TWse388YrrQKbvI8w20fGjGlhgT96WwKykw==}

  unist-util-visit@4.1.2:
    resolution: {integrity: sha512-MSd8OUGISqHdVvfY9TPhyK2VdUrPgxkUtWSuMHF6XAAFuL4LokseigBnZtPnJMu+FbynTkFNnFlyjxpVKujMRg==}

  unist-util-visit@5.0.0:
    resolution: {integrity: sha512-MR04uvD+07cwl/yhVuVWAtw+3GOR/knlL55Nd/wAdblk27GCVt3lqpTivy/tkJcZoNPzTwS1Y+KMojlLDhoTzg==}

  universalify@2.0.1:
    resolution: {integrity: sha512-gptHNQghINnc/vTGIk0SOFGFNXw7JVrlRUtConJRlvaw6DuX0wO5Jeko9sWrMBhh+PsYAZ7oXAiOnf/UKogyiw==}
    engines: {node: '>= 10.0.0'}

  unpipe@1.0.0:
    resolution: {integrity: sha512-pjy2bYhSsufwWlKwPc+l3cN7+wuJlK6uz0YdJEOlQDbl6jo/YlPi4mb8agUkVC8BF7V8NuzeyPNqRksA3hztKQ==}
    engines: {node: '>= 0.8'}

  update-browserslist-db@1.1.2:
    resolution: {integrity: sha512-PPypAm5qvlD7XMZC3BujecnaOxwhrtoFR+Dqkk5Aa/6DssiH0ibKoketaj9w8LP7Bont1rYeoV5plxD7RTEPRg==}
    hasBin: true
    peerDependencies:
      browserslist: '>= 4.21.0'

  uri-js@4.4.1:
    resolution: {integrity: sha512-7rKUyy33Q1yc98pQ1DAmLtwX109F7TIfWlW1Ydo8Wl1ii1SeHieeh0HHfPeL2fMXK6z0s8ecKs9frCuLJvndBg==}

  urlpattern-polyfill@10.0.0:
    resolution: {integrity: sha512-H/A06tKD7sS1O1X2SshBVeA5FLycRpjqiBeqGKmBwBDBy28EnRjORxTNe269KSSr5un5qyWi1iL61wLxpd+ZOg==}

  use-resize-observer@6.1.0:
    resolution: {integrity: sha512-SiPcWHiIQ1CnHmb6PxbYtygqiZXR0U9dNkkbpX9VYnlstUwF8+QqpUTrzh13pjPwcjMVGR+QIC+nvF5ujfFNng==}
    peerDependencies:
      react: '>=16.8.0'
      react-dom: '>=16.8.0'

  usehooks-ts@3.1.1:
    resolution: {integrity: sha512-I4diPp9Cq6ieSUH2wu+fDAVQO43xwtulo+fKEidHUwZPnYImbtkTjzIJYcDcJqxgmX31GVqNFURodvcgHcW0pA==}
    engines: {node: '>=16.15.0'}
    peerDependencies:
      react: ^16.8.0  || ^17 || ^18 || ^19 || ^19.0.0-rc

  util-deprecate@1.0.2:
    resolution: {integrity: sha512-EPD5q1uXyFxJpCrLnCc1nHnq3gOa6DZBocAIiI2TaSCA7VCJ1UJDMagCzIkXNsUYfD1daK//LTEQ8xiIbrHtcw==}

  utils-merge@1.0.1:
    resolution: {integrity: sha512-pMZTvIkT1d+TFGvDOqodOclx0QWkkgi6Tdoa8gC8ffGAAqz9pzPTZWAybbsHHoED/ztMtkv/VoYTYyShUn81hA==}
    engines: {node: '>= 0.4.0'}

  uuid@11.1.0:
    resolution: {integrity: sha512-0/A9rDy9P7cJ+8w1c9WD9V//9Wj15Ce2MPz8Ri6032usz+NfePxx5AcN3bN+r6ZL6jEo066/yNYB3tn4pQEx+A==}
    hasBin: true

  varint@6.0.0:
    resolution: {integrity: sha512-cXEIW6cfr15lFv563k4GuVuW/fiwjknytD37jIOLSdSWuOI6WnO/oKwmP2FQTU2l01LP8/M5TSAJpzUaGe3uWg==}

  vary@1.1.2:
    resolution: {integrity: sha512-BNGbWLfd0eUPabhkXUVm0j8uuvREyTh5ovRa/dyow/BqAbZJyC+5fU+IzQOzmAKzYqYRAISoRhdQr3eIZ/PXqg==}
    engines: {node: '>= 0.8'}

  vfile-location@5.0.3:
    resolution: {integrity: sha512-5yXvWDEgqeiYiBe1lbxYF7UMAIm/IcopxMHrMQDq3nvKcjPKIhZklUKL+AE7J7uApI4kwe2snsK+eI6UTj9EHg==}

  vfile-matter@5.0.0:
    resolution: {integrity: sha512-jhPSqlj8hTSkTXOqyxbUeZAFFVq/iwu/jukcApEqc/7DOidaAth6rDc0Zgg0vWpzUnWkwFP7aK28l6nBmxMqdQ==}

  vfile-message@4.0.2:
    resolution: {integrity: sha512-jRDZ1IMLttGj41KcZvlrYAaI3CfqpLpfpf+Mfig13viT6NKvRzWZ+lXz0Y5D60w6uJIBAOGq9mSHf0gktF0duw==}

  vfile@6.0.3:
    resolution: {integrity: sha512-KzIbH/9tXat2u30jf+smMwFCsno4wHVdNmzFyL+T/L3UGqqk6JKfVqOFOZEpZSHADH1k40ab6NUIXZq422ov3Q==}

  vite-plugin-svgr@4.3.0:
    resolution: {integrity: sha512-Jy9qLB2/PyWklpYy0xk0UU3TlU0t2UMpJXZvf+hWII1lAmRHrOUKi11Uw8N3rxoNk7atZNYO3pR3vI1f7oi+6w==}
    peerDependencies:
      vite: '>=2.6.0'

  vite@6.2.3:
    resolution: {integrity: sha512-IzwM54g4y9JA/xAeBPNaDXiBF8Jsgl3VBQ2YQ/wOY6fyW3xMdSoltIV3Bo59DErdqdE6RxUfv8W69DvUorE4Eg==}
    engines: {node: ^18.0.0 || ^20.0.0 || >=22.0.0}
    hasBin: true
    peerDependencies:
      '@types/node': ^18.0.0 || ^20.0.0 || >=22.0.0
      jiti: '>=1.21.0'
      less: '*'
      lightningcss: ^1.21.0
      sass: '*'
      sass-embedded: '*'
      stylus: '*'
      sugarss: '*'
      terser: ^5.16.0
      tsx: ^4.8.1
      yaml: ^2.4.2
    peerDependenciesMeta:
      '@types/node':
        optional: true
      jiti:
        optional: true
      less:
        optional: true
      lightningcss:
        optional: true
      sass:
        optional: true
      sass-embedded:
        optional: true
      stylus:
        optional: true
      sugarss:
        optional: true
      terser:
        optional: true
      tsx:
        optional: true
      yaml:
        optional: true

  wcwidth@1.0.1:
    resolution: {integrity: sha512-XHPEwS0q6TaxcvG85+8EYkbiCux2XtWG2mkc47Ng2A77BQu9+DqIOJldST4HgPkuea7dvKSj5VgX3P1d4rW8Tg==}

  web-namespaces@2.0.1:
    resolution: {integrity: sha512-bKr1DkiNa2krS7qxNtdrtHAmzuYGFQLiQ13TsorsdT6ULTkPLKuu5+GsFpDlg6JFjUTwX2DyhMPG2be8uPrqsQ==}

  which-boxed-primitive@1.1.1:
    resolution: {integrity: sha512-TbX3mj8n0odCBFVlY8AxkqcHASw3L60jIuF8jFP78az3C2YhmGvqbHBpAjTRH2/xqYunrJ9g1jSyjCjpoWzIAA==}
    engines: {node: '>= 0.4'}

  which-builtin-type@1.2.1:
    resolution: {integrity: sha512-6iBczoX+kDQ7a3+YJBnh3T+KZRxM/iYNPXicqk66/Qfm1b93iu+yOImkg0zHbj5LNOcNv1TEADiZ0xa34B4q6Q==}
    engines: {node: '>= 0.4'}

  which-collection@1.0.2:
    resolution: {integrity: sha512-K4jVyjnBdgvc86Y6BkaLZEN933SwYOuBFkdmBu9ZfkcAbdVbpITnDmjvZ/aQjRXQrv5EPkTnD1s39GiiqbngCw==}
    engines: {node: '>= 0.4'}

  which-typed-array@1.1.18:
    resolution: {integrity: sha512-qEcY+KJYlWyLH9vNbsr6/5j59AXk5ni5aakf8ldzBvGde6Iz4sxZGkJyWSAueTG7QhOvNRYb1lDdFmL5Td0QKA==}
    engines: {node: '>= 0.4'}

  which@1.3.1:
    resolution: {integrity: sha512-HxJdYWq1MTIQbJ3nw0cqssHoTNU267KlrDuGZ1WYlxDStUtKUhOaJmh112/TZmHxxUfuJqPXSOm7tDyas0OSIQ==}
    hasBin: true

  which@2.0.2:
    resolution: {integrity: sha512-BLI3Tl1TW3Pvl70l3yq3Y64i+awpwXqsGBYWkkqMtnbXgrMD+yj7rhW0kuEDxzJaYXGjEW5ogapKNMEKNMjibA==}
    engines: {node: '>= 8'}
    hasBin: true

  window-or-global@1.0.1:
    resolution: {integrity: sha512-tE12J/NenOv4xdVobD+AD3fT06T4KNqnzRhkv5nBIu7K+pvOH2oLCEgYP+i+5mF2jtI6FEADheOdZkA8YWET9w==}

  word-wrap@1.2.5:
    resolution: {integrity: sha512-BN22B5eaMMI9UMtjrGd5g5eCYPpCPDUy0FJXbYsaT5zYxjFOckS53SQDE3pWkVoWpHXVb3BrYcEN4Twa55B5cA==}
    engines: {node: '>=0.10.0'}

  wrap-ansi@6.2.0:
    resolution: {integrity: sha512-r6lPcBGxZXlIcymEu7InxDMhdW0KDxpLgoFLcguasxCaJ/SOIZwINatK9KY/tf+ZrlywOKU0UDj3ATXUBfxJXA==}
    engines: {node: '>=8'}

  wrap-ansi@7.0.0:
    resolution: {integrity: sha512-YVGIj2kamLSTxw6NsZjoBxfSwsn0ycdesmc4p+Q21c5zPuZ1pl+NfxVdxPtdHvmNVOQ6XSYG4AUtyt/Fi7D16Q==}
    engines: {node: '>=10'}

  wrappy@1.0.2:
    resolution: {integrity: sha512-l4Sp/DRseor9wL6EvV2+TuQn63dMkPjZ/sp9XkghTEbV9KlPS1xUsZ3u7/IQO4wxtcFB4bgpQPRcR3QCvezPcQ==}

  write-file-atomic@5.0.1:
    resolution: {integrity: sha512-+QU2zd6OTD8XWIJCbffaiQeH9U73qIqafo1x6V1snCWYGJf6cVE0cDR4D8xRzcEnfI21IFrUPzPGtcPf8AC+Rw==}
    engines: {node: ^14.17.0 || ^16.13.0 || >=18.0.0}

  ws@8.17.1:
    resolution: {integrity: sha512-6XQFvXTkbfUOZOKKILFG1PDK2NDQs4azKQl26T0YS5CxqWLgXajbPZ+h4gZekJyRqFU8pvnbAbbs/3TgRPy+GQ==}
    engines: {node: '>=10.0.0'}
    peerDependencies:
      bufferutil: ^4.0.1
      utf-8-validate: '>=5.0.2'
    peerDependenciesMeta:
      bufferutil:
        optional: true
      utf-8-validate:
        optional: true

  ws@8.18.0:
    resolution: {integrity: sha512-8VbfWfHLbbwu3+N6OKsOMpBdT4kXPDDB9cJk2bJ6mh9ucxdlnNvH1e+roYkKmN9Nxw2yjz7VzeO9oOz2zJ04Pw==}
    engines: {node: '>=10.0.0'}
    peerDependencies:
      bufferutil: ^4.0.1
      utf-8-validate: '>=5.0.2'
    peerDependenciesMeta:
      bufferutil:
        optional: true
      utf-8-validate:
        optional: true

  xml2js@0.6.2:
    resolution: {integrity: sha512-T4rieHaC1EXcES0Kxxj4JWgaUQHDk+qwHcYOCFHfiwKz7tOVPLq7Hjq9dM1WCMhylqMEfP7hMcOIChvotiZegA==}
    engines: {node: '>=4.0.0'}

  xmlbuilder@11.0.1:
    resolution: {integrity: sha512-fDlsI/kFEx7gLvbecc0/ohLG50fugQp8ryHzMTuW9vSa1GJ0XYWKnhsUx7oie3G98+r56aTQIUB4kht42R3JvA==}
    engines: {node: '>=4.0'}

  xtend@4.0.2:
    resolution: {integrity: sha512-LKYU1iAXJXUgAXn9URjiu+MWhyUXHsvfp7mcuYm9dSUKK0/CjtrUwFAxD82/mCWbtLsGjFIad0wIsod4zrTAEQ==}
    engines: {node: '>=0.4'}

  y18n@5.0.8:
    resolution: {integrity: sha512-0pfFzegeDWJHJIAmTLRP2DwHjdF5s7jo9tuztdQxAhINCdvS+3nGINqPd00AphqJR/0LhANUS6/+7SCb98YOfA==}
    engines: {node: '>=10'}

  yallist@3.1.1:
    resolution: {integrity: sha512-a4UGQaWPH59mOXUYnAG2ewncQS4i4F43Tv3JoAM+s2VDAmS9NsK8GpDMLrCHPksFT7h3K6TOoUNn2pb7RoXx4g==}

  yallist@4.0.0:
    resolution: {integrity: sha512-3wdGidZyq5PB084XLES5TpOSRA3wjXAlIWMhum2kRcv/41Sn2emQ0dycQW4uZXLejwKvg6EsvbdlVL+FYEct7A==}

  yaml@2.7.0:
    resolution: {integrity: sha512-+hSoy/QHluxmC9kCIJyL/uyFmLmc+e5CFR5Wa+bpIhIj85LVb9ZH2nVnqrHoSvKogwODv0ClqZkmiSSaIH5LTA==}
    engines: {node: '>= 14'}
    hasBin: true

  yaml@2.7.1:
    resolution: {integrity: sha512-10ULxpnOCQXxJvBgxsn9ptjq6uviG/htZKk9veJGhlqn3w/DxQ631zFF+nlQXLwmImeS5amR2dl2U8sg6U9jsQ==}
    engines: {node: '>= 14'}
    hasBin: true

  yargs-parser@21.1.1:
    resolution: {integrity: sha512-tVpsJW7DdjecAiFpbIB1e3qxIQsE6NoPc5/eTdrbbIC4h0LVsWhnoa3g+m2HclBIujHzsxZ4VJVA+GUuc2/LBw==}
    engines: {node: '>=12'}

  yargs@17.7.2:
    resolution: {integrity: sha512-7dSzzRQ++CKnNI/krKnYRV7JKKPUXMEh61soaHKg9mrWEhzFWhFnxPxGl+69cD1Ou63C13NUPCnmIcrvqCuM6w==}
    engines: {node: '>=12'}

  yauzl@2.10.0:
    resolution: {integrity: sha512-p4a9I6X6nu6IhoGmBqAcbJy1mlC4j27vEPZX9F4L4/vZT3Lyq1VkFHw/V/PUcB9Buo+DG3iHkT0x3Qya58zc3g==}

  yocto-queue@0.1.0:
    resolution: {integrity: sha512-rVksvsnNCdJ/ohGc6xgPwyN8eheCxsiLM8mxuE/t/mOVqJewPuO1miLpTHQiRgTKCLexL4MeAFVagts7HmNZ2Q==}
    engines: {node: '>=10'}

  yoctocolors-cjs@2.1.2:
    resolution: {integrity: sha512-cYVsTjKl8b+FrnidjibDWskAv7UKOfcwaVZdp/it9n1s9fU3IkgDbhdIRKCW4JDsAlECJY0ytoVPT3sK6kideA==}
    engines: {node: '>=18'}

  zod-to-json-schema@3.24.5:
    resolution: {integrity: sha512-/AuWwMP+YqiPbsJx5D6TfgRTc4kTLjsh5SOcd4bLsfUg2RcEXrFMJl1DGgdHy2aCfsIA/cr/1JM0xcB2GZji8g==}
    peerDependencies:
      zod: ^3.24.1

  zod@3.23.8:
    resolution: {integrity: sha512-XBx9AXhXktjUqnepgTiE5flcKIYWi/rme0Eaj+5Y0lftuGBq+jyRu/md4WnuxqgP1ubdpNCsYEYPxrzVHD8d6g==}

  zod@3.24.2:
    resolution: {integrity: sha512-lY7CDW43ECgW9u1TcT3IoXHflywfVqDYze4waEz812jR/bZ8FHDsl7pFQoSZTz5N+2NqRXs8GBwnAwo3ZNxqhQ==}

  zwitch@2.0.4:
    resolution: {integrity: sha512-bXE4cR/kVZhKZX/RjPEflHaKVhUVl85noU3v6b8apfQEc1x4A+zBxjZ4lN8LqGd6WZ3dl98pY4o717VFmoPp+A==}

snapshots:

  '@ampproject/remapping@2.3.0':
    dependencies:
      '@jridgewell/gen-mapping': 0.3.8
      '@jridgewell/trace-mapping': 0.3.25

  '@babel/code-frame@7.26.2':
    dependencies:
      '@babel/helper-validator-identifier': 7.25.9
      js-tokens: 4.0.0
      picocolors: 1.1.1

  '@babel/compat-data@7.26.8': {}

  '@babel/core@7.26.9':
    dependencies:
      '@ampproject/remapping': 2.3.0
      '@babel/code-frame': 7.26.2
      '@babel/generator': 7.26.9
      '@babel/helper-compilation-targets': 7.26.5
      '@babel/helper-module-transforms': 7.26.0(@babel/core@7.26.9)
      '@babel/helpers': 7.26.9
      '@babel/parser': 7.26.9
      '@babel/template': 7.26.9
      '@babel/traverse': 7.26.9
      '@babel/types': 7.26.9
      convert-source-map: 2.0.0
      debug: 4.4.0
      gensync: 1.0.0-beta.2
      json5: 2.2.3
      semver: 6.3.1
    transitivePeerDependencies:
      - supports-color

  '@babel/generator@7.26.9':
    dependencies:
      '@babel/parser': 7.26.9
      '@babel/types': 7.26.9
      '@jridgewell/gen-mapping': 0.3.8
      '@jridgewell/trace-mapping': 0.3.25
      jsesc: 3.1.0

  '@babel/helper-annotate-as-pure@7.25.9':
    dependencies:
      '@babel/types': 7.26.9

  '@babel/helper-compilation-targets@7.26.5':
    dependencies:
      '@babel/compat-data': 7.26.8
      '@babel/helper-validator-option': 7.25.9
      browserslist: 4.24.4
      lru-cache: 5.1.1
      semver: 6.3.1

  '@babel/helper-create-class-features-plugin@7.26.9(@babel/core@7.26.9)':
    dependencies:
      '@babel/core': 7.26.9
      '@babel/helper-annotate-as-pure': 7.25.9
      '@babel/helper-member-expression-to-functions': 7.25.9
      '@babel/helper-optimise-call-expression': 7.25.9
      '@babel/helper-replace-supers': 7.26.5(@babel/core@7.26.9)
      '@babel/helper-skip-transparent-expression-wrappers': 7.25.9
      '@babel/traverse': 7.26.9
      semver: 6.3.1
    transitivePeerDependencies:
      - supports-color

  '@babel/helper-create-regexp-features-plugin@7.26.3(@babel/core@7.26.9)':
    dependencies:
      '@babel/core': 7.26.9
      '@babel/helper-annotate-as-pure': 7.25.9
      regexpu-core: 6.2.0
      semver: 6.3.1

  '@babel/helper-define-polyfill-provider@0.6.3(@babel/core@7.26.9)':
    dependencies:
      '@babel/core': 7.26.9
      '@babel/helper-compilation-targets': 7.26.5
      '@babel/helper-plugin-utils': 7.26.5
      debug: 4.4.0
      lodash.debounce: 4.0.8
      resolve: 1.22.10
    transitivePeerDependencies:
      - supports-color

  '@babel/helper-member-expression-to-functions@7.25.9':
    dependencies:
      '@babel/traverse': 7.26.9
      '@babel/types': 7.26.9
    transitivePeerDependencies:
      - supports-color

  '@babel/helper-module-imports@7.25.9':
    dependencies:
      '@babel/traverse': 7.26.9
      '@babel/types': 7.26.9
    transitivePeerDependencies:
      - supports-color

  '@babel/helper-module-transforms@7.26.0(@babel/core@7.26.9)':
    dependencies:
      '@babel/core': 7.26.9
      '@babel/helper-module-imports': 7.25.9
      '@babel/helper-validator-identifier': 7.25.9
      '@babel/traverse': 7.26.9
    transitivePeerDependencies:
      - supports-color

  '@babel/helper-optimise-call-expression@7.25.9':
    dependencies:
      '@babel/types': 7.26.9

  '@babel/helper-plugin-utils@7.26.5': {}

  '@babel/helper-remap-async-to-generator@7.25.9(@babel/core@7.26.9)':
    dependencies:
      '@babel/core': 7.26.9
      '@babel/helper-annotate-as-pure': 7.25.9
      '@babel/helper-wrap-function': 7.25.9
      '@babel/traverse': 7.26.9
    transitivePeerDependencies:
      - supports-color

  '@babel/helper-replace-supers@7.26.5(@babel/core@7.26.9)':
    dependencies:
      '@babel/core': 7.26.9
      '@babel/helper-member-expression-to-functions': 7.25.9
      '@babel/helper-optimise-call-expression': 7.25.9
      '@babel/traverse': 7.26.9
    transitivePeerDependencies:
      - supports-color

  '@babel/helper-skip-transparent-expression-wrappers@7.25.9':
    dependencies:
      '@babel/traverse': 7.26.9
      '@babel/types': 7.26.9
    transitivePeerDependencies:
      - supports-color

  '@babel/helper-string-parser@7.25.9': {}

  '@babel/helper-validator-identifier@7.25.9': {}

  '@babel/helper-validator-option@7.25.9': {}

  '@babel/helper-wrap-function@7.25.9':
    dependencies:
      '@babel/template': 7.26.9
      '@babel/traverse': 7.26.9
      '@babel/types': 7.26.9
    transitivePeerDependencies:
      - supports-color

  '@babel/helpers@7.26.9':
    dependencies:
      '@babel/template': 7.26.9
      '@babel/types': 7.26.9

  '@babel/parser@7.26.9':
    dependencies:
      '@babel/types': 7.26.9

  '@babel/plugin-bugfix-firefox-class-in-computed-class-key@7.25.9(@babel/core@7.26.9)':
    dependencies:
      '@babel/core': 7.26.9
      '@babel/helper-plugin-utils': 7.26.5
      '@babel/traverse': 7.26.9
    transitivePeerDependencies:
      - supports-color

  '@babel/plugin-bugfix-safari-class-field-initializer-scope@7.25.9(@babel/core@7.26.9)':
    dependencies:
      '@babel/core': 7.26.9
      '@babel/helper-plugin-utils': 7.26.5

  '@babel/plugin-bugfix-safari-id-destructuring-collision-in-function-expression@7.25.9(@babel/core@7.26.9)':
    dependencies:
      '@babel/core': 7.26.9
      '@babel/helper-plugin-utils': 7.26.5

  '@babel/plugin-bugfix-v8-spread-parameters-in-optional-chaining@7.25.9(@babel/core@7.26.9)':
    dependencies:
      '@babel/core': 7.26.9
      '@babel/helper-plugin-utils': 7.26.5
      '@babel/helper-skip-transparent-expression-wrappers': 7.25.9
      '@babel/plugin-transform-optional-chaining': 7.25.9(@babel/core@7.26.9)
    transitivePeerDependencies:
      - supports-color

  '@babel/plugin-bugfix-v8-static-class-fields-redefine-readonly@7.25.9(@babel/core@7.26.9)':
    dependencies:
      '@babel/core': 7.26.9
      '@babel/helper-plugin-utils': 7.26.5
      '@babel/traverse': 7.26.9
    transitivePeerDependencies:
      - supports-color

  '@babel/plugin-proposal-private-property-in-object@7.21.0-placeholder-for-preset-env.2(@babel/core@7.26.9)':
    dependencies:
      '@babel/core': 7.26.9

  '@babel/plugin-syntax-import-assertions@7.26.0(@babel/core@7.26.9)':
    dependencies:
      '@babel/core': 7.26.9
      '@babel/helper-plugin-utils': 7.26.5

  '@babel/plugin-syntax-import-attributes@7.26.0(@babel/core@7.26.9)':
    dependencies:
      '@babel/core': 7.26.9
      '@babel/helper-plugin-utils': 7.26.5

  '@babel/plugin-syntax-jsx@7.25.9(@babel/core@7.26.9)':
    dependencies:
      '@babel/core': 7.26.9
      '@babel/helper-plugin-utils': 7.26.5

  '@babel/plugin-syntax-typescript@7.25.9(@babel/core@7.26.9)':
    dependencies:
      '@babel/core': 7.26.9
      '@babel/helper-plugin-utils': 7.26.5

  '@babel/plugin-syntax-unicode-sets-regex@7.18.6(@babel/core@7.26.9)':
    dependencies:
      '@babel/core': 7.26.9
      '@babel/helper-create-regexp-features-plugin': 7.26.3(@babel/core@7.26.9)
      '@babel/helper-plugin-utils': 7.26.5

  '@babel/plugin-transform-arrow-functions@7.25.9(@babel/core@7.26.9)':
    dependencies:
      '@babel/core': 7.26.9
      '@babel/helper-plugin-utils': 7.26.5

  '@babel/plugin-transform-async-generator-functions@7.26.8(@babel/core@7.26.9)':
    dependencies:
      '@babel/core': 7.26.9
      '@babel/helper-plugin-utils': 7.26.5
      '@babel/helper-remap-async-to-generator': 7.25.9(@babel/core@7.26.9)
      '@babel/traverse': 7.26.9
    transitivePeerDependencies:
      - supports-color

  '@babel/plugin-transform-async-to-generator@7.25.9(@babel/core@7.26.9)':
    dependencies:
      '@babel/core': 7.26.9
      '@babel/helper-module-imports': 7.25.9
      '@babel/helper-plugin-utils': 7.26.5
      '@babel/helper-remap-async-to-generator': 7.25.9(@babel/core@7.26.9)
    transitivePeerDependencies:
      - supports-color

  '@babel/plugin-transform-block-scoped-functions@7.26.5(@babel/core@7.26.9)':
    dependencies:
      '@babel/core': 7.26.9
      '@babel/helper-plugin-utils': 7.26.5

  '@babel/plugin-transform-block-scoping@7.25.9(@babel/core@7.26.9)':
    dependencies:
      '@babel/core': 7.26.9
      '@babel/helper-plugin-utils': 7.26.5

  '@babel/plugin-transform-class-properties@7.25.9(@babel/core@7.26.9)':
    dependencies:
      '@babel/core': 7.26.9
      '@babel/helper-create-class-features-plugin': 7.26.9(@babel/core@7.26.9)
      '@babel/helper-plugin-utils': 7.26.5
    transitivePeerDependencies:
      - supports-color

  '@babel/plugin-transform-class-static-block@7.26.0(@babel/core@7.26.9)':
    dependencies:
      '@babel/core': 7.26.9
      '@babel/helper-create-class-features-plugin': 7.26.9(@babel/core@7.26.9)
      '@babel/helper-plugin-utils': 7.26.5
    transitivePeerDependencies:
      - supports-color

  '@babel/plugin-transform-classes@7.25.9(@babel/core@7.26.9)':
    dependencies:
      '@babel/core': 7.26.9
      '@babel/helper-annotate-as-pure': 7.25.9
      '@babel/helper-compilation-targets': 7.26.5
      '@babel/helper-plugin-utils': 7.26.5
      '@babel/helper-replace-supers': 7.26.5(@babel/core@7.26.9)
      '@babel/traverse': 7.26.9
      globals: 11.12.0
    transitivePeerDependencies:
      - supports-color

  '@babel/plugin-transform-computed-properties@7.25.9(@babel/core@7.26.9)':
    dependencies:
      '@babel/core': 7.26.9
      '@babel/helper-plugin-utils': 7.26.5
      '@babel/template': 7.26.9

  '@babel/plugin-transform-destructuring@7.25.9(@babel/core@7.26.9)':
    dependencies:
      '@babel/core': 7.26.9
      '@babel/helper-plugin-utils': 7.26.5

  '@babel/plugin-transform-dotall-regex@7.25.9(@babel/core@7.26.9)':
    dependencies:
      '@babel/core': 7.26.9
      '@babel/helper-create-regexp-features-plugin': 7.26.3(@babel/core@7.26.9)
      '@babel/helper-plugin-utils': 7.26.5

  '@babel/plugin-transform-duplicate-keys@7.25.9(@babel/core@7.26.9)':
    dependencies:
      '@babel/core': 7.26.9
      '@babel/helper-plugin-utils': 7.26.5

  '@babel/plugin-transform-duplicate-named-capturing-groups-regex@7.25.9(@babel/core@7.26.9)':
    dependencies:
      '@babel/core': 7.26.9
      '@babel/helper-create-regexp-features-plugin': 7.26.3(@babel/core@7.26.9)
      '@babel/helper-plugin-utils': 7.26.5

  '@babel/plugin-transform-dynamic-import@7.25.9(@babel/core@7.26.9)':
    dependencies:
      '@babel/core': 7.26.9
      '@babel/helper-plugin-utils': 7.26.5

  '@babel/plugin-transform-exponentiation-operator@7.26.3(@babel/core@7.26.9)':
    dependencies:
      '@babel/core': 7.26.9
      '@babel/helper-plugin-utils': 7.26.5

  '@babel/plugin-transform-export-namespace-from@7.25.9(@babel/core@7.26.9)':
    dependencies:
      '@babel/core': 7.26.9
      '@babel/helper-plugin-utils': 7.26.5

  '@babel/plugin-transform-for-of@7.26.9(@babel/core@7.26.9)':
    dependencies:
      '@babel/core': 7.26.9
      '@babel/helper-plugin-utils': 7.26.5
      '@babel/helper-skip-transparent-expression-wrappers': 7.25.9
    transitivePeerDependencies:
      - supports-color

  '@babel/plugin-transform-function-name@7.25.9(@babel/core@7.26.9)':
    dependencies:
      '@babel/core': 7.26.9
      '@babel/helper-compilation-targets': 7.26.5
      '@babel/helper-plugin-utils': 7.26.5
      '@babel/traverse': 7.26.9
    transitivePeerDependencies:
      - supports-color

  '@babel/plugin-transform-json-strings@7.25.9(@babel/core@7.26.9)':
    dependencies:
      '@babel/core': 7.26.9
      '@babel/helper-plugin-utils': 7.26.5

  '@babel/plugin-transform-literals@7.25.9(@babel/core@7.26.9)':
    dependencies:
      '@babel/core': 7.26.9
      '@babel/helper-plugin-utils': 7.26.5

  '@babel/plugin-transform-logical-assignment-operators@7.25.9(@babel/core@7.26.9)':
    dependencies:
      '@babel/core': 7.26.9
      '@babel/helper-plugin-utils': 7.26.5

  '@babel/plugin-transform-member-expression-literals@7.25.9(@babel/core@7.26.9)':
    dependencies:
      '@babel/core': 7.26.9
      '@babel/helper-plugin-utils': 7.26.5

  '@babel/plugin-transform-modules-amd@7.25.9(@babel/core@7.26.9)':
    dependencies:
      '@babel/core': 7.26.9
      '@babel/helper-module-transforms': 7.26.0(@babel/core@7.26.9)
      '@babel/helper-plugin-utils': 7.26.5
    transitivePeerDependencies:
      - supports-color

  '@babel/plugin-transform-modules-commonjs@7.26.3(@babel/core@7.26.9)':
    dependencies:
      '@babel/core': 7.26.9
      '@babel/helper-module-transforms': 7.26.0(@babel/core@7.26.9)
      '@babel/helper-plugin-utils': 7.26.5
    transitivePeerDependencies:
      - supports-color

  '@babel/plugin-transform-modules-systemjs@7.25.9(@babel/core@7.26.9)':
    dependencies:
      '@babel/core': 7.26.9
      '@babel/helper-module-transforms': 7.26.0(@babel/core@7.26.9)
      '@babel/helper-plugin-utils': 7.26.5
      '@babel/helper-validator-identifier': 7.25.9
      '@babel/traverse': 7.26.9
    transitivePeerDependencies:
      - supports-color

  '@babel/plugin-transform-modules-umd@7.25.9(@babel/core@7.26.9)':
    dependencies:
      '@babel/core': 7.26.9
      '@babel/helper-module-transforms': 7.26.0(@babel/core@7.26.9)
      '@babel/helper-plugin-utils': 7.26.5
    transitivePeerDependencies:
      - supports-color

  '@babel/plugin-transform-named-capturing-groups-regex@7.25.9(@babel/core@7.26.9)':
    dependencies:
      '@babel/core': 7.26.9
      '@babel/helper-create-regexp-features-plugin': 7.26.3(@babel/core@7.26.9)
      '@babel/helper-plugin-utils': 7.26.5

  '@babel/plugin-transform-new-target@7.25.9(@babel/core@7.26.9)':
    dependencies:
      '@babel/core': 7.26.9
      '@babel/helper-plugin-utils': 7.26.5

  '@babel/plugin-transform-nullish-coalescing-operator@7.26.6(@babel/core@7.26.9)':
    dependencies:
      '@babel/core': 7.26.9
      '@babel/helper-plugin-utils': 7.26.5

  '@babel/plugin-transform-numeric-separator@7.25.9(@babel/core@7.26.9)':
    dependencies:
      '@babel/core': 7.26.9
      '@babel/helper-plugin-utils': 7.26.5

  '@babel/plugin-transform-object-rest-spread@7.25.9(@babel/core@7.26.9)':
    dependencies:
      '@babel/core': 7.26.9
      '@babel/helper-compilation-targets': 7.26.5
      '@babel/helper-plugin-utils': 7.26.5
      '@babel/plugin-transform-parameters': 7.25.9(@babel/core@7.26.9)

  '@babel/plugin-transform-object-super@7.25.9(@babel/core@7.26.9)':
    dependencies:
      '@babel/core': 7.26.9
      '@babel/helper-plugin-utils': 7.26.5
      '@babel/helper-replace-supers': 7.26.5(@babel/core@7.26.9)
    transitivePeerDependencies:
      - supports-color

  '@babel/plugin-transform-optional-catch-binding@7.25.9(@babel/core@7.26.9)':
    dependencies:
      '@babel/core': 7.26.9
      '@babel/helper-plugin-utils': 7.26.5

  '@babel/plugin-transform-optional-chaining@7.25.9(@babel/core@7.26.9)':
    dependencies:
      '@babel/core': 7.26.9
      '@babel/helper-plugin-utils': 7.26.5
      '@babel/helper-skip-transparent-expression-wrappers': 7.25.9
    transitivePeerDependencies:
      - supports-color

  '@babel/plugin-transform-parameters@7.25.9(@babel/core@7.26.9)':
    dependencies:
      '@babel/core': 7.26.9
      '@babel/helper-plugin-utils': 7.26.5

  '@babel/plugin-transform-private-methods@7.25.9(@babel/core@7.26.9)':
    dependencies:
      '@babel/core': 7.26.9
      '@babel/helper-create-class-features-plugin': 7.26.9(@babel/core@7.26.9)
      '@babel/helper-plugin-utils': 7.26.5
    transitivePeerDependencies:
      - supports-color

  '@babel/plugin-transform-private-property-in-object@7.25.9(@babel/core@7.26.9)':
    dependencies:
      '@babel/core': 7.26.9
      '@babel/helper-annotate-as-pure': 7.25.9
      '@babel/helper-create-class-features-plugin': 7.26.9(@babel/core@7.26.9)
      '@babel/helper-plugin-utils': 7.26.5
    transitivePeerDependencies:
      - supports-color

  '@babel/plugin-transform-property-literals@7.25.9(@babel/core@7.26.9)':
    dependencies:
      '@babel/core': 7.26.9
      '@babel/helper-plugin-utils': 7.26.5

  '@babel/plugin-transform-react-constant-elements@7.25.9(@babel/core@7.26.9)':
    dependencies:
      '@babel/core': 7.26.9
      '@babel/helper-plugin-utils': 7.26.5

  '@babel/plugin-transform-react-display-name@7.25.9(@babel/core@7.26.9)':
    dependencies:
      '@babel/core': 7.26.9
      '@babel/helper-plugin-utils': 7.26.5

  '@babel/plugin-transform-react-jsx-development@7.25.9(@babel/core@7.26.9)':
    dependencies:
      '@babel/core': 7.26.9
      '@babel/plugin-transform-react-jsx': 7.25.9(@babel/core@7.26.9)
    transitivePeerDependencies:
      - supports-color

  '@babel/plugin-transform-react-jsx@7.25.9(@babel/core@7.26.9)':
    dependencies:
      '@babel/core': 7.26.9
      '@babel/helper-annotate-as-pure': 7.25.9
      '@babel/helper-module-imports': 7.25.9
      '@babel/helper-plugin-utils': 7.26.5
      '@babel/plugin-syntax-jsx': 7.25.9(@babel/core@7.26.9)
      '@babel/types': 7.26.9
    transitivePeerDependencies:
      - supports-color

  '@babel/plugin-transform-react-pure-annotations@7.25.9(@babel/core@7.26.9)':
    dependencies:
      '@babel/core': 7.26.9
      '@babel/helper-annotate-as-pure': 7.25.9
      '@babel/helper-plugin-utils': 7.26.5

  '@babel/plugin-transform-regenerator@7.25.9(@babel/core@7.26.9)':
    dependencies:
      '@babel/core': 7.26.9
      '@babel/helper-plugin-utils': 7.26.5
      regenerator-transform: 0.15.2

  '@babel/plugin-transform-regexp-modifiers@7.26.0(@babel/core@7.26.9)':
    dependencies:
      '@babel/core': 7.26.9
      '@babel/helper-create-regexp-features-plugin': 7.26.3(@babel/core@7.26.9)
      '@babel/helper-plugin-utils': 7.26.5

  '@babel/plugin-transform-reserved-words@7.25.9(@babel/core@7.26.9)':
    dependencies:
      '@babel/core': 7.26.9
      '@babel/helper-plugin-utils': 7.26.5

  '@babel/plugin-transform-shorthand-properties@7.25.9(@babel/core@7.26.9)':
    dependencies:
      '@babel/core': 7.26.9
      '@babel/helper-plugin-utils': 7.26.5

  '@babel/plugin-transform-spread@7.25.9(@babel/core@7.26.9)':
    dependencies:
      '@babel/core': 7.26.9
      '@babel/helper-plugin-utils': 7.26.5
      '@babel/helper-skip-transparent-expression-wrappers': 7.25.9
    transitivePeerDependencies:
      - supports-color

  '@babel/plugin-transform-sticky-regex@7.25.9(@babel/core@7.26.9)':
    dependencies:
      '@babel/core': 7.26.9
      '@babel/helper-plugin-utils': 7.26.5

  '@babel/plugin-transform-template-literals@7.26.8(@babel/core@7.26.9)':
    dependencies:
      '@babel/core': 7.26.9
      '@babel/helper-plugin-utils': 7.26.5

  '@babel/plugin-transform-typeof-symbol@7.26.7(@babel/core@7.26.9)':
    dependencies:
      '@babel/core': 7.26.9
      '@babel/helper-plugin-utils': 7.26.5

  '@babel/plugin-transform-typescript@7.26.8(@babel/core@7.26.9)':
    dependencies:
      '@babel/core': 7.26.9
      '@babel/helper-annotate-as-pure': 7.25.9
      '@babel/helper-create-class-features-plugin': 7.26.9(@babel/core@7.26.9)
      '@babel/helper-plugin-utils': 7.26.5
      '@babel/helper-skip-transparent-expression-wrappers': 7.25.9
      '@babel/plugin-syntax-typescript': 7.25.9(@babel/core@7.26.9)
    transitivePeerDependencies:
      - supports-color

  '@babel/plugin-transform-unicode-escapes@7.25.9(@babel/core@7.26.9)':
    dependencies:
      '@babel/core': 7.26.9
      '@babel/helper-plugin-utils': 7.26.5

  '@babel/plugin-transform-unicode-property-regex@7.25.9(@babel/core@7.26.9)':
    dependencies:
      '@babel/core': 7.26.9
      '@babel/helper-create-regexp-features-plugin': 7.26.3(@babel/core@7.26.9)
      '@babel/helper-plugin-utils': 7.26.5

  '@babel/plugin-transform-unicode-regex@7.25.9(@babel/core@7.26.9)':
    dependencies:
      '@babel/core': 7.26.9
      '@babel/helper-create-regexp-features-plugin': 7.26.3(@babel/core@7.26.9)
      '@babel/helper-plugin-utils': 7.26.5

  '@babel/plugin-transform-unicode-sets-regex@7.25.9(@babel/core@7.26.9)':
    dependencies:
      '@babel/core': 7.26.9
      '@babel/helper-create-regexp-features-plugin': 7.26.3(@babel/core@7.26.9)
      '@babel/helper-plugin-utils': 7.26.5

  '@babel/preset-env@7.26.9(@babel/core@7.26.9)':
    dependencies:
      '@babel/compat-data': 7.26.8
      '@babel/core': 7.26.9
      '@babel/helper-compilation-targets': 7.26.5
      '@babel/helper-plugin-utils': 7.26.5
      '@babel/helper-validator-option': 7.25.9
      '@babel/plugin-bugfix-firefox-class-in-computed-class-key': 7.25.9(@babel/core@7.26.9)
      '@babel/plugin-bugfix-safari-class-field-initializer-scope': 7.25.9(@babel/core@7.26.9)
      '@babel/plugin-bugfix-safari-id-destructuring-collision-in-function-expression': 7.25.9(@babel/core@7.26.9)
      '@babel/plugin-bugfix-v8-spread-parameters-in-optional-chaining': 7.25.9(@babel/core@7.26.9)
      '@babel/plugin-bugfix-v8-static-class-fields-redefine-readonly': 7.25.9(@babel/core@7.26.9)
      '@babel/plugin-proposal-private-property-in-object': 7.21.0-placeholder-for-preset-env.2(@babel/core@7.26.9)
      '@babel/plugin-syntax-import-assertions': 7.26.0(@babel/core@7.26.9)
      '@babel/plugin-syntax-import-attributes': 7.26.0(@babel/core@7.26.9)
      '@babel/plugin-syntax-unicode-sets-regex': 7.18.6(@babel/core@7.26.9)
      '@babel/plugin-transform-arrow-functions': 7.25.9(@babel/core@7.26.9)
      '@babel/plugin-transform-async-generator-functions': 7.26.8(@babel/core@7.26.9)
      '@babel/plugin-transform-async-to-generator': 7.25.9(@babel/core@7.26.9)
      '@babel/plugin-transform-block-scoped-functions': 7.26.5(@babel/core@7.26.9)
      '@babel/plugin-transform-block-scoping': 7.25.9(@babel/core@7.26.9)
      '@babel/plugin-transform-class-properties': 7.25.9(@babel/core@7.26.9)
      '@babel/plugin-transform-class-static-block': 7.26.0(@babel/core@7.26.9)
      '@babel/plugin-transform-classes': 7.25.9(@babel/core@7.26.9)
      '@babel/plugin-transform-computed-properties': 7.25.9(@babel/core@7.26.9)
      '@babel/plugin-transform-destructuring': 7.25.9(@babel/core@7.26.9)
      '@babel/plugin-transform-dotall-regex': 7.25.9(@babel/core@7.26.9)
      '@babel/plugin-transform-duplicate-keys': 7.25.9(@babel/core@7.26.9)
      '@babel/plugin-transform-duplicate-named-capturing-groups-regex': 7.25.9(@babel/core@7.26.9)
      '@babel/plugin-transform-dynamic-import': 7.25.9(@babel/core@7.26.9)
      '@babel/plugin-transform-exponentiation-operator': 7.26.3(@babel/core@7.26.9)
      '@babel/plugin-transform-export-namespace-from': 7.25.9(@babel/core@7.26.9)
      '@babel/plugin-transform-for-of': 7.26.9(@babel/core@7.26.9)
      '@babel/plugin-transform-function-name': 7.25.9(@babel/core@7.26.9)
      '@babel/plugin-transform-json-strings': 7.25.9(@babel/core@7.26.9)
      '@babel/plugin-transform-literals': 7.25.9(@babel/core@7.26.9)
      '@babel/plugin-transform-logical-assignment-operators': 7.25.9(@babel/core@7.26.9)
      '@babel/plugin-transform-member-expression-literals': 7.25.9(@babel/core@7.26.9)
      '@babel/plugin-transform-modules-amd': 7.25.9(@babel/core@7.26.9)
      '@babel/plugin-transform-modules-commonjs': 7.26.3(@babel/core@7.26.9)
      '@babel/plugin-transform-modules-systemjs': 7.25.9(@babel/core@7.26.9)
      '@babel/plugin-transform-modules-umd': 7.25.9(@babel/core@7.26.9)
      '@babel/plugin-transform-named-capturing-groups-regex': 7.25.9(@babel/core@7.26.9)
      '@babel/plugin-transform-new-target': 7.25.9(@babel/core@7.26.9)
      '@babel/plugin-transform-nullish-coalescing-operator': 7.26.6(@babel/core@7.26.9)
      '@babel/plugin-transform-numeric-separator': 7.25.9(@babel/core@7.26.9)
      '@babel/plugin-transform-object-rest-spread': 7.25.9(@babel/core@7.26.9)
      '@babel/plugin-transform-object-super': 7.25.9(@babel/core@7.26.9)
      '@babel/plugin-transform-optional-catch-binding': 7.25.9(@babel/core@7.26.9)
      '@babel/plugin-transform-optional-chaining': 7.25.9(@babel/core@7.26.9)
      '@babel/plugin-transform-parameters': 7.25.9(@babel/core@7.26.9)
      '@babel/plugin-transform-private-methods': 7.25.9(@babel/core@7.26.9)
      '@babel/plugin-transform-private-property-in-object': 7.25.9(@babel/core@7.26.9)
      '@babel/plugin-transform-property-literals': 7.25.9(@babel/core@7.26.9)
      '@babel/plugin-transform-regenerator': 7.25.9(@babel/core@7.26.9)
      '@babel/plugin-transform-regexp-modifiers': 7.26.0(@babel/core@7.26.9)
      '@babel/plugin-transform-reserved-words': 7.25.9(@babel/core@7.26.9)
      '@babel/plugin-transform-shorthand-properties': 7.25.9(@babel/core@7.26.9)
      '@babel/plugin-transform-spread': 7.25.9(@babel/core@7.26.9)
      '@babel/plugin-transform-sticky-regex': 7.25.9(@babel/core@7.26.9)
      '@babel/plugin-transform-template-literals': 7.26.8(@babel/core@7.26.9)
      '@babel/plugin-transform-typeof-symbol': 7.26.7(@babel/core@7.26.9)
      '@babel/plugin-transform-unicode-escapes': 7.25.9(@babel/core@7.26.9)
      '@babel/plugin-transform-unicode-property-regex': 7.25.9(@babel/core@7.26.9)
      '@babel/plugin-transform-unicode-regex': 7.25.9(@babel/core@7.26.9)
      '@babel/plugin-transform-unicode-sets-regex': 7.25.9(@babel/core@7.26.9)
      '@babel/preset-modules': 0.1.6-no-external-plugins(@babel/core@7.26.9)
      babel-plugin-polyfill-corejs2: 0.4.12(@babel/core@7.26.9)
      babel-plugin-polyfill-corejs3: 0.11.1(@babel/core@7.26.9)
      babel-plugin-polyfill-regenerator: 0.6.3(@babel/core@7.26.9)
      core-js-compat: 3.40.0
      semver: 6.3.1
    transitivePeerDependencies:
      - supports-color

  '@babel/preset-modules@0.1.6-no-external-plugins(@babel/core@7.26.9)':
    dependencies:
      '@babel/core': 7.26.9
      '@babel/helper-plugin-utils': 7.26.5
      '@babel/types': 7.26.9
      esutils: 2.0.3

  '@babel/preset-react@7.26.3(@babel/core@7.26.9)':
    dependencies:
      '@babel/core': 7.26.9
      '@babel/helper-plugin-utils': 7.26.5
      '@babel/helper-validator-option': 7.25.9
      '@babel/plugin-transform-react-display-name': 7.25.9(@babel/core@7.26.9)
      '@babel/plugin-transform-react-jsx': 7.25.9(@babel/core@7.26.9)
      '@babel/plugin-transform-react-jsx-development': 7.25.9(@babel/core@7.26.9)
      '@babel/plugin-transform-react-pure-annotations': 7.25.9(@babel/core@7.26.9)
    transitivePeerDependencies:
      - supports-color

  '@babel/preset-typescript@7.26.0(@babel/core@7.26.9)':
    dependencies:
      '@babel/core': 7.26.9
      '@babel/helper-plugin-utils': 7.26.5
      '@babel/helper-validator-option': 7.25.9
      '@babel/plugin-syntax-jsx': 7.25.9(@babel/core@7.26.9)
      '@babel/plugin-transform-modules-commonjs': 7.26.3(@babel/core@7.26.9)
      '@babel/plugin-transform-typescript': 7.26.8(@babel/core@7.26.9)
    transitivePeerDependencies:
      - supports-color

  '@babel/runtime@7.26.9':
    dependencies:
      regenerator-runtime: 0.14.1

  '@babel/template@7.26.9':
    dependencies:
      '@babel/code-frame': 7.26.2
      '@babel/parser': 7.26.9
      '@babel/types': 7.26.9

  '@babel/traverse@7.26.9':
    dependencies:
      '@babel/code-frame': 7.26.2
      '@babel/generator': 7.26.9
      '@babel/parser': 7.26.9
      '@babel/template': 7.26.9
      '@babel/types': 7.26.9
      debug: 4.4.0
      globals: 11.12.0
    transitivePeerDependencies:
      - supports-color

  '@babel/types@7.26.9':
    dependencies:
      '@babel/helper-string-parser': 7.25.9
      '@babel/helper-validator-identifier': 7.25.9

  '@bprogress/core@1.3.3': {}

  '@bprogress/next@3.2.10(next@15.2.4(@babel/core@7.26.9)(@opentelemetry/api@1.9.0)(react-dom@19.0.0(react@19.0.0))(react@19.0.0)(sass@1.85.0))(react-dom@19.0.0(react@19.0.0))(react@19.0.0)':
    dependencies:
      '@bprogress/core': 1.3.3
      '@bprogress/react': 1.2.5(react-dom@19.0.0(react@19.0.0))(react@19.0.0)
      next: 15.2.4(@babel/core@7.26.9)(@opentelemetry/api@1.9.0)(react-dom@19.0.0(react@19.0.0))(react@19.0.0)(sass@1.85.0)
      react: 19.0.0
      react-dom: 19.0.0(react@19.0.0)

  '@bprogress/react@1.2.5(react-dom@19.0.0(react@19.0.0))(react@19.0.0)':
    dependencies:
      '@bprogress/core': 1.3.3
      react: 19.0.0
      react-dom: 19.0.0(react@19.0.0)

  '@bufbuild/protobuf@2.2.3': {}

  '@carbon/colors@11.30.0':
    dependencies:
      '@ibm/telemetry-js': 1.9.1

  '@carbon/feature-flags@0.25.0':
    dependencies:
      '@ibm/telemetry-js': 1.9.1

  '@carbon/grid@11.33.0':
    dependencies:
      '@carbon/layout': 11.31.0
      '@ibm/telemetry-js': 1.9.1

  '@carbon/icon-helpers@10.55.0':
    dependencies:
      '@ibm/telemetry-js': 1.9.1

  '@carbon/icon-helpers@10.56.0':
    dependencies:
      '@ibm/telemetry-js': 1.9.1

  '@carbon/icons-react@11.56.0(react@19.0.0)':
    dependencies:
      '@carbon/icon-helpers': 10.55.0
      '@ibm/telemetry-js': 1.9.1
      prop-types: 15.8.1
      react: 19.0.0

  '@carbon/icons-react@11.57.0(react@19.0.0)':
    dependencies:
      '@carbon/icon-helpers': 10.56.0
      '@ibm/telemetry-js': 1.9.1
      prop-types: 15.8.1
      react: 19.0.0

  '@carbon/layout@11.31.0':
    dependencies:
      '@ibm/telemetry-js': 1.9.1

  '@carbon/motion@11.25.0':
    dependencies:
      '@ibm/telemetry-js': 1.9.1

  '@carbon/react@1.79.0(react-dom@19.0.0(react@19.0.0))(react-is@19.0.0)(react@19.0.0)(sass@1.85.0)':
    dependencies:
      '@babel/runtime': 7.26.9
      '@carbon/feature-flags': 0.25.0
      '@carbon/icons-react': 11.57.0(react@19.0.0)
      '@carbon/layout': 11.31.0
      '@carbon/styles': 1.78.0(sass@1.85.0)
      '@floating-ui/react': 0.27.5(react-dom@19.0.0(react@19.0.0))(react@19.0.0)
      '@ibm/telemetry-js': 1.9.1
      classnames: 2.5.1
      copy-to-clipboard: 3.3.3
      downshift: 9.0.8(react@19.0.0)
      es-toolkit: 1.32.0
      flatpickr: 4.6.13
      invariant: 2.2.4
      prop-types: 15.8.1
      react: 19.0.0
      react-dom: 19.0.0(react@19.0.0)
      react-fast-compare: 3.2.2
      react-is: 19.0.0
      sass: 1.85.0
      tabbable: 6.2.0
      use-resize-observer: 6.1.0(react-dom@19.0.0(react@19.0.0))(react@19.0.0)
      window-or-global: 1.0.1

  '@carbon/styles@1.78.0(sass@1.85.0)':
    dependencies:
      '@carbon/colors': 11.30.0
      '@carbon/feature-flags': 0.25.0
      '@carbon/grid': 11.33.0
      '@carbon/layout': 11.31.0
      '@carbon/motion': 11.25.0
      '@carbon/themes': 11.49.0
      '@carbon/type': 11.37.0
      '@ibm/plex': 6.0.0-next.6
      '@ibm/plex-mono': 0.0.3-alpha.0
      '@ibm/plex-sans': 0.0.3-alpha.0
      '@ibm/plex-sans-arabic': 0.0.3-alpha.0
      '@ibm/plex-sans-devanagari': 0.0.3-alpha.0
      '@ibm/plex-sans-hebrew': 0.0.3-alpha.0
      '@ibm/plex-sans-thai': 0.0.3-alpha.0
      '@ibm/plex-sans-thai-looped': 0.0.3-alpha.0
      '@ibm/plex-serif': 0.0.3-alpha.0
      '@ibm/telemetry-js': 1.9.1
    optionalDependencies:
      sass: 1.85.0

  '@carbon/themes@11.49.0':
    dependencies:
      '@carbon/colors': 11.30.0
      '@carbon/layout': 11.31.0
      '@carbon/type': 11.37.0
      '@ibm/telemetry-js': 1.9.1
      color: 4.2.3

  '@carbon/type@11.37.0':
    dependencies:
      '@carbon/grid': 11.33.0
      '@carbon/layout': 11.31.0
      '@ibm/telemetry-js': 1.9.1

  '@csstools/css-parser-algorithms@3.0.4(@csstools/css-tokenizer@3.0.3)':
    dependencies:
      '@csstools/css-tokenizer': 3.0.3

  '@csstools/css-tokenizer@3.0.3': {}

  '@csstools/media-query-list-parser@4.0.2(@csstools/css-parser-algorithms@3.0.4(@csstools/css-tokenizer@3.0.3))(@csstools/css-tokenizer@3.0.3)':
    dependencies:
      '@csstools/css-parser-algorithms': 3.0.4(@csstools/css-tokenizer@3.0.3)
      '@csstools/css-tokenizer': 3.0.3

  '@csstools/selector-specificity@5.0.0(postcss-selector-parser@7.1.0)':
    dependencies:
      postcss-selector-parser: 7.1.0

  '@dual-bundle/import-meta-resolve@4.1.0': {}

  '@emnapi/runtime@1.3.1':
    dependencies:
      tslib: 2.8.1
    optional: true

  '@esbuild/aix-ppc64@0.25.0':
    optional: true

  '@esbuild/android-arm64@0.25.0':
    optional: true

  '@esbuild/android-arm@0.25.0':
    optional: true

  '@esbuild/android-x64@0.25.0':
    optional: true

  '@esbuild/darwin-arm64@0.25.0':
    optional: true

  '@esbuild/darwin-x64@0.25.0':
    optional: true

  '@esbuild/freebsd-arm64@0.25.0':
    optional: true

  '@esbuild/freebsd-x64@0.25.0':
    optional: true

  '@esbuild/linux-arm64@0.25.0':
    optional: true

  '@esbuild/linux-arm@0.25.0':
    optional: true

  '@esbuild/linux-ia32@0.25.0':
    optional: true

  '@esbuild/linux-loong64@0.25.0':
    optional: true

  '@esbuild/linux-mips64el@0.25.0':
    optional: true

  '@esbuild/linux-ppc64@0.25.0':
    optional: true

  '@esbuild/linux-riscv64@0.25.0':
    optional: true

  '@esbuild/linux-s390x@0.25.0':
    optional: true

  '@esbuild/linux-x64@0.25.0':
    optional: true

  '@esbuild/netbsd-arm64@0.25.0':
    optional: true

  '@esbuild/netbsd-x64@0.25.0':
    optional: true

  '@esbuild/openbsd-arm64@0.25.0':
    optional: true

  '@esbuild/openbsd-x64@0.25.0':
    optional: true

  '@esbuild/sunos-x64@0.25.0':
    optional: true

  '@esbuild/win32-arm64@0.25.0':
    optional: true

  '@esbuild/win32-ia32@0.25.0':
    optional: true

  '@esbuild/win32-x64@0.25.0':
    optional: true

  '@eslint-community/eslint-utils@4.4.1(eslint@9.23.0)':
    dependencies:
      eslint: 9.23.0
      eslint-visitor-keys: 3.4.3

  '@eslint-community/regexpp@4.12.1': {}

  '@eslint/config-array@0.19.2':
    dependencies:
      '@eslint/object-schema': 2.1.6
      debug: 4.4.0
      minimatch: 3.1.2
    transitivePeerDependencies:
      - supports-color

  '@eslint/config-helpers@0.2.0': {}

  '@eslint/core@0.12.0':
    dependencies:
      '@types/json-schema': 7.0.15

  '@eslint/eslintrc@3.3.1':
    dependencies:
      ajv: 6.12.6
      debug: 4.4.0
      espree: 10.3.0
      globals: 14.0.0
      ignore: 5.3.2
      import-fresh: 3.3.1
      js-yaml: 4.1.0
      minimatch: 3.1.2
      strip-json-comments: 3.1.1
    transitivePeerDependencies:
      - supports-color

  '@eslint/js@9.23.0': {}

  '@eslint/object-schema@2.1.6': {}

  '@eslint/plugin-kit@0.2.7':
    dependencies:
      '@eslint/core': 0.12.0
      levn: 0.4.1

  '@floating-ui/core@1.6.9':
    dependencies:
      '@floating-ui/utils': 0.2.9

  '@floating-ui/dom@1.6.13':
    dependencies:
      '@floating-ui/core': 1.6.9
      '@floating-ui/utils': 0.2.9

  '@floating-ui/react-dom@2.1.2(react-dom@19.0.0(react@19.0.0))(react@19.0.0)':
    dependencies:
      '@floating-ui/dom': 1.6.13
      react: 19.0.0
      react-dom: 19.0.0(react@19.0.0)

  '@floating-ui/react@0.27.5(react-dom@19.0.0(react@19.0.0))(react@19.0.0)':
    dependencies:
      '@floating-ui/react-dom': 2.1.2(react-dom@19.0.0(react@19.0.0))(react@19.0.0)
      '@floating-ui/utils': 0.2.9
      react: 19.0.0
      react-dom: 19.0.0(react@19.0.0)
      tabbable: 6.2.0

  '@floating-ui/utils@0.2.9': {}

  '@humanfs/core@0.19.1': {}

  '@humanfs/node@0.16.6':
    dependencies:
      '@humanfs/core': 0.19.1
      '@humanwhocodes/retry': 0.3.1

  '@humanwhocodes/module-importer@1.0.1': {}

  '@humanwhocodes/retry@0.3.1': {}

  '@humanwhocodes/retry@0.4.2': {}

  '@ibm/plex-mono@0.0.3-alpha.0': {}

  '@ibm/plex-sans-arabic@0.0.3-alpha.0': {}

  '@ibm/plex-sans-devanagari@0.0.3-alpha.0': {}

  '@ibm/plex-sans-hebrew@0.0.3-alpha.0': {}

  '@ibm/plex-sans-thai-looped@0.0.3-alpha.0': {}

  '@ibm/plex-sans-thai@0.0.3-alpha.0': {}

  '@ibm/plex-sans@0.0.3-alpha.0': {}

  '@ibm/plex-serif@0.0.3-alpha.0': {}

  '@ibm/plex@6.0.0-next.6': {}

  '@ibm/plex@6.4.1':
    dependencies:
      '@ibm/telemetry-js': 1.9.1

  '@ibm/telemetry-js@1.9.1': {}

  '@img/sharp-darwin-arm64@0.33.5':
    optionalDependencies:
      '@img/sharp-libvips-darwin-arm64': 1.0.4
    optional: true

  '@img/sharp-darwin-x64@0.33.5':
    optionalDependencies:
      '@img/sharp-libvips-darwin-x64': 1.0.4
    optional: true

  '@img/sharp-libvips-darwin-arm64@1.0.4':
    optional: true

  '@img/sharp-libvips-darwin-x64@1.0.4':
    optional: true

  '@img/sharp-libvips-linux-arm64@1.0.4':
    optional: true

  '@img/sharp-libvips-linux-arm@1.0.5':
    optional: true

  '@img/sharp-libvips-linux-s390x@1.0.4':
    optional: true

  '@img/sharp-libvips-linux-x64@1.0.4':
    optional: true

  '@img/sharp-libvips-linuxmusl-arm64@1.0.4':
    optional: true

  '@img/sharp-libvips-linuxmusl-x64@1.0.4':
    optional: true

  '@img/sharp-linux-arm64@0.33.5':
    optionalDependencies:
      '@img/sharp-libvips-linux-arm64': 1.0.4
    optional: true

  '@img/sharp-linux-arm@0.33.5':
    optionalDependencies:
      '@img/sharp-libvips-linux-arm': 1.0.5
    optional: true

  '@img/sharp-linux-s390x@0.33.5':
    optionalDependencies:
      '@img/sharp-libvips-linux-s390x': 1.0.4
    optional: true

  '@img/sharp-linux-x64@0.33.5':
    optionalDependencies:
      '@img/sharp-libvips-linux-x64': 1.0.4
    optional: true

  '@img/sharp-linuxmusl-arm64@0.33.5':
    optionalDependencies:
      '@img/sharp-libvips-linuxmusl-arm64': 1.0.4
    optional: true

  '@img/sharp-linuxmusl-x64@0.33.5':
    optionalDependencies:
      '@img/sharp-libvips-linuxmusl-x64': 1.0.4
    optional: true

  '@img/sharp-wasm32@0.33.5':
    dependencies:
      '@emnapi/runtime': 1.3.1
    optional: true

  '@img/sharp-win32-ia32@0.33.5':
    optional: true

  '@img/sharp-win32-x64@0.33.5':
    optional: true

  '@inquirer/checkbox@4.1.2(@types/node@22.13.13)':
    dependencies:
      '@inquirer/core': 10.1.7(@types/node@22.13.13)
      '@inquirer/figures': 1.0.10
      '@inquirer/type': 3.0.4(@types/node@22.13.13)
      ansi-escapes: 4.3.2
      yoctocolors-cjs: 2.1.2
    optionalDependencies:
      '@types/node': 22.13.13

  '@inquirer/confirm@5.1.6(@types/node@22.13.13)':
    dependencies:
      '@inquirer/core': 10.1.7(@types/node@22.13.13)
      '@inquirer/type': 3.0.4(@types/node@22.13.13)
    optionalDependencies:
      '@types/node': 22.13.13

  '@inquirer/core@10.1.7(@types/node@22.13.13)':
    dependencies:
      '@inquirer/figures': 1.0.10
      '@inquirer/type': 3.0.4(@types/node@22.13.13)
      ansi-escapes: 4.3.2
      cli-width: 4.1.0
      mute-stream: 2.0.0
      signal-exit: 4.1.0
      wrap-ansi: 6.2.0
      yoctocolors-cjs: 2.1.2
    optionalDependencies:
      '@types/node': 22.13.13

  '@inquirer/editor@4.2.7(@types/node@22.13.13)':
    dependencies:
      '@inquirer/core': 10.1.7(@types/node@22.13.13)
      '@inquirer/type': 3.0.4(@types/node@22.13.13)
      external-editor: 3.1.0
    optionalDependencies:
      '@types/node': 22.13.13

  '@inquirer/expand@4.0.9(@types/node@22.13.13)':
    dependencies:
      '@inquirer/core': 10.1.7(@types/node@22.13.13)
      '@inquirer/type': 3.0.4(@types/node@22.13.13)
      yoctocolors-cjs: 2.1.2
    optionalDependencies:
      '@types/node': 22.13.13

  '@inquirer/figures@1.0.10': {}

  '@inquirer/input@4.1.6(@types/node@22.13.13)':
    dependencies:
      '@inquirer/core': 10.1.7(@types/node@22.13.13)
      '@inquirer/type': 3.0.4(@types/node@22.13.13)
    optionalDependencies:
      '@types/node': 22.13.13

  '@inquirer/number@3.0.9(@types/node@22.13.13)':
    dependencies:
      '@inquirer/core': 10.1.7(@types/node@22.13.13)
      '@inquirer/type': 3.0.4(@types/node@22.13.13)
    optionalDependencies:
      '@types/node': 22.13.13

  '@inquirer/password@4.0.9(@types/node@22.13.13)':
    dependencies:
      '@inquirer/core': 10.1.7(@types/node@22.13.13)
      '@inquirer/type': 3.0.4(@types/node@22.13.13)
      ansi-escapes: 4.3.2
    optionalDependencies:
      '@types/node': 22.13.13

  '@inquirer/prompts@7.3.2(@types/node@22.13.13)':
    dependencies:
      '@inquirer/checkbox': 4.1.2(@types/node@22.13.13)
      '@inquirer/confirm': 5.1.6(@types/node@22.13.13)
      '@inquirer/editor': 4.2.7(@types/node@22.13.13)
      '@inquirer/expand': 4.0.9(@types/node@22.13.13)
      '@inquirer/input': 4.1.6(@types/node@22.13.13)
      '@inquirer/number': 3.0.9(@types/node@22.13.13)
      '@inquirer/password': 4.0.9(@types/node@22.13.13)
      '@inquirer/rawlist': 4.0.9(@types/node@22.13.13)
      '@inquirer/search': 3.0.9(@types/node@22.13.13)
      '@inquirer/select': 4.0.9(@types/node@22.13.13)
    optionalDependencies:
      '@types/node': 22.13.13

  '@inquirer/rawlist@4.0.9(@types/node@22.13.13)':
    dependencies:
      '@inquirer/core': 10.1.7(@types/node@22.13.13)
      '@inquirer/type': 3.0.4(@types/node@22.13.13)
      yoctocolors-cjs: 2.1.2
    optionalDependencies:
      '@types/node': 22.13.13

  '@inquirer/search@3.0.9(@types/node@22.13.13)':
    dependencies:
      '@inquirer/core': 10.1.7(@types/node@22.13.13)
      '@inquirer/figures': 1.0.10
      '@inquirer/type': 3.0.4(@types/node@22.13.13)
      yoctocolors-cjs: 2.1.2
    optionalDependencies:
      '@types/node': 22.13.13

  '@inquirer/select@4.0.9(@types/node@22.13.13)':
    dependencies:
      '@inquirer/core': 10.1.7(@types/node@22.13.13)
      '@inquirer/figures': 1.0.10
      '@inquirer/type': 3.0.4(@types/node@22.13.13)
      ansi-escapes: 4.3.2
      yoctocolors-cjs: 2.1.2
    optionalDependencies:
      '@types/node': 22.13.13

  '@inquirer/type@3.0.4(@types/node@22.13.13)':
    optionalDependencies:
      '@types/node': 22.13.13

  '@jridgewell/gen-mapping@0.3.8':
    dependencies:
      '@jridgewell/set-array': 1.2.1
      '@jridgewell/sourcemap-codec': 1.5.0
      '@jridgewell/trace-mapping': 0.3.25

  '@jridgewell/resolve-uri@3.1.2': {}

  '@jridgewell/set-array@1.2.1': {}

  '@jridgewell/sourcemap-codec@1.5.0': {}

  '@jridgewell/trace-mapping@0.3.25':
    dependencies:
      '@jridgewell/resolve-uri': 3.1.2
      '@jridgewell/sourcemap-codec': 1.5.0

  '@keyv/serialize@1.0.3':
    dependencies:
      buffer: 6.0.3

  '@leichtgewicht/ip-codec@2.0.5': {}

  '@mdx-js/mdx@3.1.0(acorn@8.14.0)':
    dependencies:
      '@types/estree': 1.0.6
      '@types/estree-jsx': 1.0.5
      '@types/hast': 3.0.4
      '@types/mdx': 2.0.13
      collapse-white-space: 2.1.0
      devlop: 1.1.0
      estree-util-is-identifier-name: 3.0.0
      estree-util-scope: 1.0.0
      estree-walker: 3.0.3
      hast-util-to-jsx-runtime: 2.3.5
      markdown-extensions: 2.0.0
      recma-build-jsx: 1.0.0
      recma-jsx: 1.0.0(acorn@8.14.0)
      recma-stringify: 1.0.0
      rehype-recma: 1.0.0
      remark-mdx: 3.1.0
      remark-parse: 11.0.0
      remark-rehype: 11.1.1
      source-map: 0.7.4
      unified: 11.0.5
      unist-util-position-from-estree: 2.0.0
      unist-util-stringify-position: 4.0.0
      unist-util-visit: 5.0.0
      vfile: 6.0.3
    transitivePeerDependencies:
      - acorn
      - supports-color

  '@mdx-js/react@3.1.0(@types/react@19.0.12)(react@19.0.0)':
    dependencies:
      '@types/mdx': 2.0.13
      '@types/react': 19.0.12
      react: 19.0.0

  '@mintlify/cli@4.0.406(@types/node@22.13.13)(@types/react@19.0.12)(react-dom@19.0.0(react@19.0.0))(react@19.0.0)(typescript@5.8.2)':
    dependencies:
      '@mintlify/common': 1.0.288(@types/react@19.0.12)(react-dom@19.0.0(react@19.0.0))(react@19.0.0)
      '@mintlify/link-rot': 3.0.386(@types/react@19.0.12)(react-dom@19.0.0(react@19.0.0))(react@19.0.0)(typescript@5.8.2)
      '@mintlify/models': 0.0.175
      '@mintlify/prebuild': 1.0.383(@types/react@19.0.12)(react-dom@19.0.0(react@19.0.0))(react@19.0.0)(typescript@5.8.2)
      '@mintlify/previewing': 4.0.398(@types/react@19.0.12)(react-dom@19.0.0(react@19.0.0))(react@19.0.0)(typescript@5.8.2)
      '@mintlify/validation': 0.1.307
      chalk: 5.4.1
      detect-port: 1.6.1
      fs-extra: 11.3.0
      inquirer: 12.4.2(@types/node@22.13.13)
      js-yaml: 4.1.0
      ora: 6.3.1
      yargs: 17.7.2
    transitivePeerDependencies:
      - '@types/node'
      - '@types/react'
      - bare-buffer
      - bufferutil
      - debug
      - react
      - react-dom
      - supports-color
      - typescript
      - utf-8-validate

  '@mintlify/common@1.0.288(@types/react@19.0.12)(react-dom@19.0.0(react@19.0.0))(react@19.0.0)':
    dependencies:
      '@mintlify/mdx': 1.0.1(@types/react@19.0.12)(acorn@8.14.0)(react-dom@19.0.0(react@19.0.0))(react@19.0.0)
      '@mintlify/models': 0.0.175
      '@mintlify/openapi-parser': 0.0.7
      '@mintlify/validation': 0.1.307
      '@sindresorhus/slugify': 2.2.1
      acorn: 8.14.0
      estree-util-to-js: 2.0.0
      estree-walker: 3.0.3
      gray-matter: 4.0.3
      hast-util-from-html: 2.0.3
      hast-util-to-html: 9.0.5
      hast-util-to-text: 4.0.2
      is-absolute-url: 4.0.1
      js-yaml: 4.1.0
      lodash: 4.17.21
      mdast-util-from-markdown: 2.0.2
      mdast-util-mdx: 3.0.0
      mdast-util-mdx-jsx: 3.2.0
      micromark-extension-mdx-jsx: 3.0.1
      openapi-types: 12.1.3
      remark: 15.0.1
      remark-frontmatter: 5.0.0
      remark-gfm: 4.0.1
      remark-math: 6.0.0
      remark-mdx: 3.1.0
      unified: 11.0.5
      unist-builder: 4.0.0
      unist-util-map: 4.0.0
      unist-util-remove: 4.0.0
      unist-util-remove-position: 5.0.0
      unist-util-visit: 5.0.0
      unist-util-visit-parents: 6.0.1
      vfile: 6.0.3
    transitivePeerDependencies:
      - '@types/react'
      - debug
      - react
      - react-dom
      - supports-color

  '@mintlify/link-rot@3.0.386(@types/react@19.0.12)(react-dom@19.0.0(react@19.0.0))(react@19.0.0)(typescript@5.8.2)':
    dependencies:
      '@mintlify/common': 1.0.288(@types/react@19.0.12)(react-dom@19.0.0(react@19.0.0))(react@19.0.0)
      '@mintlify/prebuild': 1.0.383(@types/react@19.0.12)(react-dom@19.0.0(react@19.0.0))(react@19.0.0)(typescript@5.8.2)
      fs-extra: 11.3.0
      is-absolute-url: 4.0.1
      unist-util-visit: 4.1.2
    transitivePeerDependencies:
      - '@types/react'
      - bare-buffer
      - bufferutil
      - debug
      - react
      - react-dom
      - supports-color
      - typescript
      - utf-8-validate

  '@mintlify/mdx@1.0.1(@types/react@19.0.12)(acorn@8.14.0)(react-dom@19.0.0(react@19.0.0))(react@19.0.0)':
    dependencies:
      '@types/hast': 3.0.4
      '@types/unist': 3.0.3
      hast-util-to-string: 3.0.1
      next-mdx-remote-client: 1.0.7(@types/react@19.0.12)(acorn@8.14.0)(react-dom@19.0.0(react@19.0.0))(react@19.0.0)
      react: 19.0.0
      react-dom: 19.0.0(react@19.0.0)
      refractor: 4.8.1
      rehype-katex: 7.0.1
      remark-gfm: 4.0.1
      remark-math: 6.0.0
      remark-smartypants: 3.0.2
      unified: 11.0.5
      unist-util-visit: 5.0.0
    transitivePeerDependencies:
      - '@types/react'
      - acorn
      - supports-color

  '@mintlify/models@0.0.175':
    dependencies:
      axios: 1.7.9
      openapi-types: 12.1.3
    transitivePeerDependencies:
      - debug

  '@mintlify/openapi-parser@0.0.7':
    dependencies:
      ajv: 8.17.1
      ajv-draft-04: 1.0.0(ajv@8.17.1)
      ajv-formats: 3.0.1(ajv@8.17.1)
      jsonpointer: 5.0.1
      leven: 4.0.0
      yaml: 2.7.0

  '@mintlify/prebuild@1.0.383(@types/react@19.0.12)(react-dom@19.0.0(react@19.0.0))(react@19.0.0)(typescript@5.8.2)':
    dependencies:
      '@mintlify/common': 1.0.288(@types/react@19.0.12)(react-dom@19.0.0(react@19.0.0))(react@19.0.0)
      '@mintlify/openapi-parser': 0.0.7
      '@mintlify/scraping': 4.0.134(@types/react@19.0.12)(react-dom@19.0.0(react@19.0.0))(react@19.0.0)(typescript@5.8.2)
      '@mintlify/validation': 0.1.307
      axios: 1.7.9
      chalk: 5.4.1
      favicons: 7.2.0
      fs-extra: 11.3.0
      gray-matter: 4.0.3
      is-absolute-url: 4.0.1
      js-yaml: 4.1.0
      openapi-types: 12.1.3
      unist-util-visit: 4.1.2
    transitivePeerDependencies:
      - '@types/react'
      - bare-buffer
      - bufferutil
      - debug
      - react
      - react-dom
      - supports-color
      - typescript
      - utf-8-validate

  '@mintlify/previewing@4.0.398(@types/react@19.0.12)(react-dom@19.0.0(react@19.0.0))(react@19.0.0)(typescript@5.8.2)':
    dependencies:
      '@mintlify/common': 1.0.288(@types/react@19.0.12)(react-dom@19.0.0(react@19.0.0))(react@19.0.0)
      '@mintlify/prebuild': 1.0.383(@types/react@19.0.12)(react-dom@19.0.0(react@19.0.0))(react@19.0.0)(typescript@5.8.2)
      '@mintlify/validation': 0.1.307
      better-opn: 3.0.2
      chalk: 5.4.1
      chokidar: 3.6.0
      express: 4.21.2
      fs-extra: 11.3.0
      got: 13.0.0
      gray-matter: 4.0.3
      is-absolute-url: 4.0.1
      is-online: 10.0.0
      js-yaml: 4.1.0
      openapi-types: 12.1.3
      ora: 6.3.1
      socket.io: 4.8.1
      tar: 6.2.1
      unist-util-visit: 4.1.2
      yargs: 17.7.2
    transitivePeerDependencies:
      - '@types/react'
      - bare-buffer
      - bufferutil
      - debug
      - react
      - react-dom
      - supports-color
      - typescript
      - utf-8-validate

  '@mintlify/scraping@4.0.134(@types/react@19.0.12)(react-dom@19.0.0(react@19.0.0))(react@19.0.0)(typescript@5.8.2)':
    dependencies:
      '@mintlify/common': 1.0.288(@types/react@19.0.12)(react-dom@19.0.0(react@19.0.0))(react@19.0.0)
      '@mintlify/openapi-parser': 0.0.7
      fs-extra: 11.3.0
      hast-util-to-mdast: 10.1.2
      js-yaml: 4.1.0
      mdast-util-mdx-jsx: 3.2.0
      puppeteer: 22.15.0(typescript@5.8.2)
      rehype-parse: 9.0.1
      remark-gfm: 4.0.1
      remark-mdx: 3.1.0
      remark-parse: 11.0.0
      remark-stringify: 11.0.0
      traverse: 0.6.11
      unified: 11.0.5
      unist-util-visit: 5.0.0
      yargs: 17.7.2
      zod: 3.24.2
    transitivePeerDependencies:
      - '@types/react'
      - bare-buffer
      - bufferutil
      - debug
      - react
      - react-dom
      - supports-color
      - typescript
      - utf-8-validate

  '@mintlify/validation@0.1.307':
    dependencies:
      '@mintlify/models': 0.0.175
      is-absolute-url: 4.0.1
      lcm: 0.0.3
      lodash: 4.17.21
      openapi-types: 12.1.3
      zod: 3.24.2
      zod-to-json-schema: 3.24.5(zod@3.24.2)
    transitivePeerDependencies:
      - debug

  '@next/env@15.2.4': {}

  '@next/eslint-plugin-next@15.2.4':
    dependencies:
      fast-glob: 3.3.1

  '@next/swc-darwin-arm64@15.2.4':
    optional: true

  '@next/swc-darwin-x64@15.2.4':
    optional: true

  '@next/swc-linux-arm64-gnu@15.2.4':
    optional: true

  '@next/swc-linux-arm64-musl@15.2.4':
    optional: true

  '@next/swc-linux-x64-gnu@15.2.4':
    optional: true

  '@next/swc-linux-x64-musl@15.2.4':
    optional: true

  '@next/swc-win32-arm64-msvc@15.2.4':
    optional: true

  '@next/swc-win32-x64-msvc@15.2.4':
    optional: true

  '@nodelib/fs.scandir@2.1.5':
    dependencies:
      '@nodelib/fs.stat': 2.0.5
      run-parallel: 1.2.0

  '@nodelib/fs.stat@2.0.5': {}

  '@nodelib/fs.walk@1.2.8':
    dependencies:
      '@nodelib/fs.scandir': 2.1.5
      fastq: 1.19.0

  '@nolyfill/is-core-module@1.0.39': {}

  '@opentelemetry/api@1.9.0':
    optional: true

  '@parcel/watcher-android-arm64@2.5.1':
    optional: true

  '@parcel/watcher-darwin-arm64@2.5.1':
    optional: true

  '@parcel/watcher-darwin-x64@2.5.1':
    optional: true

  '@parcel/watcher-freebsd-x64@2.5.1':
    optional: true

  '@parcel/watcher-linux-arm-glibc@2.5.1':
    optional: true

  '@parcel/watcher-linux-arm-musl@2.5.1':
    optional: true

  '@parcel/watcher-linux-arm64-glibc@2.5.1':
    optional: true

  '@parcel/watcher-linux-arm64-musl@2.5.1':
    optional: true

  '@parcel/watcher-linux-x64-glibc@2.5.1':
    optional: true

  '@parcel/watcher-linux-x64-musl@2.5.1':
    optional: true

  '@parcel/watcher-win32-arm64@2.5.1':
    optional: true

  '@parcel/watcher-win32-ia32@2.5.1':
    optional: true

  '@parcel/watcher-win32-x64@2.5.1':
    optional: true

  '@parcel/watcher@2.5.1':
    dependencies:
      detect-libc: 1.0.3
      is-glob: 4.0.3
      micromatch: 4.0.8
      node-addon-api: 7.1.1
    optionalDependencies:
      '@parcel/watcher-android-arm64': 2.5.1
      '@parcel/watcher-darwin-arm64': 2.5.1
      '@parcel/watcher-darwin-x64': 2.5.1
      '@parcel/watcher-freebsd-x64': 2.5.1
      '@parcel/watcher-linux-arm-glibc': 2.5.1
      '@parcel/watcher-linux-arm-musl': 2.5.1
      '@parcel/watcher-linux-arm64-glibc': 2.5.1
      '@parcel/watcher-linux-arm64-musl': 2.5.1
      '@parcel/watcher-linux-x64-glibc': 2.5.1
      '@parcel/watcher-linux-x64-musl': 2.5.1
      '@parcel/watcher-win32-arm64': 2.5.1
      '@parcel/watcher-win32-ia32': 2.5.1
      '@parcel/watcher-win32-x64': 2.5.1
    optional: true

  '@puppeteer/browsers@2.3.0':
    dependencies:
      debug: 4.4.0
      extract-zip: 2.0.1
      progress: 2.0.3
      proxy-agent: 6.5.0
      semver: 7.7.1
      tar-fs: 3.0.8
      unbzip2-stream: 1.4.3
      yargs: 17.7.2
    transitivePeerDependencies:
      - bare-buffer
      - supports-color

  '@radix-ui/react-compose-refs@1.1.1(@types/react@19.0.12)(react@19.0.0)':
    dependencies:
      react: 19.0.0
    optionalDependencies:
      '@types/react': 19.0.12

  '@radix-ui/react-slot@1.1.2(@types/react@19.0.12)(react@19.0.0)':
    dependencies:
      '@radix-ui/react-compose-refs': 1.1.1(@types/react@19.0.12)(react@19.0.0)
      react: 19.0.0
    optionalDependencies:
      '@types/react': 19.0.12

  '@rollup/pluginutils@5.1.4(rollup@4.34.8)':
    dependencies:
      '@types/estree': 1.0.6
      estree-walker: 2.0.2
      picomatch: 4.0.2
    optionalDependencies:
      rollup: 4.34.8

  '@rollup/rollup-android-arm-eabi@4.34.8':
    optional: true

  '@rollup/rollup-android-arm64@4.34.8':
    optional: true

  '@rollup/rollup-darwin-arm64@4.34.8':
    optional: true

  '@rollup/rollup-darwin-x64@4.34.8':
    optional: true

  '@rollup/rollup-freebsd-arm64@4.34.8':
    optional: true

  '@rollup/rollup-freebsd-x64@4.34.8':
    optional: true

  '@rollup/rollup-linux-arm-gnueabihf@4.34.8':
    optional: true

  '@rollup/rollup-linux-arm-musleabihf@4.34.8':
    optional: true

  '@rollup/rollup-linux-arm64-gnu@4.34.8':
    optional: true

  '@rollup/rollup-linux-arm64-musl@4.34.8':
    optional: true

  '@rollup/rollup-linux-loongarch64-gnu@4.34.8':
    optional: true

  '@rollup/rollup-linux-powerpc64le-gnu@4.34.8':
    optional: true

  '@rollup/rollup-linux-riscv64-gnu@4.34.8':
    optional: true

  '@rollup/rollup-linux-s390x-gnu@4.34.8':
    optional: true

  '@rollup/rollup-linux-x64-gnu@4.34.8':
    optional: true

  '@rollup/rollup-linux-x64-musl@4.34.8':
    optional: true

  '@rollup/rollup-win32-arm64-msvc@4.34.8':
    optional: true

  '@rollup/rollup-win32-ia32-msvc@4.34.8':
    optional: true

  '@rollup/rollup-win32-x64-msvc@4.34.8':
    optional: true

  '@rtsao/scc@1.1.0': {}

  '@rushstack/eslint-patch@1.10.5': {}

  '@sindresorhus/is@5.6.0': {}

  '@sindresorhus/slugify@2.2.1':
    dependencies:
      '@sindresorhus/transliterate': 1.6.0
      escape-string-regexp: 5.0.0

  '@sindresorhus/transliterate@1.6.0':
    dependencies:
      escape-string-regexp: 5.0.0

  '@socket.io/component-emitter@3.1.2': {}

  '@svgr/babel-plugin-add-jsx-attribute@8.0.0(@babel/core@7.26.9)':
    dependencies:
      '@babel/core': 7.26.9

  '@svgr/babel-plugin-remove-jsx-attribute@8.0.0(@babel/core@7.26.9)':
    dependencies:
      '@babel/core': 7.26.9

  '@svgr/babel-plugin-remove-jsx-empty-expression@8.0.0(@babel/core@7.26.9)':
    dependencies:
      '@babel/core': 7.26.9

  '@svgr/babel-plugin-replace-jsx-attribute-value@8.0.0(@babel/core@7.26.9)':
    dependencies:
      '@babel/core': 7.26.9

  '@svgr/babel-plugin-svg-dynamic-title@8.0.0(@babel/core@7.26.9)':
    dependencies:
      '@babel/core': 7.26.9

  '@svgr/babel-plugin-svg-em-dimensions@8.0.0(@babel/core@7.26.9)':
    dependencies:
      '@babel/core': 7.26.9

  '@svgr/babel-plugin-transform-react-native-svg@8.1.0(@babel/core@7.26.9)':
    dependencies:
      '@babel/core': 7.26.9

  '@svgr/babel-plugin-transform-svg-component@8.0.0(@babel/core@7.26.9)':
    dependencies:
      '@babel/core': 7.26.9

  '@svgr/babel-preset@8.1.0(@babel/core@7.26.9)':
    dependencies:
      '@babel/core': 7.26.9
      '@svgr/babel-plugin-add-jsx-attribute': 8.0.0(@babel/core@7.26.9)
      '@svgr/babel-plugin-remove-jsx-attribute': 8.0.0(@babel/core@7.26.9)
      '@svgr/babel-plugin-remove-jsx-empty-expression': 8.0.0(@babel/core@7.26.9)
      '@svgr/babel-plugin-replace-jsx-attribute-value': 8.0.0(@babel/core@7.26.9)
      '@svgr/babel-plugin-svg-dynamic-title': 8.0.0(@babel/core@7.26.9)
      '@svgr/babel-plugin-svg-em-dimensions': 8.0.0(@babel/core@7.26.9)
      '@svgr/babel-plugin-transform-react-native-svg': 8.1.0(@babel/core@7.26.9)
      '@svgr/babel-plugin-transform-svg-component': 8.0.0(@babel/core@7.26.9)

  '@svgr/core@8.1.0(typescript@5.8.2)':
    dependencies:
      '@babel/core': 7.26.9
      '@svgr/babel-preset': 8.1.0(@babel/core@7.26.9)
      camelcase: 6.3.0
      cosmiconfig: 8.3.6(typescript@5.8.2)
      snake-case: 3.0.4
    transitivePeerDependencies:
      - supports-color
      - typescript

  '@svgr/hast-util-to-babel-ast@8.0.0':
    dependencies:
      '@babel/types': 7.26.9
      entities: 4.5.0

  '@svgr/plugin-jsx@8.1.0(@svgr/core@8.1.0(typescript@5.8.2))':
    dependencies:
      '@babel/core': 7.26.9
      '@svgr/babel-preset': 8.1.0(@babel/core@7.26.9)
      '@svgr/core': 8.1.0(typescript@5.8.2)
      '@svgr/hast-util-to-babel-ast': 8.0.0
      svg-parser: 2.0.4
    transitivePeerDependencies:
      - supports-color

  '@svgr/plugin-svgo@8.1.0(@svgr/core@8.1.0(typescript@5.8.2))(typescript@5.8.2)':
    dependencies:
      '@svgr/core': 8.1.0(typescript@5.8.2)
      cosmiconfig: 8.3.6(typescript@5.8.2)
      deepmerge: 4.3.1
      svgo: 3.3.2
    transitivePeerDependencies:
      - typescript

  '@svgr/webpack@8.1.0(typescript@5.8.2)':
    dependencies:
      '@babel/core': 7.26.9
      '@babel/plugin-transform-react-constant-elements': 7.25.9(@babel/core@7.26.9)
      '@babel/preset-env': 7.26.9(@babel/core@7.26.9)
      '@babel/preset-react': 7.26.3(@babel/core@7.26.9)
      '@babel/preset-typescript': 7.26.0(@babel/core@7.26.9)
      '@svgr/core': 8.1.0(typescript@5.8.2)
      '@svgr/plugin-jsx': 8.1.0(@svgr/core@8.1.0(typescript@5.8.2))
      '@svgr/plugin-svgo': 8.1.0(@svgr/core@8.1.0(typescript@5.8.2))(typescript@5.8.2)
    transitivePeerDependencies:
      - supports-color
      - typescript

  '@swc/core-darwin-arm64@1.11.13':
    optional: true

  '@swc/core-darwin-x64@1.11.13':
    optional: true

  '@swc/core-linux-arm-gnueabihf@1.11.13':
    optional: true

  '@swc/core-linux-arm64-gnu@1.11.13':
    optional: true

  '@swc/core-linux-arm64-musl@1.11.13':
    optional: true

  '@swc/core-linux-x64-gnu@1.11.13':
    optional: true

  '@swc/core-linux-x64-musl@1.11.13':
    optional: true

  '@swc/core-win32-arm64-msvc@1.11.13':
    optional: true

  '@swc/core-win32-ia32-msvc@1.11.13':
    optional: true

  '@swc/core-win32-x64-msvc@1.11.13':
    optional: true

  '@swc/core@1.11.13(@swc/helpers@0.5.15)':
    dependencies:
      '@swc/counter': 0.1.3
      '@swc/types': 0.1.20
    optionalDependencies:
      '@swc/core-darwin-arm64': 1.11.13
      '@swc/core-darwin-x64': 1.11.13
      '@swc/core-linux-arm-gnueabihf': 1.11.13
      '@swc/core-linux-arm64-gnu': 1.11.13
      '@swc/core-linux-arm64-musl': 1.11.13
      '@swc/core-linux-x64-gnu': 1.11.13
      '@swc/core-linux-x64-musl': 1.11.13
      '@swc/core-win32-arm64-msvc': 1.11.13
      '@swc/core-win32-ia32-msvc': 1.11.13
      '@swc/core-win32-x64-msvc': 1.11.13
      '@swc/helpers': 0.5.15

  '@swc/counter@0.1.3': {}

  '@swc/helpers@0.5.15':
    dependencies:
      tslib: 2.8.1

  '@swc/types@0.1.20':
    dependencies:
      '@swc/counter': 0.1.3

  '@szmarczak/http-timer@5.0.1':
    dependencies:
      defer-to-connect: 2.0.1

  '@tanstack/query-core@5.67.1': {}

  '@tanstack/query-core@5.69.0': {}

  '@tanstack/react-query@5.67.1(react@19.0.0)':
    dependencies:
      '@tanstack/query-core': 5.67.1
      react: 19.0.0

  '@tanstack/react-query@5.69.0(react@19.0.0)':
    dependencies:
      '@tanstack/query-core': 5.69.0
      react: 19.0.0

  '@tootallnate/quickjs-emscripten@0.23.0': {}

  '@trysound/sax@0.2.0': {}

  '@types/acorn@4.0.6':
    dependencies:
      '@types/estree': 1.0.6

  '@types/cookie@0.6.0': {}

  '@types/cors@2.8.17':
    dependencies:
      '@types/node': 22.13.13

  '@types/debug@4.1.12':
    dependencies:
      '@types/ms': 2.1.0

  '@types/estree-jsx@1.0.5':
    dependencies:
      '@types/estree': 1.0.6

  '@types/estree@1.0.6': {}

  '@types/hast@2.3.10':
    dependencies:
      '@types/unist': 2.0.11

  '@types/hast@3.0.4':
    dependencies:
      '@types/unist': 3.0.3

  '@types/http-cache-semantics@4.0.4': {}

  '@types/humanize-duration@3.27.4': {}

  '@types/json-schema@7.0.15': {}

  '@types/json5@0.0.29': {}

  '@types/katex@0.16.7': {}

  '@types/lodash@4.17.16': {}

  '@types/mdast@4.0.4':
    dependencies:
      '@types/unist': 3.0.3

  '@types/mdx@2.0.13': {}

  '@types/ms@2.1.0': {}

  '@types/nlcst@2.0.3':
    dependencies:
      '@types/unist': 3.0.3

  '@types/node@22.13.13':
    dependencies:
      undici-types: 6.20.0

  '@types/pluralize@0.0.33': {}

  '@types/prismjs@1.26.5': {}

  '@types/react-dom@19.0.4(@types/react@19.0.12)':
    dependencies:
      '@types/react': 19.0.12

  '@types/react-resizable@3.0.8':
    dependencies:
      '@types/react': 19.0.12

  '@types/react-syntax-highlighter@15.5.13':
    dependencies:
      '@types/react': 19.0.12

  '@types/react@19.0.12':
    dependencies:
      csstype: 3.1.3

  '@types/unist@2.0.11': {}

  '@types/unist@3.0.3': {}

  '@types/yauzl@2.10.3':
    dependencies:
      '@types/node': 22.13.13
    optional: true

  '@typescript-eslint/eslint-plugin@8.28.0(@typescript-eslint/parser@8.28.0(eslint@9.23.0)(typescript@5.8.2))(eslint@9.23.0)(typescript@5.8.2)':
    dependencies:
      '@eslint-community/regexpp': 4.12.1
      '@typescript-eslint/parser': 8.28.0(eslint@9.23.0)(typescript@5.8.2)
      '@typescript-eslint/scope-manager': 8.28.0
      '@typescript-eslint/type-utils': 8.28.0(eslint@9.23.0)(typescript@5.8.2)
      '@typescript-eslint/utils': 8.28.0(eslint@9.23.0)(typescript@5.8.2)
      '@typescript-eslint/visitor-keys': 8.28.0
      eslint: 9.23.0
      graphemer: 1.4.0
      ignore: 5.3.2
      natural-compare: 1.4.0
      ts-api-utils: 2.0.1(typescript@5.8.2)
      typescript: 5.8.2
    transitivePeerDependencies:
      - supports-color

  '@typescript-eslint/parser@8.28.0(eslint@9.23.0)(typescript@5.8.2)':
    dependencies:
      '@typescript-eslint/scope-manager': 8.28.0
      '@typescript-eslint/types': 8.28.0
      '@typescript-eslint/typescript-estree': 8.28.0(typescript@5.8.2)
      '@typescript-eslint/visitor-keys': 8.28.0
      debug: 4.4.0
      eslint: 9.23.0
      typescript: 5.8.2
    transitivePeerDependencies:
      - supports-color

  '@typescript-eslint/scope-manager@8.28.0':
    dependencies:
      '@typescript-eslint/types': 8.28.0
      '@typescript-eslint/visitor-keys': 8.28.0

  '@typescript-eslint/type-utils@8.28.0(eslint@9.23.0)(typescript@5.8.2)':
    dependencies:
      '@typescript-eslint/typescript-estree': 8.28.0(typescript@5.8.2)
      '@typescript-eslint/utils': 8.28.0(eslint@9.23.0)(typescript@5.8.2)
      debug: 4.4.0
      eslint: 9.23.0
      ts-api-utils: 2.0.1(typescript@5.8.2)
      typescript: 5.8.2
    transitivePeerDependencies:
      - supports-color

  '@typescript-eslint/types@8.28.0': {}

  '@typescript-eslint/typescript-estree@8.28.0(typescript@5.8.2)':
    dependencies:
      '@typescript-eslint/types': 8.28.0
      '@typescript-eslint/visitor-keys': 8.28.0
      debug: 4.4.0
      fast-glob: 3.3.3
      is-glob: 4.0.3
      minimatch: 9.0.5
      semver: 7.7.1
      ts-api-utils: 2.0.1(typescript@5.8.2)
      typescript: 5.8.2
    transitivePeerDependencies:
      - supports-color

  '@typescript-eslint/utils@8.28.0(eslint@9.23.0)(typescript@5.8.2)':
    dependencies:
      '@eslint-community/eslint-utils': 4.4.1(eslint@9.23.0)
      '@typescript-eslint/scope-manager': 8.28.0
      '@typescript-eslint/types': 8.28.0
      '@typescript-eslint/typescript-estree': 8.28.0(typescript@5.8.2)
      eslint: 9.23.0
      typescript: 5.8.2
    transitivePeerDependencies:
      - supports-color

  '@typescript-eslint/visitor-keys@8.28.0':
    dependencies:
      '@typescript-eslint/types': 8.28.0
      eslint-visitor-keys: 4.2.0

  '@ungap/structured-clone@1.3.0': {}

  '@vitejs/plugin-react-swc@3.8.1(@swc/helpers@0.5.15)(vite@6.2.3(@types/node@22.13.13)(sass-embedded@1.86.0)(sass@1.85.0)(tsx@4.19.3)(yaml@2.7.1))':
    dependencies:
      '@swc/core': 1.11.13(@swc/helpers@0.5.15)
      vite: 6.2.3(@types/node@22.13.13)(sass-embedded@1.86.0)(sass@1.85.0)(tsx@4.19.3)(yaml@2.7.1)
    transitivePeerDependencies:
      - '@swc/helpers'

  accepts@1.3.8:
    dependencies:
      mime-types: 2.1.35
      negotiator: 0.6.3

  acorn-jsx@5.3.2(acorn@8.14.0):
    dependencies:
      acorn: 8.14.0

  acorn@8.14.0: {}

  address@1.2.2: {}

  agent-base@7.1.3: {}

  aggregate-error@4.0.1:
    dependencies:
      clean-stack: 4.2.0
      indent-string: 5.0.0

  ajv-draft-04@1.0.0(ajv@8.17.1):
    optionalDependencies:
      ajv: 8.17.1

  ajv-formats@3.0.1(ajv@8.17.1):
    optionalDependencies:
      ajv: 8.17.1

  ajv@6.12.6:
    dependencies:
      fast-deep-equal: 3.1.3
      fast-json-stable-stringify: 2.1.0
      json-schema-traverse: 0.4.1
      uri-js: 4.4.1

  ajv@8.17.1:
    dependencies:
      fast-deep-equal: 3.1.3
      fast-uri: 3.0.6
      json-schema-traverse: 1.0.0
      require-from-string: 2.0.2

  ansi-escapes@4.3.2:
    dependencies:
      type-fest: 0.21.3

  ansi-regex@5.0.1: {}

  ansi-regex@6.1.0: {}

  ansi-styles@4.3.0:
    dependencies:
      color-convert: 2.0.1

  anymatch@3.1.3:
    dependencies:
      normalize-path: 3.0.0
      picomatch: 2.3.1

  argparse@1.0.10:
    dependencies:
      sprintf-js: 1.0.3

  argparse@2.0.1: {}

  aria-query@5.3.2: {}

  array-buffer-byte-length@1.0.2:
    dependencies:
      call-bound: 1.0.3
      is-array-buffer: 3.0.5

  array-flatten@1.1.1: {}

  array-includes@3.1.8:
    dependencies:
      call-bind: 1.0.8
      define-properties: 1.2.1
      es-abstract: 1.23.9
      es-object-atoms: 1.1.1
      get-intrinsic: 1.2.7
      is-string: 1.1.1

  array-iterate@2.0.1: {}

  array-union@2.1.0: {}

  array.prototype.findlast@1.2.5:
    dependencies:
      call-bind: 1.0.8
      define-properties: 1.2.1
      es-abstract: 1.23.9
      es-errors: 1.3.0
      es-object-atoms: 1.1.1
      es-shim-unscopables: 1.1.0

  array.prototype.findlastindex@1.2.5:
    dependencies:
      call-bind: 1.0.8
      define-properties: 1.2.1
      es-abstract: 1.23.9
      es-errors: 1.3.0
      es-object-atoms: 1.1.1
      es-shim-unscopables: 1.1.0

  array.prototype.flat@1.3.3:
    dependencies:
      call-bind: 1.0.8
      define-properties: 1.2.1
      es-abstract: 1.23.9
      es-shim-unscopables: 1.1.0

  array.prototype.flatmap@1.3.3:
    dependencies:
      call-bind: 1.0.8
      define-properties: 1.2.1
      es-abstract: 1.23.9
      es-shim-unscopables: 1.1.0

  array.prototype.tosorted@1.1.4:
    dependencies:
      call-bind: 1.0.8
      define-properties: 1.2.1
      es-abstract: 1.23.9
      es-errors: 1.3.0
      es-shim-unscopables: 1.1.0

  arraybuffer.prototype.slice@1.0.4:
    dependencies:
      array-buffer-byte-length: 1.0.2
      call-bind: 1.0.8
      define-properties: 1.2.1
      es-abstract: 1.23.9
      es-errors: 1.3.0
      get-intrinsic: 1.2.7
      is-array-buffer: 3.0.5

  ast-types-flow@0.0.8: {}

  ast-types@0.13.4:
    dependencies:
      tslib: 2.8.1

  astral-regex@2.0.0: {}

  astring@1.9.0: {}

  async-function@1.0.0: {}

  asynckit@0.4.0: {}

  available-typed-arrays@1.0.7:
    dependencies:
      possible-typed-array-names: 1.1.0

  axe-core@4.10.2: {}

  axios@1.7.9:
    dependencies:
      follow-redirects: 1.15.9
      form-data: 4.0.2
      proxy-from-env: 1.1.0
    transitivePeerDependencies:
      - debug

  axobject-query@4.1.0: {}

  b4a@1.6.7: {}

  babel-plugin-polyfill-corejs2@0.4.12(@babel/core@7.26.9):
    dependencies:
      '@babel/compat-data': 7.26.8
      '@babel/core': 7.26.9
      '@babel/helper-define-polyfill-provider': 0.6.3(@babel/core@7.26.9)
      semver: 6.3.1
    transitivePeerDependencies:
      - supports-color

  babel-plugin-polyfill-corejs3@0.11.1(@babel/core@7.26.9):
    dependencies:
      '@babel/core': 7.26.9
      '@babel/helper-define-polyfill-provider': 0.6.3(@babel/core@7.26.9)
      core-js-compat: 3.40.0
    transitivePeerDependencies:
      - supports-color

  babel-plugin-polyfill-regenerator@0.6.3(@babel/core@7.26.9):
    dependencies:
      '@babel/core': 7.26.9
      '@babel/helper-define-polyfill-provider': 0.6.3(@babel/core@7.26.9)
    transitivePeerDependencies:
      - supports-color

  bail@2.0.2: {}

  balanced-match@1.0.2: {}

  balanced-match@2.0.0: {}

  bare-events@2.5.4:
    optional: true

  bare-fs@4.0.1:
    dependencies:
      bare-events: 2.5.4
      bare-path: 3.0.0
      bare-stream: 2.6.5(bare-events@2.5.4)
    transitivePeerDependencies:
      - bare-buffer
    optional: true

  bare-os@3.4.0:
    optional: true

  bare-path@3.0.0:
    dependencies:
      bare-os: 3.4.0
    optional: true

  bare-stream@2.6.5(bare-events@2.5.4):
    dependencies:
      streamx: 2.22.0
    optionalDependencies:
      bare-events: 2.5.4
    optional: true

  base64-js@1.5.1: {}

  base64id@2.0.0: {}

  basic-ftp@5.0.5: {}

  better-opn@3.0.2:
    dependencies:
      open: 8.4.2

  binary-extensions@2.3.0: {}

  bl@5.1.0:
    dependencies:
      buffer: 6.0.3
      inherits: 2.0.4
      readable-stream: 3.6.2

  body-parser@1.20.3:
    dependencies:
      bytes: 3.1.2
      content-type: 1.0.5
      debug: 2.6.9
      depd: 2.0.0
      destroy: 1.2.0
      http-errors: 2.0.0
      iconv-lite: 0.4.24
      on-finished: 2.4.1
      qs: 6.13.0
      raw-body: 2.5.2
      type-is: 1.6.18
      unpipe: 1.0.0
    transitivePeerDependencies:
      - supports-color

  boolbase@1.0.0: {}

  brace-expansion@1.1.11:
    dependencies:
      balanced-match: 1.0.2
      concat-map: 0.0.1

  brace-expansion@2.0.1:
    dependencies:
      balanced-match: 1.0.2

  braces@3.0.3:
    dependencies:
      fill-range: 7.1.1

  browserslist@4.24.4:
    dependencies:
      caniuse-lite: 1.0.30001700
      electron-to-chromium: 1.5.102
      node-releases: 2.0.19
      update-browserslist-db: 1.1.2(browserslist@4.24.4)

  buffer-builder@0.2.0: {}

  buffer-crc32@0.2.13: {}

  buffer@5.7.1:
    dependencies:
      base64-js: 1.5.1
      ieee754: 1.2.1

  buffer@6.0.3:
    dependencies:
      base64-js: 1.5.1
      ieee754: 1.2.1

  busboy@1.6.0:
    dependencies:
      streamsearch: 1.1.0

  bytes@3.1.2: {}

  cacheable-lookup@7.0.0: {}

  cacheable-request@10.2.14:
    dependencies:
      '@types/http-cache-semantics': 4.0.4
      get-stream: 6.0.1
      http-cache-semantics: 4.1.1
      keyv: 4.5.4
      mimic-response: 4.0.0
      normalize-url: 8.0.1
      responselike: 3.0.0

  cacheable@1.8.9:
    dependencies:
      hookified: 1.7.1
      keyv: 5.3.2

  call-bind-apply-helpers@1.0.2:
    dependencies:
      es-errors: 1.3.0
      function-bind: 1.1.2

  call-bind@1.0.8:
    dependencies:
      call-bind-apply-helpers: 1.0.2
      es-define-property: 1.0.1
      get-intrinsic: 1.2.7
      set-function-length: 1.2.2

  call-bound@1.0.3:
    dependencies:
      call-bind-apply-helpers: 1.0.2
      get-intrinsic: 1.2.7

  callsites@3.1.0: {}

  camelcase@6.3.0: {}

  caniuse-lite@1.0.30001700: {}

  ccount@2.0.1: {}

  chalk@4.1.2:
    dependencies:
      ansi-styles: 4.3.0
      supports-color: 7.2.0

  chalk@5.4.1: {}

  character-entities-html4@2.1.0: {}

  character-entities-legacy@1.1.4: {}

  character-entities-legacy@3.0.0: {}

  character-entities@1.2.4: {}

  character-entities@2.0.2: {}

  character-reference-invalid@1.1.4: {}

  character-reference-invalid@2.0.1: {}

  chardet@0.7.0: {}

  chokidar@3.6.0:
    dependencies:
      anymatch: 3.1.3
      braces: 3.0.3
      glob-parent: 5.1.2
      is-binary-path: 2.1.0
      is-glob: 4.0.3
      normalize-path: 3.0.0
      readdirp: 3.6.0
    optionalDependencies:
      fsevents: 2.3.3

  chokidar@4.0.3:
    dependencies:
      readdirp: 4.1.2

  chownr@2.0.0: {}

  chromium-bidi@0.6.3(devtools-protocol@0.0.1312386):
    dependencies:
      devtools-protocol: 0.0.1312386
      mitt: 3.0.1
      urlpattern-polyfill: 10.0.0
      zod: 3.23.8

  classnames@2.5.1: {}

  clean-stack@4.2.0:
    dependencies:
      escape-string-regexp: 5.0.0

  cli-cursor@4.0.0:
    dependencies:
      restore-cursor: 4.0.0

  cli-spinners@2.9.2: {}

  cli-width@4.1.0: {}

  client-only@0.0.1: {}

  cliui@8.0.1:
    dependencies:
      string-width: 4.2.3
      strip-ansi: 6.0.1
      wrap-ansi: 7.0.0

  clone@1.0.4: {}

  clsx@1.2.1: {}

  clsx@2.1.1: {}

  collapse-white-space@2.1.0: {}

  color-convert@2.0.1:
    dependencies:
      color-name: 1.1.4

  color-name@1.1.4: {}

  color-string@1.9.1:
    dependencies:
      color-name: 1.1.4
      simple-swizzle: 0.2.2

  color@4.2.3:
    dependencies:
      color-convert: 2.0.1
      color-string: 1.9.1

  colord@2.9.3: {}

  colorjs.io@0.5.2: {}

  combined-stream@1.0.8:
    dependencies:
      delayed-stream: 1.0.0

  comma-separated-tokens@1.0.8: {}

  comma-separated-tokens@2.0.3: {}

  commander@7.2.0: {}

  commander@8.3.0: {}

  compute-scroll-into-view@3.1.1: {}

  concat-map@0.0.1: {}

  content-disposition@0.5.4:
    dependencies:
      safe-buffer: 5.2.1

  content-type@1.0.5: {}

  convert-source-map@2.0.0: {}

  cookie-signature@1.0.6: {}

  cookie@0.7.1: {}

  cookie@0.7.2: {}

  cookie@1.0.2: {}

  copy-to-clipboard@3.3.3:
    dependencies:
      toggle-selection: 1.0.6

  core-js-compat@3.40.0:
    dependencies:
      browserslist: 4.24.4

  cors@2.8.5:
    dependencies:
      object-assign: 4.1.1
      vary: 1.1.2

  cosmiconfig@8.3.6(typescript@5.8.2):
    dependencies:
      import-fresh: 3.3.1
      js-yaml: 4.1.0
      parse-json: 5.2.0
      path-type: 4.0.0
    optionalDependencies:
      typescript: 5.8.2

  cosmiconfig@9.0.0(typescript@5.8.2):
    dependencies:
      env-paths: 2.2.1
      import-fresh: 3.3.1
      js-yaml: 4.1.0
      parse-json: 5.2.0
    optionalDependencies:
      typescript: 5.8.2

  cross-spawn@7.0.6:
    dependencies:
      path-key: 3.1.1
      shebang-command: 2.0.0
      which: 2.0.2

  css-functions-list@3.2.3: {}

  css-select@5.1.0:
    dependencies:
      boolbase: 1.0.0
      css-what: 6.1.0
      domhandler: 5.0.3
      domutils: 3.2.2
      nth-check: 2.1.1

  css-tree@2.2.1:
    dependencies:
      mdn-data: 2.0.28
      source-map-js: 1.2.1

  css-tree@2.3.1:
    dependencies:
      mdn-data: 2.0.30
      source-map-js: 1.2.1

  css-tree@3.1.0:
    dependencies:
      mdn-data: 2.12.2
      source-map-js: 1.2.1

  css-what@6.1.0: {}

  cssesc@3.0.0: {}

  csso@5.0.5:
    dependencies:
      css-tree: 2.2.1

  csstype@3.1.3: {}

  damerau-levenshtein@1.0.8: {}

  data-uri-to-buffer@6.0.2: {}

  data-view-buffer@1.0.2:
    dependencies:
      call-bound: 1.0.3
      es-errors: 1.3.0
      is-data-view: 1.0.2

  data-view-byte-length@1.0.2:
    dependencies:
      call-bound: 1.0.3
      es-errors: 1.3.0
      is-data-view: 1.0.2

  data-view-byte-offset@1.0.1:
    dependencies:
      call-bound: 1.0.3
      es-errors: 1.3.0
      is-data-view: 1.0.2

  debug@2.6.9:
    dependencies:
      ms: 2.0.0

  debug@3.2.7:
    dependencies:
      ms: 2.1.3

  debug@4.3.7:
    dependencies:
      ms: 2.1.3

  debug@4.4.0:
    dependencies:
      ms: 2.1.3

  decode-named-character-reference@1.0.2:
    dependencies:
      character-entities: 2.0.2

  decompress-response@6.0.0:
    dependencies:
      mimic-response: 3.1.0

  deep-is@0.1.4: {}

  deepmerge@4.3.1: {}

  defaults@1.0.4:
    dependencies:
      clone: 1.0.4

  defer-to-connect@2.0.1: {}

  define-data-property@1.1.4:
    dependencies:
      es-define-property: 1.0.1
      es-errors: 1.3.0
      gopd: 1.2.0

  define-lazy-prop@2.0.0: {}

  define-properties@1.2.1:
    dependencies:
      define-data-property: 1.1.4
      has-property-descriptors: 1.0.2
      object-keys: 1.1.1

  degenerator@5.0.1:
    dependencies:
      ast-types: 0.13.4
      escodegen: 2.1.0
      esprima: 4.0.1

  delayed-stream@1.0.0: {}

  depd@2.0.0: {}

  dequal@2.0.3: {}

  destroy@1.2.0: {}

  detect-libc@1.0.3:
    optional: true

  detect-libc@2.0.3: {}

  detect-port@1.6.1:
    dependencies:
      address: 1.2.2
      debug: 4.4.0
    transitivePeerDependencies:
      - supports-color

  devlop@1.1.0:
    dependencies:
      dequal: 2.0.3

  devtools-protocol@0.0.1312386: {}

  dir-glob@3.0.1:
    dependencies:
      path-type: 4.0.0

  dns-packet@5.6.1:
    dependencies:
      '@leichtgewicht/ip-codec': 2.0.5

  dns-socket@4.2.2:
    dependencies:
      dns-packet: 5.6.1

  doctrine@2.1.0:
    dependencies:
      esutils: 2.0.3

  dom-serializer@2.0.0:
    dependencies:
      domelementtype: 2.3.0
      domhandler: 5.0.3
      entities: 4.5.0

  domelementtype@2.3.0: {}

  domhandler@5.0.3:
    dependencies:
      domelementtype: 2.3.0

  domutils@3.2.2:
    dependencies:
      dom-serializer: 2.0.0
      domelementtype: 2.3.0
      domhandler: 5.0.3

  dot-case@3.0.4:
    dependencies:
      no-case: 3.0.4
      tslib: 2.8.1

  downshift@9.0.8(react@19.0.0):
    dependencies:
      '@babel/runtime': 7.26.9
      compute-scroll-into-view: 3.1.1
      prop-types: 15.8.1
      react: 19.0.0
      react-is: 18.2.0
      tslib: 2.8.1

  dunder-proto@1.0.1:
    dependencies:
      call-bind-apply-helpers: 1.0.2
      es-errors: 1.3.0
      gopd: 1.2.0

  ee-first@1.1.1: {}

  electron-to-chromium@1.5.102: {}

  emoji-regex@8.0.0: {}

  emoji-regex@9.2.2: {}

  encodeurl@1.0.2: {}

  encodeurl@2.0.0: {}

  end-of-stream@1.4.4:
    dependencies:
      once: 1.4.0

  engine.io-parser@5.2.3: {}

  engine.io@6.6.4:
    dependencies:
      '@types/cors': 2.8.17
      '@types/node': 22.13.13
      accepts: 1.3.8
      base64id: 2.0.0
      cookie: 0.7.2
      cors: 2.8.5
      debug: 4.3.7
      engine.io-parser: 5.2.3
      ws: 8.17.1
    transitivePeerDependencies:
      - bufferutil
      - supports-color
      - utf-8-validate

  enhanced-resolve@5.18.1:
    dependencies:
      graceful-fs: 4.2.11
      tapable: 2.2.1

  entities@4.5.0: {}

  env-paths@2.2.1: {}

  error-ex@1.3.2:
    dependencies:
      is-arrayish: 0.2.1

  es-abstract@1.23.9:
    dependencies:
      array-buffer-byte-length: 1.0.2
      arraybuffer.prototype.slice: 1.0.4
      available-typed-arrays: 1.0.7
      call-bind: 1.0.8
      call-bound: 1.0.3
      data-view-buffer: 1.0.2
      data-view-byte-length: 1.0.2
      data-view-byte-offset: 1.0.1
      es-define-property: 1.0.1
      es-errors: 1.3.0
      es-object-atoms: 1.1.1
      es-set-tostringtag: 2.1.0
      es-to-primitive: 1.3.0
      function.prototype.name: 1.1.8
      get-intrinsic: 1.2.7
      get-proto: 1.0.1
      get-symbol-description: 1.1.0
      globalthis: 1.0.4
      gopd: 1.2.0
      has-property-descriptors: 1.0.2
      has-proto: 1.2.0
      has-symbols: 1.1.0
      hasown: 2.0.2
      internal-slot: 1.1.0
      is-array-buffer: 3.0.5
      is-callable: 1.2.7
      is-data-view: 1.0.2
      is-regex: 1.2.1
      is-shared-array-buffer: 1.0.4
      is-string: 1.1.1
      is-typed-array: 1.1.15
      is-weakref: 1.1.1
      math-intrinsics: 1.1.0
      object-inspect: 1.13.4
      object-keys: 1.1.1
      object.assign: 4.1.7
      own-keys: 1.0.1
      regexp.prototype.flags: 1.5.4
      safe-array-concat: 1.1.3
      safe-push-apply: 1.0.0
      safe-regex-test: 1.1.0
      set-proto: 1.0.0
      string.prototype.trim: 1.2.10
      string.prototype.trimend: 1.0.9
      string.prototype.trimstart: 1.0.8
      typed-array-buffer: 1.0.3
      typed-array-byte-length: 1.0.3
      typed-array-byte-offset: 1.0.4
      typed-array-length: 1.0.7
      unbox-primitive: 1.1.0
      which-typed-array: 1.1.18

  es-define-property@1.0.1: {}

  es-errors@1.3.0: {}

  es-iterator-helpers@1.2.1:
    dependencies:
      call-bind: 1.0.8
      call-bound: 1.0.3
      define-properties: 1.2.1
      es-abstract: 1.23.9
      es-errors: 1.3.0
      es-set-tostringtag: 2.1.0
      function-bind: 1.1.2
      get-intrinsic: 1.2.7
      globalthis: 1.0.4
      gopd: 1.2.0
      has-property-descriptors: 1.0.2
      has-proto: 1.2.0
      has-symbols: 1.1.0
      internal-slot: 1.1.0
      iterator.prototype: 1.1.5
      safe-array-concat: 1.1.3

  es-object-atoms@1.1.1:
    dependencies:
      es-errors: 1.3.0

  es-set-tostringtag@2.1.0:
    dependencies:
      es-errors: 1.3.0
      get-intrinsic: 1.2.7
      has-tostringtag: 1.0.2
      hasown: 2.0.2

  es-shim-unscopables@1.1.0:
    dependencies:
      hasown: 2.0.2

  es-to-primitive@1.3.0:
    dependencies:
      is-callable: 1.2.7
      is-date-object: 1.1.0
      is-symbol: 1.1.1

  es-toolkit@1.32.0: {}

  esast-util-from-estree@2.0.0:
    dependencies:
      '@types/estree-jsx': 1.0.5
      devlop: 1.1.0
      estree-util-visit: 2.0.0
      unist-util-position-from-estree: 2.0.0

  esast-util-from-js@2.0.1:
    dependencies:
      '@types/estree-jsx': 1.0.5
      acorn: 8.14.0
      esast-util-from-estree: 2.0.0
      vfile-message: 4.0.2

  esbuild@0.25.0:
    optionalDependencies:
      '@esbuild/aix-ppc64': 0.25.0
      '@esbuild/android-arm': 0.25.0
      '@esbuild/android-arm64': 0.25.0
      '@esbuild/android-x64': 0.25.0
      '@esbuild/darwin-arm64': 0.25.0
      '@esbuild/darwin-x64': 0.25.0
      '@esbuild/freebsd-arm64': 0.25.0
      '@esbuild/freebsd-x64': 0.25.0
      '@esbuild/linux-arm': 0.25.0
      '@esbuild/linux-arm64': 0.25.0
      '@esbuild/linux-ia32': 0.25.0
      '@esbuild/linux-loong64': 0.25.0
      '@esbuild/linux-mips64el': 0.25.0
      '@esbuild/linux-ppc64': 0.25.0
      '@esbuild/linux-riscv64': 0.25.0
      '@esbuild/linux-s390x': 0.25.0
      '@esbuild/linux-x64': 0.25.0
      '@esbuild/netbsd-arm64': 0.25.0
      '@esbuild/netbsd-x64': 0.25.0
      '@esbuild/openbsd-arm64': 0.25.0
      '@esbuild/openbsd-x64': 0.25.0
      '@esbuild/sunos-x64': 0.25.0
      '@esbuild/win32-arm64': 0.25.0
      '@esbuild/win32-ia32': 0.25.0
      '@esbuild/win32-x64': 0.25.0

  escalade@3.2.0: {}

  escape-html@1.0.3: {}

  escape-string-regexp@4.0.0: {}

  escape-string-regexp@5.0.0: {}

  escodegen@2.1.0:
    dependencies:
      esprima: 4.0.1
      estraverse: 5.3.0
      esutils: 2.0.3
    optionalDependencies:
      source-map: 0.6.1

  eslint-config-next@15.2.4(eslint@9.23.0)(typescript@5.8.2):
    dependencies:
      '@next/eslint-plugin-next': 15.2.4
      '@rushstack/eslint-patch': 1.10.5
      '@typescript-eslint/eslint-plugin': 8.28.0(@typescript-eslint/parser@8.28.0(eslint@9.23.0)(typescript@5.8.2))(eslint@9.23.0)(typescript@5.8.2)
      '@typescript-eslint/parser': 8.28.0(eslint@9.23.0)(typescript@5.8.2)
      eslint: 9.23.0
      eslint-import-resolver-node: 0.3.9
      eslint-import-resolver-typescript: 3.8.3(eslint-plugin-import@2.31.0)(eslint@9.23.0)
      eslint-plugin-import: 2.31.0(@typescript-eslint/parser@8.28.0(eslint@9.23.0)(typescript@5.8.2))(eslint-import-resolver-typescript@3.8.3)(eslint@9.23.0)
      eslint-plugin-jsx-a11y: 6.10.2(eslint@9.23.0)
      eslint-plugin-react: 7.37.4(eslint@9.23.0)
      eslint-plugin-react-hooks: 5.2.0(eslint@9.23.0)
    optionalDependencies:
      typescript: 5.8.2
    transitivePeerDependencies:
      - eslint-import-resolver-webpack
      - eslint-plugin-import-x
      - supports-color

  eslint-config-prettier@10.1.1(eslint@9.23.0):
    dependencies:
      eslint: 9.23.0

  eslint-import-resolver-node@0.3.9:
    dependencies:
      debug: 3.2.7
      is-core-module: 2.16.1
      resolve: 1.22.10
    transitivePeerDependencies:
      - supports-color

  eslint-import-resolver-typescript@3.8.3(eslint-plugin-import@2.31.0)(eslint@9.23.0):
    dependencies:
      '@nolyfill/is-core-module': 1.0.39
      debug: 4.4.0
      enhanced-resolve: 5.18.1
      eslint: 9.23.0
      get-tsconfig: 4.10.0
      is-bun-module: 1.3.0
      stable-hash: 0.0.4
      tinyglobby: 0.2.12
    optionalDependencies:
      eslint-plugin-import: 2.31.0(@typescript-eslint/parser@8.28.0(eslint@9.23.0)(typescript@5.8.2))(eslint-import-resolver-typescript@3.8.3)(eslint@9.23.0)
    transitivePeerDependencies:
      - supports-color

  eslint-module-utils@2.12.0(@typescript-eslint/parser@8.28.0(eslint@9.23.0)(typescript@5.8.2))(eslint-import-resolver-node@0.3.9)(eslint-import-resolver-typescript@3.8.3)(eslint@9.23.0):
    dependencies:
      debug: 3.2.7
    optionalDependencies:
      '@typescript-eslint/parser': 8.28.0(eslint@9.23.0)(typescript@5.8.2)
      eslint: 9.23.0
      eslint-import-resolver-node: 0.3.9
      eslint-import-resolver-typescript: 3.8.3(eslint-plugin-import@2.31.0)(eslint@9.23.0)
    transitivePeerDependencies:
      - supports-color

  eslint-plugin-import@2.31.0(@typescript-eslint/parser@8.28.0(eslint@9.23.0)(typescript@5.8.2))(eslint-import-resolver-typescript@3.8.3)(eslint@9.23.0):
    dependencies:
      '@rtsao/scc': 1.1.0
      array-includes: 3.1.8
      array.prototype.findlastindex: 1.2.5
      array.prototype.flat: 1.3.3
      array.prototype.flatmap: 1.3.3
      debug: 3.2.7
      doctrine: 2.1.0
      eslint: 9.23.0
      eslint-import-resolver-node: 0.3.9
      eslint-module-utils: 2.12.0(@typescript-eslint/parser@8.28.0(eslint@9.23.0)(typescript@5.8.2))(eslint-import-resolver-node@0.3.9)(eslint-import-resolver-typescript@3.8.3)(eslint@9.23.0)
      hasown: 2.0.2
      is-core-module: 2.16.1
      is-glob: 4.0.3
      minimatch: 3.1.2
      object.fromentries: 2.0.8
      object.groupby: 1.0.3
      object.values: 1.2.1
      semver: 6.3.1
      string.prototype.trimend: 1.0.9
      tsconfig-paths: 3.15.0
    optionalDependencies:
      '@typescript-eslint/parser': 8.28.0(eslint@9.23.0)(typescript@5.8.2)
    transitivePeerDependencies:
      - eslint-import-resolver-typescript
      - eslint-import-resolver-webpack
      - supports-color

  eslint-plugin-jsx-a11y@6.10.2(eslint@9.23.0):
    dependencies:
      aria-query: 5.3.2
      array-includes: 3.1.8
      array.prototype.flatmap: 1.3.3
      ast-types-flow: 0.0.8
      axe-core: 4.10.2
      axobject-query: 4.1.0
      damerau-levenshtein: 1.0.8
      emoji-regex: 9.2.2
      eslint: 9.23.0
      hasown: 2.0.2
      jsx-ast-utils: 3.3.5
      language-tags: 1.0.9
      minimatch: 3.1.2
      object.fromentries: 2.0.8
      safe-regex-test: 1.1.0
      string.prototype.includes: 2.0.1

  eslint-plugin-react-hooks@5.2.0(eslint@9.23.0):
    dependencies:
      eslint: 9.23.0

  eslint-plugin-react-refresh@0.4.19(eslint@9.23.0):
    dependencies:
      eslint: 9.23.0

  eslint-plugin-react@7.37.4(eslint@9.23.0):
    dependencies:
      array-includes: 3.1.8
      array.prototype.findlast: 1.2.5
      array.prototype.flatmap: 1.3.3
      array.prototype.tosorted: 1.1.4
      doctrine: 2.1.0
      es-iterator-helpers: 1.2.1
      eslint: 9.23.0
      estraverse: 5.3.0
      hasown: 2.0.2
      jsx-ast-utils: 3.3.5
      minimatch: 3.1.2
      object.entries: 1.1.8
      object.fromentries: 2.0.8
      object.values: 1.2.1
      prop-types: 15.8.1
      resolve: 2.0.0-next.5
      semver: 6.3.1
      string.prototype.matchall: 4.0.12
      string.prototype.repeat: 1.0.0

  eslint-plugin-simple-import-sort@12.1.1(eslint@9.23.0):
    dependencies:
      eslint: 9.23.0

  eslint-scope@8.3.0:
    dependencies:
      esrecurse: 4.3.0
      estraverse: 5.3.0

  eslint-visitor-keys@3.4.3: {}

  eslint-visitor-keys@4.2.0: {}

  eslint@9.23.0:
    dependencies:
      '@eslint-community/eslint-utils': 4.4.1(eslint@9.23.0)
      '@eslint-community/regexpp': 4.12.1
      '@eslint/config-array': 0.19.2
      '@eslint/config-helpers': 0.2.0
      '@eslint/core': 0.12.0
      '@eslint/eslintrc': 3.3.1
      '@eslint/js': 9.23.0
      '@eslint/plugin-kit': 0.2.7
      '@humanfs/node': 0.16.6
      '@humanwhocodes/module-importer': 1.0.1
      '@humanwhocodes/retry': 0.4.2
      '@types/estree': 1.0.6
      '@types/json-schema': 7.0.15
      ajv: 6.12.6
      chalk: 4.1.2
      cross-spawn: 7.0.6
      debug: 4.4.0
      escape-string-regexp: 4.0.0
      eslint-scope: 8.3.0
      eslint-visitor-keys: 4.2.0
      espree: 10.3.0
      esquery: 1.6.0
      esutils: 2.0.3
      fast-deep-equal: 3.1.3
      file-entry-cache: 8.0.0
      find-up: 5.0.0
      glob-parent: 6.0.2
      ignore: 5.3.2
      imurmurhash: 0.1.4
      is-glob: 4.0.3
      json-stable-stringify-without-jsonify: 1.0.1
      lodash.merge: 4.6.2
      minimatch: 3.1.2
      natural-compare: 1.4.0
      optionator: 0.9.4
    transitivePeerDependencies:
      - supports-color

  espree@10.3.0:
    dependencies:
      acorn: 8.14.0
      acorn-jsx: 5.3.2(acorn@8.14.0)
      eslint-visitor-keys: 4.2.0

  esprima@4.0.1: {}

  esquery@1.6.0:
    dependencies:
      estraverse: 5.3.0

  esrecurse@4.3.0:
    dependencies:
      estraverse: 5.3.0

  estraverse@5.3.0: {}

  estree-util-attach-comments@3.0.0:
    dependencies:
      '@types/estree': 1.0.6

  estree-util-build-jsx@3.0.1:
    dependencies:
      '@types/estree-jsx': 1.0.5
      devlop: 1.1.0
      estree-util-is-identifier-name: 3.0.0
      estree-walker: 3.0.3

  estree-util-is-identifier-name@3.0.0: {}

  estree-util-scope@1.0.0:
    dependencies:
      '@types/estree': 1.0.6
      devlop: 1.1.0

  estree-util-to-js@2.0.0:
    dependencies:
      '@types/estree-jsx': 1.0.5
      astring: 1.9.0
      source-map: 0.7.4

  estree-util-visit@2.0.0:
    dependencies:
      '@types/estree-jsx': 1.0.5
      '@types/unist': 3.0.3

  estree-walker@2.0.2: {}

  estree-walker@3.0.3:
    dependencies:
      '@types/estree': 1.0.6

  esutils@2.0.3: {}

  etag@1.8.1: {}

  express@4.21.2:
    dependencies:
      accepts: 1.3.8
      array-flatten: 1.1.1
      body-parser: 1.20.3
      content-disposition: 0.5.4
      content-type: 1.0.5
      cookie: 0.7.1
      cookie-signature: 1.0.6
      debug: 2.6.9
      depd: 2.0.0
      encodeurl: 2.0.0
      escape-html: 1.0.3
      etag: 1.8.1
      finalhandler: 1.3.1
      fresh: 0.5.2
      http-errors: 2.0.0
      merge-descriptors: 1.0.3
      methods: 1.1.2
      on-finished: 2.4.1
      parseurl: 1.3.3
      path-to-regexp: 0.1.12
      proxy-addr: 2.0.7
      qs: 6.13.0
      range-parser: 1.2.1
      safe-buffer: 5.2.1
      send: 0.19.0
      serve-static: 1.16.2
      setprototypeof: 1.2.0
      statuses: 2.0.1
      type-is: 1.6.18
      utils-merge: 1.0.1
      vary: 1.1.2
    transitivePeerDependencies:
      - supports-color

  extend-shallow@2.0.1:
    dependencies:
      is-extendable: 0.1.1

  extend@3.0.2: {}

  external-editor@3.1.0:
    dependencies:
      chardet: 0.7.0
      iconv-lite: 0.4.24
      tmp: 0.0.33

  extract-zip@2.0.1:
    dependencies:
      debug: 4.4.0
      get-stream: 5.2.0
      yauzl: 2.10.0
    optionalDependencies:
      '@types/yauzl': 2.10.3
    transitivePeerDependencies:
      - supports-color

  fast-deep-equal@3.1.3: {}

  fast-fifo@1.3.2: {}

  fast-glob@3.3.1:
    dependencies:
      '@nodelib/fs.stat': 2.0.5
      '@nodelib/fs.walk': 1.2.8
      glob-parent: 5.1.2
      merge2: 1.4.1
      micromatch: 4.0.8

  fast-glob@3.3.3:
    dependencies:
      '@nodelib/fs.stat': 2.0.5
      '@nodelib/fs.walk': 1.2.8
      glob-parent: 5.1.2
      merge2: 1.4.1
      micromatch: 4.0.8

  fast-json-stable-stringify@2.1.0: {}

  fast-levenshtein@2.0.6: {}

  fast-uri@3.0.6: {}

  fastest-levenshtein@1.0.16: {}

  fastq@1.19.0:
    dependencies:
      reusify: 1.1.0

  fault@1.0.4:
    dependencies:
      format: 0.2.2

  fault@2.0.1:
    dependencies:
      format: 0.2.2

  favicons@7.2.0:
    dependencies:
      escape-html: 1.0.3
      sharp: 0.33.5
      xml2js: 0.6.2

  fd-slicer@1.1.0:
    dependencies:
      pend: 1.2.0

  fdir@6.4.3(picomatch@4.0.2):
    optionalDependencies:
      picomatch: 4.0.2

  fetch-event-stream@0.1.5: {}

  file-entry-cache@10.0.7:
    dependencies:
      flat-cache: 6.1.7

  file-entry-cache@8.0.0:
    dependencies:
      flat-cache: 4.0.1

  fill-range@7.1.1:
    dependencies:
      to-regex-range: 5.0.1

  finalhandler@1.3.1:
    dependencies:
      debug: 2.6.9
      encodeurl: 2.0.0
      escape-html: 1.0.3
      on-finished: 2.4.1
      parseurl: 1.3.3
      statuses: 2.0.1
      unpipe: 1.0.0
    transitivePeerDependencies:
      - supports-color

  find-up@5.0.0:
    dependencies:
      locate-path: 6.0.0
      path-exists: 4.0.0

  flat-cache@4.0.1:
    dependencies:
      flatted: 3.3.3
      keyv: 4.5.4

  flat-cache@6.1.7:
    dependencies:
      cacheable: 1.8.9
      flatted: 3.3.3
      hookified: 1.7.1

  flatpickr@4.6.13: {}

  flatted@3.3.3: {}

  follow-redirects@1.15.9: {}

  for-each@0.3.5:
    dependencies:
      is-callable: 1.2.7

  form-data-encoder@2.1.4: {}

  form-data@4.0.2:
    dependencies:
      asynckit: 0.4.0
      combined-stream: 1.0.8
      es-set-tostringtag: 2.1.0
      mime-types: 2.1.35

  format@0.2.2: {}

  forwarded@0.2.0: {}

  framer-motion@12.6.2(react-dom@19.0.0(react@19.0.0))(react@19.0.0):
    dependencies:
      motion-dom: 12.6.1
      motion-utils: 12.5.0
      tslib: 2.8.1
    optionalDependencies:
      react: 19.0.0
      react-dom: 19.0.0(react@19.0.0)

  fresh@0.5.2: {}

  fs-extra@11.3.0:
    dependencies:
      graceful-fs: 4.2.11
      jsonfile: 6.1.0
      universalify: 2.0.1

  fs-minipass@2.1.0:
    dependencies:
      minipass: 3.3.6

  fsevents@2.3.3:
    optional: true

  function-bind@1.1.2: {}

  function.prototype.name@1.1.8:
    dependencies:
      call-bind: 1.0.8
      call-bound: 1.0.3
      define-properties: 1.2.1
      functions-have-names: 1.2.3
      hasown: 2.0.2
      is-callable: 1.2.7

  functions-have-names@1.2.3: {}

  gcd@0.0.1: {}

  gensync@1.0.0-beta.2: {}

  get-caller-file@2.0.5: {}

  get-intrinsic@1.2.7:
    dependencies:
      call-bind-apply-helpers: 1.0.2
      es-define-property: 1.0.1
      es-errors: 1.3.0
      es-object-atoms: 1.1.1
      function-bind: 1.1.2
      get-proto: 1.0.1
      gopd: 1.2.0
      has-symbols: 1.1.0
      hasown: 2.0.2
      math-intrinsics: 1.1.0

  get-proto@1.0.1:
    dependencies:
      dunder-proto: 1.0.1
      es-object-atoms: 1.1.1

  get-stream@5.2.0:
    dependencies:
      pump: 3.0.2

  get-stream@6.0.1: {}

  get-symbol-description@1.1.0:
    dependencies:
      call-bound: 1.0.3
      es-errors: 1.3.0
      get-intrinsic: 1.2.7

  get-tsconfig@4.10.0:
    dependencies:
      resolve-pkg-maps: 1.0.0

  get-uri@6.0.4:
    dependencies:
      basic-ftp: 5.0.5
      data-uri-to-buffer: 6.0.2
      debug: 4.4.0
    transitivePeerDependencies:
      - supports-color

  glob-parent@5.1.2:
    dependencies:
      is-glob: 4.0.3

  glob-parent@6.0.2:
    dependencies:
      is-glob: 4.0.3

  global-modules@2.0.0:
    dependencies:
      global-prefix: 3.0.0

  global-prefix@3.0.0:
    dependencies:
      ini: 1.3.8
      kind-of: 6.0.3
      which: 1.3.1

  globals@11.12.0: {}

  globals@14.0.0: {}

  globals@16.0.0: {}

  globalthis@1.0.4:
    dependencies:
      define-properties: 1.2.1
      gopd: 1.2.0

  globby@11.1.0:
    dependencies:
      array-union: 2.1.0
      dir-glob: 3.0.1
      fast-glob: 3.3.3
      ignore: 5.3.2
      merge2: 1.4.1
      slash: 3.0.0

  globjoin@0.1.4: {}

  gopd@1.2.0: {}

  got@12.6.1:
    dependencies:
      '@sindresorhus/is': 5.6.0
      '@szmarczak/http-timer': 5.0.1
      cacheable-lookup: 7.0.0
      cacheable-request: 10.2.14
      decompress-response: 6.0.0
      form-data-encoder: 2.1.4
      get-stream: 6.0.1
      http2-wrapper: 2.2.1
      lowercase-keys: 3.0.0
      p-cancelable: 3.0.0
      responselike: 3.0.0

  got@13.0.0:
    dependencies:
      '@sindresorhus/is': 5.6.0
      '@szmarczak/http-timer': 5.0.1
      cacheable-lookup: 7.0.0
      cacheable-request: 10.2.14
      decompress-response: 6.0.0
      form-data-encoder: 2.1.4
      get-stream: 6.0.1
      http2-wrapper: 2.2.1
      lowercase-keys: 3.0.0
      p-cancelable: 3.0.0
      responselike: 3.0.0

  graceful-fs@4.2.11: {}

  graphemer@1.4.0: {}

  gray-matter@4.0.3:
    dependencies:
      js-yaml: 3.14.1
      kind-of: 6.0.3
      section-matter: 1.0.0
      strip-bom-string: 1.0.0

  has-bigints@1.1.0: {}

  has-flag@4.0.0: {}

  has-property-descriptors@1.0.2:
    dependencies:
      es-define-property: 1.0.1

  has-proto@1.2.0:
    dependencies:
      dunder-proto: 1.0.1

  has-symbols@1.1.0: {}

  has-tostringtag@1.0.2:
    dependencies:
      has-symbols: 1.1.0

  hasown@2.0.2:
    dependencies:
      function-bind: 1.1.2

  hast-util-embedded@3.0.0:
    dependencies:
      '@types/hast': 3.0.4
      hast-util-is-element: 3.0.0

  hast-util-from-dom@5.0.1:
    dependencies:
      '@types/hast': 3.0.4
      hastscript: 9.0.1
      web-namespaces: 2.0.1

  hast-util-from-html-isomorphic@2.0.0:
    dependencies:
      '@types/hast': 3.0.4
      hast-util-from-dom: 5.0.1
      hast-util-from-html: 2.0.3
      unist-util-remove-position: 5.0.0

  hast-util-from-html@2.0.3:
    dependencies:
      '@types/hast': 3.0.4
      devlop: 1.1.0
      hast-util-from-parse5: 8.0.3
      parse5: 7.2.1
      vfile: 6.0.3
      vfile-message: 4.0.2

  hast-util-from-parse5@8.0.3:
    dependencies:
      '@types/hast': 3.0.4
      '@types/unist': 3.0.3
      devlop: 1.1.0
      hastscript: 9.0.1
      property-information: 7.0.0
      vfile: 6.0.3
      vfile-location: 5.0.3
      web-namespaces: 2.0.1

  hast-util-has-property@3.0.0:
    dependencies:
      '@types/hast': 3.0.4

  hast-util-is-body-ok-link@3.0.1:
    dependencies:
      '@types/hast': 3.0.4

  hast-util-is-element@3.0.0:
    dependencies:
      '@types/hast': 3.0.4

  hast-util-minify-whitespace@1.0.1:
    dependencies:
      '@types/hast': 3.0.4
      hast-util-embedded: 3.0.0
      hast-util-is-element: 3.0.0
      hast-util-whitespace: 3.0.0
      unist-util-is: 6.0.0

  hast-util-parse-selector@2.2.5: {}

  hast-util-parse-selector@3.1.1:
    dependencies:
      '@types/hast': 2.3.10

  hast-util-parse-selector@4.0.0:
    dependencies:
      '@types/hast': 3.0.4

  hast-util-phrasing@3.0.1:
    dependencies:
      '@types/hast': 3.0.4
      hast-util-embedded: 3.0.0
      hast-util-has-property: 3.0.0
      hast-util-is-body-ok-link: 3.0.1
      hast-util-is-element: 3.0.0

  hast-util-to-estree@3.1.2:
    dependencies:
      '@types/estree': 1.0.6
      '@types/estree-jsx': 1.0.5
      '@types/hast': 3.0.4
      comma-separated-tokens: 2.0.3
      devlop: 1.1.0
      estree-util-attach-comments: 3.0.0
      estree-util-is-identifier-name: 3.0.0
      hast-util-whitespace: 3.0.0
      mdast-util-mdx-expression: 2.0.1
      mdast-util-mdx-jsx: 3.2.0
      mdast-util-mdxjs-esm: 2.0.1
      property-information: 7.0.0
      space-separated-tokens: 2.0.2
      style-to-object: 1.0.8
      unist-util-position: 5.0.0
      zwitch: 2.0.4
    transitivePeerDependencies:
      - supports-color

  hast-util-to-html@9.0.5:
    dependencies:
      '@types/hast': 3.0.4
      '@types/unist': 3.0.3
      ccount: 2.0.1
      comma-separated-tokens: 2.0.3
      hast-util-whitespace: 3.0.0
      html-void-elements: 3.0.0
      mdast-util-to-hast: 13.2.0
      property-information: 7.0.0
      space-separated-tokens: 2.0.2
      stringify-entities: 4.0.4
      zwitch: 2.0.4

  hast-util-to-jsx-runtime@2.3.5:
    dependencies:
      '@types/estree': 1.0.6
      '@types/hast': 3.0.4
      '@types/unist': 3.0.3
      comma-separated-tokens: 2.0.3
      devlop: 1.1.0
      estree-util-is-identifier-name: 3.0.0
      hast-util-whitespace: 3.0.0
      mdast-util-mdx-expression: 2.0.1
      mdast-util-mdx-jsx: 3.2.0
      mdast-util-mdxjs-esm: 2.0.1
      property-information: 7.0.0
      space-separated-tokens: 2.0.2
      style-to-object: 1.0.8
      unist-util-position: 5.0.0
      vfile-message: 4.0.2
    transitivePeerDependencies:
      - supports-color

  hast-util-to-mdast@10.1.2:
    dependencies:
      '@types/hast': 3.0.4
      '@types/mdast': 4.0.4
      '@ungap/structured-clone': 1.3.0
      hast-util-phrasing: 3.0.1
      hast-util-to-html: 9.0.5
      hast-util-to-text: 4.0.2
      hast-util-whitespace: 3.0.0
      mdast-util-phrasing: 4.1.0
      mdast-util-to-hast: 13.2.0
      mdast-util-to-string: 4.0.0
      rehype-minify-whitespace: 6.0.2
      trim-trailing-lines: 2.1.0
      unist-util-position: 5.0.0
      unist-util-visit: 5.0.0

  hast-util-to-string@3.0.1:
    dependencies:
      '@types/hast': 3.0.4

  hast-util-to-text@4.0.2:
    dependencies:
      '@types/hast': 3.0.4
      '@types/unist': 3.0.3
      hast-util-is-element: 3.0.0
      unist-util-find-after: 5.0.0

  hast-util-whitespace@3.0.0:
    dependencies:
      '@types/hast': 3.0.4

  hastscript@6.0.0:
    dependencies:
      '@types/hast': 2.3.10
      comma-separated-tokens: 1.0.8
      hast-util-parse-selector: 2.2.5
      property-information: 5.6.0
      space-separated-tokens: 1.1.5

  hastscript@7.2.0:
    dependencies:
      '@types/hast': 2.3.10
      comma-separated-tokens: 2.0.3
      hast-util-parse-selector: 3.1.1
      property-information: 6.5.0
      space-separated-tokens: 2.0.2

  hastscript@9.0.1:
    dependencies:
      '@types/hast': 3.0.4
      comma-separated-tokens: 2.0.3
      hast-util-parse-selector: 4.0.0
      property-information: 7.0.0
      space-separated-tokens: 2.0.2

  highlight.js@10.7.3: {}

  highlightjs-vue@1.0.0: {}

  hookified@1.7.1: {}

  html-tags@3.3.1: {}

  html-url-attributes@3.0.1: {}

  html-void-elements@3.0.0: {}

  http-cache-semantics@4.1.1: {}

  http-errors@2.0.0:
    dependencies:
      depd: 2.0.0
      inherits: 2.0.4
      setprototypeof: 1.2.0
      statuses: 2.0.1
      toidentifier: 1.0.1

  http-proxy-agent@7.0.2:
    dependencies:
      agent-base: 7.1.3
      debug: 4.4.0
    transitivePeerDependencies:
      - supports-color

  http2-wrapper@2.2.1:
    dependencies:
      quick-lru: 5.1.1
      resolve-alpn: 1.2.1

  https-proxy-agent@7.0.6:
    dependencies:
      agent-base: 7.1.3
      debug: 4.4.0
    transitivePeerDependencies:
      - supports-color

  humanize-duration@3.32.1: {}

  iconv-lite@0.4.24:
    dependencies:
      safer-buffer: 2.1.2

  ieee754@1.2.1: {}

  ignore@5.3.2: {}

  ignore@7.0.3: {}

  immer@10.1.1: {}

  immutable@5.0.3: {}

  import-fresh@3.3.1:
    dependencies:
      parent-module: 1.0.1
      resolve-from: 4.0.0

  imurmurhash@0.1.4: {}

  indent-string@5.0.0: {}

  inherits@2.0.4: {}

  ini@1.3.8: {}

  inline-style-parser@0.2.4: {}

  inquirer@12.4.2(@types/node@22.13.13):
    dependencies:
      '@inquirer/core': 10.1.7(@types/node@22.13.13)
      '@inquirer/prompts': 7.3.2(@types/node@22.13.13)
      '@inquirer/type': 3.0.4(@types/node@22.13.13)
      ansi-escapes: 4.3.2
      mute-stream: 2.0.0
      run-async: 3.0.0
      rxjs: 7.8.2
    optionalDependencies:
      '@types/node': 22.13.13

  internal-slot@1.1.0:
    dependencies:
      es-errors: 1.3.0
      hasown: 2.0.2
      side-channel: 1.1.0

  invariant@2.2.4:
    dependencies:
      loose-envify: 1.4.0

  ip-address@9.0.5:
    dependencies:
      jsbn: 1.1.0
      sprintf-js: 1.1.3

  ip-regex@4.3.0: {}

  ipaddr.js@1.9.1: {}

  is-absolute-url@4.0.1: {}

  is-alphabetical@1.0.4: {}

  is-alphabetical@2.0.1: {}

  is-alphanumerical@1.0.4:
    dependencies:
      is-alphabetical: 1.0.4
      is-decimal: 1.0.4

  is-alphanumerical@2.0.1:
    dependencies:
      is-alphabetical: 2.0.1
      is-decimal: 2.0.1

  is-array-buffer@3.0.5:
    dependencies:
      call-bind: 1.0.8
      call-bound: 1.0.3
      get-intrinsic: 1.2.7

  is-arrayish@0.2.1: {}

  is-arrayish@0.3.2: {}

  is-async-function@2.1.1:
    dependencies:
      async-function: 1.0.0
      call-bound: 1.0.3
      get-proto: 1.0.1
      has-tostringtag: 1.0.2
      safe-regex-test: 1.1.0

  is-bigint@1.1.0:
    dependencies:
      has-bigints: 1.1.0

  is-binary-path@2.1.0:
    dependencies:
      binary-extensions: 2.3.0

  is-boolean-object@1.2.2:
    dependencies:
      call-bound: 1.0.3
      has-tostringtag: 1.0.2

  is-bun-module@1.3.0:
    dependencies:
      semver: 7.7.1

  is-callable@1.2.7: {}

  is-core-module@2.16.1:
    dependencies:
      hasown: 2.0.2

  is-data-view@1.0.2:
    dependencies:
      call-bound: 1.0.3
      get-intrinsic: 1.2.7
      is-typed-array: 1.1.15

  is-date-object@1.1.0:
    dependencies:
      call-bound: 1.0.3
      has-tostringtag: 1.0.2

  is-decimal@1.0.4: {}

  is-decimal@2.0.1: {}

  is-docker@2.2.1: {}

  is-extendable@0.1.1: {}

  is-extglob@2.1.1: {}

  is-finalizationregistry@1.1.1:
    dependencies:
      call-bound: 1.0.3

  is-fullwidth-code-point@3.0.0: {}

  is-generator-function@1.1.0:
    dependencies:
      call-bound: 1.0.3
      get-proto: 1.0.1
      has-tostringtag: 1.0.2
      safe-regex-test: 1.1.0

  is-glob@4.0.3:
    dependencies:
      is-extglob: 2.1.1

  is-hexadecimal@1.0.4: {}

  is-hexadecimal@2.0.1: {}

  is-interactive@2.0.0: {}

  is-ip@3.1.0:
    dependencies:
      ip-regex: 4.3.0

  is-map@2.0.3: {}

  is-number-object@1.1.1:
    dependencies:
      call-bound: 1.0.3
      has-tostringtag: 1.0.2

  is-number@7.0.0: {}

  is-online@10.0.0:
    dependencies:
      got: 12.6.1
      p-any: 4.0.0
      p-timeout: 5.1.0
      public-ip: 5.0.0

  is-plain-obj@4.1.0: {}

  is-plain-object@5.0.0: {}

  is-regex@1.2.1:
    dependencies:
      call-bound: 1.0.3
      gopd: 1.2.0
      has-tostringtag: 1.0.2
      hasown: 2.0.2

  is-set@2.0.3: {}

  is-shared-array-buffer@1.0.4:
    dependencies:
      call-bound: 1.0.3

  is-string@1.1.1:
    dependencies:
      call-bound: 1.0.3
      has-tostringtag: 1.0.2

  is-symbol@1.1.1:
    dependencies:
      call-bound: 1.0.3
      has-symbols: 1.1.0
      safe-regex-test: 1.1.0

  is-typed-array@1.1.15:
    dependencies:
      which-typed-array: 1.1.18

  is-unicode-supported@1.3.0: {}

  is-weakmap@2.0.2: {}

  is-weakref@1.1.1:
    dependencies:
      call-bound: 1.0.3

  is-weakset@2.0.4:
    dependencies:
      call-bound: 1.0.3
      get-intrinsic: 1.2.7

  is-wsl@2.2.0:
    dependencies:
      is-docker: 2.2.1

  isarray@2.0.5: {}

  isexe@2.0.0: {}

  iterator.prototype@1.1.5:
    dependencies:
      define-data-property: 1.1.4
      es-object-atoms: 1.1.1
      get-intrinsic: 1.2.7
      get-proto: 1.0.1
      has-symbols: 1.1.0
      set-function-name: 2.0.2

  js-tokens@4.0.0: {}

  js-yaml@3.14.1:
    dependencies:
      argparse: 1.0.10
      esprima: 4.0.1

  js-yaml@4.1.0:
    dependencies:
      argparse: 2.0.1

  jsbn@1.1.0: {}

  jsesc@3.0.2: {}

  jsesc@3.1.0: {}

  json-buffer@3.0.1: {}

  json-parse-even-better-errors@2.3.1: {}

  json-schema-traverse@0.4.1: {}

  json-schema-traverse@1.0.0: {}

  json-stable-stringify-without-jsonify@1.0.1: {}

  json5@1.0.2:
    dependencies:
      minimist: 1.2.8

  json5@2.2.3: {}

  jsonfile@6.1.0:
    dependencies:
      universalify: 2.0.1
    optionalDependencies:
      graceful-fs: 4.2.11

  jsonpointer@5.0.1: {}

  jsx-ast-utils@3.3.5:
    dependencies:
      array-includes: 3.1.8
      array.prototype.flat: 1.3.3
      object.assign: 4.1.7
      object.values: 1.2.1

  katex@0.16.21:
    dependencies:
      commander: 8.3.0

  keycode-js@3.1.0: {}

  keyv@4.5.4:
    dependencies:
      json-buffer: 3.0.1

  keyv@5.3.2:
    dependencies:
      '@keyv/serialize': 1.0.3

  kind-of@6.0.3: {}

  known-css-properties@0.35.0: {}

  ky@1.7.5: {}

  language-subtag-registry@0.3.23: {}

  language-tags@1.0.9:
    dependencies:
      language-subtag-registry: 0.3.23

  lcm@0.0.3:
    dependencies:
      gcd: 0.0.1

  leven@4.0.0: {}

  levn@0.4.1:
    dependencies:
      prelude-ls: 1.2.1
      type-check: 0.4.0

  lines-and-columns@1.2.4: {}

  locate-path@6.0.0:
    dependencies:
      p-locate: 5.0.0

  lodash.debounce@4.0.8: {}

  lodash.merge@4.6.2: {}

  lodash.truncate@4.4.2: {}

  lodash@4.17.21: {}

  log-symbols@5.1.0:
    dependencies:
      chalk: 5.4.1
      is-unicode-supported: 1.3.0

  longest-streak@3.1.0: {}

  loose-envify@1.4.0:
    dependencies:
      js-tokens: 4.0.0

  lottie-react@2.4.1(react-dom@19.0.0(react@19.0.0))(react@19.0.0):
    dependencies:
      lottie-web: 5.12.2
      react: 19.0.0
      react-dom: 19.0.0(react@19.0.0)

  lottie-web@5.12.2: {}

  lower-case@2.0.2:
    dependencies:
      tslib: 2.8.1

  lowercase-keys@3.0.0: {}

  lowlight@1.20.0:
    dependencies:
      fault: 1.0.4
      highlight.js: 10.7.3

  lru-cache@5.1.1:
    dependencies:
      yallist: 3.1.1

  lru-cache@7.18.3: {}

  markdown-extensions@2.0.0: {}

  markdown-table@3.0.4: {}

  math-intrinsics@1.1.0: {}

  mathml-tag-names@2.1.3: {}

  mdast-util-find-and-replace@3.0.2:
    dependencies:
      '@types/mdast': 4.0.4
      escape-string-regexp: 5.0.0
      unist-util-is: 6.0.0
      unist-util-visit-parents: 6.0.1

  mdast-util-from-markdown@2.0.2:
    dependencies:
      '@types/mdast': 4.0.4
      '@types/unist': 3.0.3
      decode-named-character-reference: 1.0.2
      devlop: 1.1.0
      mdast-util-to-string: 4.0.0
      micromark: 4.0.1
      micromark-util-decode-numeric-character-reference: 2.0.2
      micromark-util-decode-string: 2.0.1
      micromark-util-normalize-identifier: 2.0.1
      micromark-util-symbol: 2.0.1
      micromark-util-types: 2.0.1
      unist-util-stringify-position: 4.0.0
    transitivePeerDependencies:
      - supports-color

  mdast-util-frontmatter@2.0.1:
    dependencies:
      '@types/mdast': 4.0.4
      devlop: 1.1.0
      escape-string-regexp: 5.0.0
      mdast-util-from-markdown: 2.0.2
      mdast-util-to-markdown: 2.1.2
      micromark-extension-frontmatter: 2.0.0
    transitivePeerDependencies:
      - supports-color

  mdast-util-gfm-autolink-literal@2.0.1:
    dependencies:
      '@types/mdast': 4.0.4
      ccount: 2.0.1
      devlop: 1.1.0
      mdast-util-find-and-replace: 3.0.2
      micromark-util-character: 2.1.1

  mdast-util-gfm-footnote@2.1.0:
    dependencies:
      '@types/mdast': 4.0.4
      devlop: 1.1.0
      mdast-util-from-markdown: 2.0.2
      mdast-util-to-markdown: 2.1.2
      micromark-util-normalize-identifier: 2.0.1
    transitivePeerDependencies:
      - supports-color

  mdast-util-gfm-strikethrough@2.0.0:
    dependencies:
      '@types/mdast': 4.0.4
      mdast-util-from-markdown: 2.0.2
      mdast-util-to-markdown: 2.1.2
    transitivePeerDependencies:
      - supports-color

  mdast-util-gfm-table@2.0.0:
    dependencies:
      '@types/mdast': 4.0.4
      devlop: 1.1.0
      markdown-table: 3.0.4
      mdast-util-from-markdown: 2.0.2
      mdast-util-to-markdown: 2.1.2
    transitivePeerDependencies:
      - supports-color

  mdast-util-gfm-task-list-item@2.0.0:
    dependencies:
      '@types/mdast': 4.0.4
      devlop: 1.1.0
      mdast-util-from-markdown: 2.0.2
      mdast-util-to-markdown: 2.1.2
    transitivePeerDependencies:
      - supports-color

  mdast-util-gfm@3.1.0:
    dependencies:
      mdast-util-from-markdown: 2.0.2
      mdast-util-gfm-autolink-literal: 2.0.1
      mdast-util-gfm-footnote: 2.1.0
      mdast-util-gfm-strikethrough: 2.0.0
      mdast-util-gfm-table: 2.0.0
      mdast-util-gfm-task-list-item: 2.0.0
      mdast-util-to-markdown: 2.1.2
    transitivePeerDependencies:
      - supports-color

  mdast-util-math@3.0.0:
    dependencies:
      '@types/hast': 3.0.4
      '@types/mdast': 4.0.4
      devlop: 1.1.0
      longest-streak: 3.1.0
      mdast-util-from-markdown: 2.0.2
      mdast-util-to-markdown: 2.1.2
      unist-util-remove-position: 5.0.0
    transitivePeerDependencies:
      - supports-color

  mdast-util-mdx-expression@2.0.1:
    dependencies:
      '@types/estree-jsx': 1.0.5
      '@types/hast': 3.0.4
      '@types/mdast': 4.0.4
      devlop: 1.1.0
      mdast-util-from-markdown: 2.0.2
      mdast-util-to-markdown: 2.1.2
    transitivePeerDependencies:
      - supports-color

  mdast-util-mdx-jsx@3.2.0:
    dependencies:
      '@types/estree-jsx': 1.0.5
      '@types/hast': 3.0.4
      '@types/mdast': 4.0.4
      '@types/unist': 3.0.3
      ccount: 2.0.1
      devlop: 1.1.0
      mdast-util-from-markdown: 2.0.2
      mdast-util-to-markdown: 2.1.2
      parse-entities: 4.0.2
      stringify-entities: 4.0.4
      unist-util-stringify-position: 4.0.0
      vfile-message: 4.0.2
    transitivePeerDependencies:
      - supports-color

  mdast-util-mdx@3.0.0:
    dependencies:
      mdast-util-from-markdown: 2.0.2
      mdast-util-mdx-expression: 2.0.1
      mdast-util-mdx-jsx: 3.2.0
      mdast-util-mdxjs-esm: 2.0.1
      mdast-util-to-markdown: 2.1.2
    transitivePeerDependencies:
      - supports-color

  mdast-util-mdxjs-esm@2.0.1:
    dependencies:
      '@types/estree-jsx': 1.0.5
      '@types/hast': 3.0.4
      '@types/mdast': 4.0.4
      devlop: 1.1.0
      mdast-util-from-markdown: 2.0.2
      mdast-util-to-markdown: 2.1.2
    transitivePeerDependencies:
      - supports-color

  mdast-util-phrasing@4.1.0:
    dependencies:
      '@types/mdast': 4.0.4
      unist-util-is: 6.0.0

  mdast-util-to-hast@13.2.0:
    dependencies:
      '@types/hast': 3.0.4
      '@types/mdast': 4.0.4
      '@ungap/structured-clone': 1.3.0
      devlop: 1.1.0
      micromark-util-sanitize-uri: 2.0.1
      trim-lines: 3.0.1
      unist-util-position: 5.0.0
      unist-util-visit: 5.0.0
      vfile: 6.0.3

  mdast-util-to-markdown@2.1.2:
    dependencies:
      '@types/mdast': 4.0.4
      '@types/unist': 3.0.3
      longest-streak: 3.1.0
      mdast-util-phrasing: 4.1.0
      mdast-util-to-string: 4.0.0
      micromark-util-classify-character: 2.0.1
      micromark-util-decode-string: 2.0.1
      unist-util-visit: 5.0.0
      zwitch: 2.0.4

  mdast-util-to-string@4.0.0:
    dependencies:
      '@types/mdast': 4.0.4

  mdn-data@2.0.28: {}

  mdn-data@2.0.30: {}

  mdn-data@2.12.2: {}

  mdn-data@2.16.0: {}

  media-typer@0.3.0: {}

  meow@13.2.0: {}

  merge-descriptors@1.0.3: {}

  merge2@1.4.1: {}

  methods@1.1.2: {}

  micromark-core-commonmark@2.0.2:
    dependencies:
      decode-named-character-reference: 1.0.2
      devlop: 1.1.0
      micromark-factory-destination: 2.0.1
      micromark-factory-label: 2.0.1
      micromark-factory-space: 2.0.1
      micromark-factory-title: 2.0.1
      micromark-factory-whitespace: 2.0.1
      micromark-util-character: 2.1.1
      micromark-util-chunked: 2.0.1
      micromark-util-classify-character: 2.0.1
      micromark-util-html-tag-name: 2.0.1
      micromark-util-normalize-identifier: 2.0.1
      micromark-util-resolve-all: 2.0.1
      micromark-util-subtokenize: 2.0.4
      micromark-util-symbol: 2.0.1
      micromark-util-types: 2.0.1

  micromark-extension-frontmatter@2.0.0:
    dependencies:
      fault: 2.0.1
      micromark-util-character: 2.1.1
      micromark-util-symbol: 2.0.1
      micromark-util-types: 2.0.1

  micromark-extension-gfm-autolink-literal@2.1.0:
    dependencies:
      micromark-util-character: 2.1.1
      micromark-util-sanitize-uri: 2.0.1
      micromark-util-symbol: 2.0.1
      micromark-util-types: 2.0.1

  micromark-extension-gfm-footnote@2.1.0:
    dependencies:
      devlop: 1.1.0
      micromark-core-commonmark: 2.0.2
      micromark-factory-space: 2.0.1
      micromark-util-character: 2.1.1
      micromark-util-normalize-identifier: 2.0.1
      micromark-util-sanitize-uri: 2.0.1
      micromark-util-symbol: 2.0.1
      micromark-util-types: 2.0.1

  micromark-extension-gfm-strikethrough@2.1.0:
    dependencies:
      devlop: 1.1.0
      micromark-util-chunked: 2.0.1
      micromark-util-classify-character: 2.0.1
      micromark-util-resolve-all: 2.0.1
      micromark-util-symbol: 2.0.1
      micromark-util-types: 2.0.1

  micromark-extension-gfm-table@2.1.1:
    dependencies:
      devlop: 1.1.0
      micromark-factory-space: 2.0.1
      micromark-util-character: 2.1.1
      micromark-util-symbol: 2.0.1
      micromark-util-types: 2.0.1

  micromark-extension-gfm-tagfilter@2.0.0:
    dependencies:
      micromark-util-types: 2.0.1

  micromark-extension-gfm-task-list-item@2.1.0:
    dependencies:
      devlop: 1.1.0
      micromark-factory-space: 2.0.1
      micromark-util-character: 2.1.1
      micromark-util-symbol: 2.0.1
      micromark-util-types: 2.0.1

  micromark-extension-gfm@3.0.0:
    dependencies:
      micromark-extension-gfm-autolink-literal: 2.1.0
      micromark-extension-gfm-footnote: 2.1.0
      micromark-extension-gfm-strikethrough: 2.1.0
      micromark-extension-gfm-table: 2.1.1
      micromark-extension-gfm-tagfilter: 2.0.0
      micromark-extension-gfm-task-list-item: 2.1.0
      micromark-util-combine-extensions: 2.0.1
      micromark-util-types: 2.0.1

  micromark-extension-math@3.1.0:
    dependencies:
      '@types/katex': 0.16.7
      devlop: 1.1.0
      katex: 0.16.21
      micromark-factory-space: 2.0.1
      micromark-util-character: 2.1.1
      micromark-util-symbol: 2.0.1
      micromark-util-types: 2.0.1

  micromark-extension-mdx-expression@3.0.0:
    dependencies:
      '@types/estree': 1.0.6
      devlop: 1.1.0
      micromark-factory-mdx-expression: 2.0.2
      micromark-factory-space: 2.0.1
      micromark-util-character: 2.1.1
      micromark-util-events-to-acorn: 2.0.2
      micromark-util-symbol: 2.0.1
      micromark-util-types: 2.0.1

  micromark-extension-mdx-jsx@3.0.1:
    dependencies:
      '@types/acorn': 4.0.6
      '@types/estree': 1.0.6
      devlop: 1.1.0
      estree-util-is-identifier-name: 3.0.0
      micromark-factory-mdx-expression: 2.0.2
      micromark-factory-space: 2.0.1
      micromark-util-character: 2.1.1
      micromark-util-events-to-acorn: 2.0.2
      micromark-util-symbol: 2.0.1
      micromark-util-types: 2.0.1
      vfile-message: 4.0.2

  micromark-extension-mdx-md@2.0.0:
    dependencies:
      micromark-util-types: 2.0.1

  micromark-extension-mdxjs-esm@3.0.0:
    dependencies:
      '@types/estree': 1.0.6
      devlop: 1.1.0
      micromark-core-commonmark: 2.0.2
      micromark-util-character: 2.1.1
      micromark-util-events-to-acorn: 2.0.2
      micromark-util-symbol: 2.0.1
      micromark-util-types: 2.0.1
      unist-util-position-from-estree: 2.0.0
      vfile-message: 4.0.2

  micromark-extension-mdxjs@3.0.0:
    dependencies:
      acorn: 8.14.0
      acorn-jsx: 5.3.2(acorn@8.14.0)
      micromark-extension-mdx-expression: 3.0.0
      micromark-extension-mdx-jsx: 3.0.1
      micromark-extension-mdx-md: 2.0.0
      micromark-extension-mdxjs-esm: 3.0.0
      micromark-util-combine-extensions: 2.0.1
      micromark-util-types: 2.0.1

  micromark-factory-destination@2.0.1:
    dependencies:
      micromark-util-character: 2.1.1
      micromark-util-symbol: 2.0.1
      micromark-util-types: 2.0.1

  micromark-factory-label@2.0.1:
    dependencies:
      devlop: 1.1.0
      micromark-util-character: 2.1.1
      micromark-util-symbol: 2.0.1
      micromark-util-types: 2.0.1

  micromark-factory-mdx-expression@2.0.2:
    dependencies:
      '@types/estree': 1.0.6
      devlop: 1.1.0
      micromark-factory-space: 2.0.1
      micromark-util-character: 2.1.1
      micromark-util-events-to-acorn: 2.0.2
      micromark-util-symbol: 2.0.1
      micromark-util-types: 2.0.1
      unist-util-position-from-estree: 2.0.0
      vfile-message: 4.0.2

  micromark-factory-space@2.0.1:
    dependencies:
      micromark-util-character: 2.1.1
      micromark-util-types: 2.0.1

  micromark-factory-title@2.0.1:
    dependencies:
      micromark-factory-space: 2.0.1
      micromark-util-character: 2.1.1
      micromark-util-symbol: 2.0.1
      micromark-util-types: 2.0.1

  micromark-factory-whitespace@2.0.1:
    dependencies:
      micromark-factory-space: 2.0.1
      micromark-util-character: 2.1.1
      micromark-util-symbol: 2.0.1
      micromark-util-types: 2.0.1

  micromark-util-character@2.1.1:
    dependencies:
      micromark-util-symbol: 2.0.1
      micromark-util-types: 2.0.1

  micromark-util-chunked@2.0.1:
    dependencies:
      micromark-util-symbol: 2.0.1

  micromark-util-classify-character@2.0.1:
    dependencies:
      micromark-util-character: 2.1.1
      micromark-util-symbol: 2.0.1
      micromark-util-types: 2.0.1

  micromark-util-combine-extensions@2.0.1:
    dependencies:
      micromark-util-chunked: 2.0.1
      micromark-util-types: 2.0.1

  micromark-util-decode-numeric-character-reference@2.0.2:
    dependencies:
      micromark-util-symbol: 2.0.1

  micromark-util-decode-string@2.0.1:
    dependencies:
      decode-named-character-reference: 1.0.2
      micromark-util-character: 2.1.1
      micromark-util-decode-numeric-character-reference: 2.0.2
      micromark-util-symbol: 2.0.1

  micromark-util-encode@2.0.1: {}

  micromark-util-events-to-acorn@2.0.2:
    dependencies:
      '@types/acorn': 4.0.6
      '@types/estree': 1.0.6
      '@types/unist': 3.0.3
      devlop: 1.1.0
      estree-util-visit: 2.0.0
      micromark-util-symbol: 2.0.1
      micromark-util-types: 2.0.1
      vfile-message: 4.0.2

  micromark-util-html-tag-name@2.0.1: {}

  micromark-util-normalize-identifier@2.0.1:
    dependencies:
      micromark-util-symbol: 2.0.1

  micromark-util-resolve-all@2.0.1:
    dependencies:
      micromark-util-types: 2.0.1

  micromark-util-sanitize-uri@2.0.1:
    dependencies:
      micromark-util-character: 2.1.1
      micromark-util-encode: 2.0.1
      micromark-util-symbol: 2.0.1

  micromark-util-subtokenize@2.0.4:
    dependencies:
      devlop: 1.1.0
      micromark-util-chunked: 2.0.1
      micromark-util-symbol: 2.0.1
      micromark-util-types: 2.0.1

  micromark-util-symbol@2.0.1: {}

  micromark-util-types@2.0.1: {}

  micromark@4.0.1:
    dependencies:
      '@types/debug': 4.1.12
      debug: 4.4.0
      decode-named-character-reference: 1.0.2
      devlop: 1.1.0
      micromark-core-commonmark: 2.0.2
      micromark-factory-space: 2.0.1
      micromark-util-character: 2.1.1
      micromark-util-chunked: 2.0.1
      micromark-util-combine-extensions: 2.0.1
      micromark-util-decode-numeric-character-reference: 2.0.2
      micromark-util-encode: 2.0.1
      micromark-util-normalize-identifier: 2.0.1
      micromark-util-resolve-all: 2.0.1
      micromark-util-sanitize-uri: 2.0.1
      micromark-util-subtokenize: 2.0.4
      micromark-util-symbol: 2.0.1
      micromark-util-types: 2.0.1
    transitivePeerDependencies:
      - supports-color

  micromatch@4.0.8:
    dependencies:
      braces: 3.0.3
      picomatch: 2.3.1

  mime-db@1.52.0: {}

  mime-types@2.1.35:
    dependencies:
      mime-db: 1.52.0

  mime@1.6.0: {}

  mimic-fn@2.1.0: {}

  mimic-response@3.1.0: {}

  mimic-response@4.0.0: {}

  minimatch@3.1.2:
    dependencies:
      brace-expansion: 1.1.11

  minimatch@9.0.5:
    dependencies:
      brace-expansion: 2.0.1

  minimist@1.2.8: {}

  minipass@3.3.6:
    dependencies:
      yallist: 4.0.0

  minipass@5.0.0: {}

  minizlib@2.1.2:
    dependencies:
      minipass: 3.3.6
      yallist: 4.0.0

  mintlify@4.0.406(@types/node@22.13.13)(@types/react@19.0.12)(react-dom@19.0.0(react@19.0.0))(react@19.0.0)(typescript@5.8.2):
    dependencies:
      '@mintlify/cli': 4.0.406(@types/node@22.13.13)(@types/react@19.0.12)(react-dom@19.0.0(react@19.0.0))(react@19.0.0)(typescript@5.8.2)
    transitivePeerDependencies:
      - '@types/node'
      - '@types/react'
      - bare-buffer
      - bufferutil
      - debug
      - react
      - react-dom
      - supports-color
      - typescript
      - utf-8-validate

  mitt@3.0.1: {}

  mkdirp@1.0.4: {}

  motion-dom@12.6.1:
    dependencies:
      motion-utils: 12.5.0

  motion-utils@12.5.0: {}

  ms@2.0.0: {}

  ms@2.1.3: {}

  mute-stream@2.0.0: {}

  nanoid@3.3.8: {}

  natural-compare@1.4.0: {}

  negotiator@0.6.3: {}

  netmask@2.0.2: {}

  next-mdx-remote-client@1.0.7(@types/react@19.0.12)(acorn@8.14.0)(react-dom@19.0.0(react@19.0.0))(react@19.0.0):
    dependencies:
      '@babel/code-frame': 7.26.2
      '@mdx-js/mdx': 3.1.0(acorn@8.14.0)
      '@mdx-js/react': 3.1.0(@types/react@19.0.12)(react@19.0.0)
      react: 19.0.0
      react-dom: 19.0.0(react@19.0.0)
      remark-mdx-remove-esm: 1.1.0
      serialize-error: 12.0.0
      vfile: 6.0.3
      vfile-matter: 5.0.0
    transitivePeerDependencies:
      - '@types/react'
      - acorn
      - supports-color

  next@15.2.4(@babel/core@7.26.9)(@opentelemetry/api@1.9.0)(react-dom@19.0.0(react@19.0.0))(react@19.0.0)(sass@1.85.0):
    dependencies:
      '@next/env': 15.2.4
      '@swc/counter': 0.1.3
      '@swc/helpers': 0.5.15
      busboy: 1.6.0
      caniuse-lite: 1.0.30001700
      postcss: 8.4.31
      react: 19.0.0
      react-dom: 19.0.0(react@19.0.0)
      styled-jsx: 5.1.6(@babel/core@7.26.9)(react@19.0.0)
    optionalDependencies:
      '@next/swc-darwin-arm64': 15.2.4
      '@next/swc-darwin-x64': 15.2.4
      '@next/swc-linux-arm64-gnu': 15.2.4
      '@next/swc-linux-arm64-musl': 15.2.4
      '@next/swc-linux-x64-gnu': 15.2.4
      '@next/swc-linux-x64-musl': 15.2.4
      '@next/swc-win32-arm64-msvc': 15.2.4
      '@next/swc-win32-x64-msvc': 15.2.4
      '@opentelemetry/api': 1.9.0
      sass: 1.85.0
      sharp: 0.33.5
    transitivePeerDependencies:
      - '@babel/core'
      - babel-plugin-macros

  nlcst-to-string@4.0.0:
    dependencies:
      '@types/nlcst': 2.0.3

  no-case@3.0.4:
    dependencies:
      lower-case: 2.0.2
      tslib: 2.8.1

  node-addon-api@7.1.1:
    optional: true

  node-releases@2.0.19: {}

  normalize-path@3.0.0: {}

  normalize-url@8.0.1: {}

  nth-check@2.1.1:
    dependencies:
      boolbase: 1.0.0

  object-assign@4.1.1: {}

  object-inspect@1.13.4: {}

  object-keys@1.1.1: {}

  object.assign@4.1.7:
    dependencies:
      call-bind: 1.0.8
      call-bound: 1.0.3
      define-properties: 1.2.1
      es-object-atoms: 1.1.1
      has-symbols: 1.1.0
      object-keys: 1.1.1

  object.entries@1.1.8:
    dependencies:
      call-bind: 1.0.8
      define-properties: 1.2.1
      es-object-atoms: 1.1.1

  object.fromentries@2.0.8:
    dependencies:
      call-bind: 1.0.8
      define-properties: 1.2.1
      es-abstract: 1.23.9
      es-object-atoms: 1.1.1

  object.groupby@1.0.3:
    dependencies:
      call-bind: 1.0.8
      define-properties: 1.2.1
      es-abstract: 1.23.9

  object.values@1.2.1:
    dependencies:
      call-bind: 1.0.8
      call-bound: 1.0.3
      define-properties: 1.2.1
      es-object-atoms: 1.1.1

  on-finished@2.4.1:
    dependencies:
      ee-first: 1.1.1

  once@1.4.0:
    dependencies:
      wrappy: 1.0.2

  onetime@5.1.2:
    dependencies:
      mimic-fn: 2.1.0

  open@8.4.2:
    dependencies:
      define-lazy-prop: 2.0.0
      is-docker: 2.2.1
      is-wsl: 2.2.0

  openapi-fetch@0.13.5:
    dependencies:
      openapi-typescript-helpers: 0.0.15

  openapi-types@12.1.3: {}

  openapi-typescript-helpers@0.0.15: {}

  optionator@0.9.4:
    dependencies:
      deep-is: 0.1.4
      fast-levenshtein: 2.0.6
      levn: 0.4.1
      prelude-ls: 1.2.1
      type-check: 0.4.0
      word-wrap: 1.2.5

  ora@6.3.1:
    dependencies:
      chalk: 5.4.1
      cli-cursor: 4.0.0
      cli-spinners: 2.9.2
      is-interactive: 2.0.0
      is-unicode-supported: 1.3.0
      log-symbols: 5.1.0
      stdin-discarder: 0.1.0
      strip-ansi: 7.1.0
      wcwidth: 1.0.1

  os-tmpdir@1.0.2: {}

  own-keys@1.0.1:
    dependencies:
      get-intrinsic: 1.2.7
      object-keys: 1.1.1
      safe-push-apply: 1.0.0

  p-any@4.0.0:
    dependencies:
      p-cancelable: 3.0.0
      p-some: 6.0.0

  p-cancelable@3.0.0: {}

  p-limit@3.1.0:
    dependencies:
      yocto-queue: 0.1.0

  p-locate@5.0.0:
    dependencies:
      p-limit: 3.1.0

  p-some@6.0.0:
    dependencies:
      aggregate-error: 4.0.1
      p-cancelable: 3.0.0

  p-timeout@5.1.0: {}

  pac-proxy-agent@7.2.0:
    dependencies:
      '@tootallnate/quickjs-emscripten': 0.23.0
      agent-base: 7.1.3
      debug: 4.4.0
      get-uri: 6.0.4
      http-proxy-agent: 7.0.2
      https-proxy-agent: 7.0.6
      pac-resolver: 7.0.1
      socks-proxy-agent: 8.0.5
    transitivePeerDependencies:
      - supports-color

  pac-resolver@7.0.1:
    dependencies:
      degenerator: 5.0.1
      netmask: 2.0.2

  parent-module@1.0.1:
    dependencies:
      callsites: 3.1.0

  parse-entities@2.0.0:
    dependencies:
      character-entities: 1.2.4
      character-entities-legacy: 1.1.4
      character-reference-invalid: 1.1.4
      is-alphanumerical: 1.0.4
      is-decimal: 1.0.4
      is-hexadecimal: 1.0.4

  parse-entities@4.0.2:
    dependencies:
      '@types/unist': 2.0.11
      character-entities-legacy: 3.0.0
      character-reference-invalid: 2.0.1
      decode-named-character-reference: 1.0.2
      is-alphanumerical: 2.0.1
      is-decimal: 2.0.1
      is-hexadecimal: 2.0.1

  parse-json@5.2.0:
    dependencies:
      '@babel/code-frame': 7.26.2
      error-ex: 1.3.2
      json-parse-even-better-errors: 2.3.1
      lines-and-columns: 1.2.4

  parse-latin@7.0.0:
    dependencies:
      '@types/nlcst': 2.0.3
      '@types/unist': 3.0.3
      nlcst-to-string: 4.0.0
      unist-util-modify-children: 4.0.0
      unist-util-visit-children: 3.0.0
      vfile: 6.0.3

  parse5@7.2.1:
    dependencies:
      entities: 4.5.0

  parseurl@1.3.3: {}

  path-exists@4.0.0: {}

  path-key@3.1.1: {}

  path-parse@1.0.7: {}

  path-to-regexp@0.1.12: {}

  path-type@4.0.0: {}

  pend@1.2.0: {}

  picocolors@1.1.1: {}

  picomatch@2.3.1: {}

  picomatch@4.0.2: {}

  pluralize@8.0.0: {}

  possible-typed-array-names@1.1.0: {}

  postcss-media-query-parser@0.2.3: {}

  postcss-resolve-nested-selector@0.1.6: {}

  postcss-safe-parser@7.0.1(postcss@8.5.3):
    dependencies:
      postcss: 8.5.3

  postcss-scss@4.0.9(postcss@8.5.3):
    dependencies:
      postcss: 8.5.3

  postcss-selector-parser@7.1.0:
    dependencies:
      cssesc: 3.0.0
      util-deprecate: 1.0.2

  postcss-value-parser@4.2.0: {}

  postcss@8.4.31:
    dependencies:
      nanoid: 3.3.8
      picocolors: 1.1.1
      source-map-js: 1.2.1

  postcss@8.5.3:
    dependencies:
      nanoid: 3.3.8
      picocolors: 1.1.1
      source-map-js: 1.2.1

  prelude-ls@1.2.1: {}

  prettier@3.5.3: {}

  prismjs@1.27.0: {}

  prismjs@1.29.0: {}

  progress@2.0.3: {}

  prop-types@15.8.1:
    dependencies:
      loose-envify: 1.4.0
      object-assign: 4.1.1
      react-is: 16.13.1

  property-information@5.6.0:
    dependencies:
      xtend: 4.0.2

  property-information@6.5.0: {}

  property-information@7.0.0: {}

  proxy-addr@2.0.7:
    dependencies:
      forwarded: 0.2.0
      ipaddr.js: 1.9.1

  proxy-agent@6.5.0:
    dependencies:
      agent-base: 7.1.3
      debug: 4.4.0
      http-proxy-agent: 7.0.2
      https-proxy-agent: 7.0.6
      lru-cache: 7.18.3
      pac-proxy-agent: 7.2.0
      proxy-from-env: 1.1.0
      socks-proxy-agent: 8.0.5
    transitivePeerDependencies:
      - supports-color

  proxy-from-env@1.1.0: {}

  public-ip@5.0.0:
    dependencies:
      dns-socket: 4.2.2
      got: 12.6.1
      is-ip: 3.1.0

  pump@3.0.2:
    dependencies:
      end-of-stream: 1.4.4
      once: 1.4.0

  punycode@2.3.1: {}

  puppeteer-core@22.15.0:
    dependencies:
      '@puppeteer/browsers': 2.3.0
      chromium-bidi: 0.6.3(devtools-protocol@0.0.1312386)
      debug: 4.4.0
      devtools-protocol: 0.0.1312386
      ws: 8.18.0
    transitivePeerDependencies:
      - bare-buffer
      - bufferutil
      - supports-color
      - utf-8-validate

  puppeteer@22.15.0(typescript@5.8.2):
    dependencies:
      '@puppeteer/browsers': 2.3.0
      cosmiconfig: 9.0.0(typescript@5.8.2)
      devtools-protocol: 0.0.1312386
      puppeteer-core: 22.15.0
    transitivePeerDependencies:
      - bare-buffer
      - bufferutil
      - supports-color
      - typescript
      - utf-8-validate

  qs@6.13.0:
    dependencies:
      side-channel: 1.1.0

  queue-microtask@1.2.3: {}

  quick-lru@5.1.1: {}

  range-parser@1.2.1: {}

  raw-body@2.5.2:
    dependencies:
      bytes: 3.1.2
      http-errors: 2.0.0
      iconv-lite: 0.4.24
      unpipe: 1.0.0

  react-dom@19.0.0(react@19.0.0):
    dependencies:
      react: 19.0.0
      scheduler: 0.25.0

  react-draggable@4.4.6(react-dom@19.0.0(react@19.0.0))(react@19.0.0):
    dependencies:
      clsx: 1.2.1
      prop-types: 15.8.1
      react: 19.0.0
      react-dom: 19.0.0(react@19.0.0)

  react-error-boundary@5.0.0(react@19.0.0):
    dependencies:
      '@babel/runtime': 7.26.9
      react: 19.0.0

  react-fast-compare@3.2.2: {}

  react-hook-form@7.54.2(react@19.0.0):
    dependencies:
      react: 19.0.0

  react-is@16.13.1: {}

  react-is@18.2.0: {}

  react-is@19.0.0: {}

  react-markdown@10.1.0(@types/react@19.0.12)(react@19.0.0):
    dependencies:
      '@types/hast': 3.0.4
      '@types/mdast': 4.0.4
      '@types/react': 19.0.12
      devlop: 1.1.0
      hast-util-to-jsx-runtime: 2.3.5
      html-url-attributes: 3.0.1
      mdast-util-to-hast: 13.2.0
      react: 19.0.0
      remark-parse: 11.0.0
      remark-rehype: 11.1.1
      unified: 11.0.5
      unist-util-visit: 5.0.0
      vfile: 6.0.3
    transitivePeerDependencies:
      - supports-color

  react-merge-refs@2.1.1: {}

  react-resizable@3.0.5(react-dom@19.0.0(react@19.0.0))(react@19.0.0):
    dependencies:
      prop-types: 15.8.1
      react: 19.0.0
      react-draggable: 4.4.6(react-dom@19.0.0(react@19.0.0))(react@19.0.0)
    transitivePeerDependencies:
      - react-dom

  react-router@7.4.0(react-dom@19.0.0(react@19.0.0))(react@19.0.0):
    dependencies:
      '@types/cookie': 0.6.0
      cookie: 1.0.2
      react: 19.0.0
      set-cookie-parser: 2.7.1
      turbo-stream: 2.4.0
    optionalDependencies:
      react-dom: 19.0.0(react@19.0.0)

  react-syntax-highlighter@15.6.1(react@19.0.0):
    dependencies:
      '@babel/runtime': 7.26.9
      highlight.js: 10.7.3
      highlightjs-vue: 1.0.0
      lowlight: 1.20.0
      prismjs: 1.29.0
      react: 19.0.0
      refractor: 3.6.0

  react@19.0.0: {}

  readable-stream@3.6.2:
    dependencies:
      inherits: 2.0.4
      string_decoder: 1.3.0
      util-deprecate: 1.0.2

  readdirp@3.6.0:
    dependencies:
      picomatch: 2.3.1

  readdirp@4.1.2: {}

  recma-build-jsx@1.0.0:
    dependencies:
      '@types/estree': 1.0.6
      estree-util-build-jsx: 3.0.1
      vfile: 6.0.3

  recma-jsx@1.0.0(acorn@8.14.0):
    dependencies:
      acorn-jsx: 5.3.2(acorn@8.14.0)
      estree-util-to-js: 2.0.0
      recma-parse: 1.0.0
      recma-stringify: 1.0.0
      unified: 11.0.5
    transitivePeerDependencies:
      - acorn

  recma-parse@1.0.0:
    dependencies:
      '@types/estree': 1.0.6
      esast-util-from-js: 2.0.1
      unified: 11.0.5
      vfile: 6.0.3

  recma-stringify@1.0.0:
    dependencies:
      '@types/estree': 1.0.6
      estree-util-to-js: 2.0.0
      unified: 11.0.5
      vfile: 6.0.3

  reflect.getprototypeof@1.0.10:
    dependencies:
      call-bind: 1.0.8
      define-properties: 1.2.1
      es-abstract: 1.23.9
      es-errors: 1.3.0
      es-object-atoms: 1.1.1
      get-intrinsic: 1.2.7
      get-proto: 1.0.1
      which-builtin-type: 1.2.1

  refractor@3.6.0:
    dependencies:
      hastscript: 6.0.0
      parse-entities: 2.0.0
      prismjs: 1.27.0

  refractor@4.8.1:
    dependencies:
      '@types/hast': 2.3.10
      '@types/prismjs': 1.26.5
      hastscript: 7.2.0
      parse-entities: 4.0.2

  regenerate-unicode-properties@10.2.0:
    dependencies:
      regenerate: 1.4.2

  regenerate@1.4.2: {}

  regenerator-runtime@0.14.1: {}

  regenerator-transform@0.15.2:
    dependencies:
      '@babel/runtime': 7.26.9

  regexp.prototype.flags@1.5.4:
    dependencies:
      call-bind: 1.0.8
      define-properties: 1.2.1
      es-errors: 1.3.0
      get-proto: 1.0.1
      gopd: 1.2.0
      set-function-name: 2.0.2

  regexpu-core@6.2.0:
    dependencies:
      regenerate: 1.4.2
      regenerate-unicode-properties: 10.2.0
      regjsgen: 0.8.0
      regjsparser: 0.12.0
      unicode-match-property-ecmascript: 2.0.0
      unicode-match-property-value-ecmascript: 2.2.0

  regjsgen@0.8.0: {}

  regjsparser@0.12.0:
    dependencies:
      jsesc: 3.0.2

  rehype-katex@7.0.1:
    dependencies:
      '@types/hast': 3.0.4
      '@types/katex': 0.16.7
      hast-util-from-html-isomorphic: 2.0.0
      hast-util-to-text: 4.0.2
      katex: 0.16.21
      unist-util-visit-parents: 6.0.1
      vfile: 6.0.3

  rehype-minify-whitespace@6.0.2:
    dependencies:
      '@types/hast': 3.0.4
      hast-util-minify-whitespace: 1.0.1

  rehype-parse@9.0.1:
    dependencies:
      '@types/hast': 3.0.4
      hast-util-from-html: 2.0.3
      unified: 11.0.5

  rehype-recma@1.0.0:
    dependencies:
      '@types/estree': 1.0.6
      '@types/hast': 3.0.4
      hast-util-to-estree: 3.1.2
    transitivePeerDependencies:
      - supports-color

  remark-frontmatter@5.0.0:
    dependencies:
      '@types/mdast': 4.0.4
      mdast-util-frontmatter: 2.0.1
      micromark-extension-frontmatter: 2.0.0
      unified: 11.0.5
    transitivePeerDependencies:
      - supports-color

  remark-gfm@4.0.1:
    dependencies:
      '@types/mdast': 4.0.4
      mdast-util-gfm: 3.1.0
      micromark-extension-gfm: 3.0.0
      remark-parse: 11.0.0
      remark-stringify: 11.0.0
      unified: 11.0.5
    transitivePeerDependencies:
      - supports-color

  remark-math@6.0.0:
    dependencies:
      '@types/mdast': 4.0.4
      mdast-util-math: 3.0.0
      micromark-extension-math: 3.1.0
      unified: 11.0.5
    transitivePeerDependencies:
      - supports-color

  remark-mdx-remove-esm@1.1.0:
    dependencies:
      '@types/mdast': 4.0.4
      mdast-util-mdxjs-esm: 2.0.1
      unist-util-remove: 4.0.0
    transitivePeerDependencies:
      - supports-color

  remark-mdx@3.1.0:
    dependencies:
      mdast-util-mdx: 3.0.0
      micromark-extension-mdxjs: 3.0.0
    transitivePeerDependencies:
      - supports-color

  remark-parse@11.0.0:
    dependencies:
      '@types/mdast': 4.0.4
      mdast-util-from-markdown: 2.0.2
      micromark-util-types: 2.0.1
      unified: 11.0.5
    transitivePeerDependencies:
      - supports-color

  remark-rehype@11.1.1:
    dependencies:
      '@types/hast': 3.0.4
      '@types/mdast': 4.0.4
      mdast-util-to-hast: 13.2.0
      unified: 11.0.5
      vfile: 6.0.3

  remark-smartypants@3.0.2:
    dependencies:
      retext: 9.0.0
      retext-smartypants: 6.2.0
      unified: 11.0.5
      unist-util-visit: 5.0.0

  remark-stringify@11.0.0:
    dependencies:
      '@types/mdast': 4.0.4
      mdast-util-to-markdown: 2.1.2
      unified: 11.0.5

  remark@15.0.1:
    dependencies:
      '@types/mdast': 4.0.4
      remark-parse: 11.0.0
      remark-stringify: 11.0.0
      unified: 11.0.5
    transitivePeerDependencies:
      - supports-color

  require-directory@2.1.1: {}

  require-from-string@2.0.2: {}

  resize-observer-polyfill@1.5.1: {}

  resolve-alpn@1.2.1: {}

  resolve-from@4.0.0: {}

  resolve-from@5.0.0: {}

  resolve-pkg-maps@1.0.0: {}

  resolve@1.22.10:
    dependencies:
      is-core-module: 2.16.1
      path-parse: 1.0.7
      supports-preserve-symlinks-flag: 1.0.0

  resolve@2.0.0-next.5:
    dependencies:
      is-core-module: 2.16.1
      path-parse: 1.0.7
      supports-preserve-symlinks-flag: 1.0.0

  responselike@3.0.0:
    dependencies:
      lowercase-keys: 3.0.0

  restore-cursor@4.0.0:
    dependencies:
      onetime: 5.1.2
      signal-exit: 3.0.7

  retext-latin@4.0.0:
    dependencies:
      '@types/nlcst': 2.0.3
      parse-latin: 7.0.0
      unified: 11.0.5

  retext-smartypants@6.2.0:
    dependencies:
      '@types/nlcst': 2.0.3
      nlcst-to-string: 4.0.0
      unist-util-visit: 5.0.0

  retext-stringify@4.0.0:
    dependencies:
      '@types/nlcst': 2.0.3
      nlcst-to-string: 4.0.0
      unified: 11.0.5

  retext@9.0.0:
    dependencies:
      '@types/nlcst': 2.0.3
      retext-latin: 4.0.0
      retext-stringify: 4.0.0
      unified: 11.0.5

  reusify@1.1.0: {}

  rollup@4.34.8:
    dependencies:
      '@types/estree': 1.0.6
    optionalDependencies:
      '@rollup/rollup-android-arm-eabi': 4.34.8
      '@rollup/rollup-android-arm64': 4.34.8
      '@rollup/rollup-darwin-arm64': 4.34.8
      '@rollup/rollup-darwin-x64': 4.34.8
      '@rollup/rollup-freebsd-arm64': 4.34.8
      '@rollup/rollup-freebsd-x64': 4.34.8
      '@rollup/rollup-linux-arm-gnueabihf': 4.34.8
      '@rollup/rollup-linux-arm-musleabihf': 4.34.8
      '@rollup/rollup-linux-arm64-gnu': 4.34.8
      '@rollup/rollup-linux-arm64-musl': 4.34.8
      '@rollup/rollup-linux-loongarch64-gnu': 4.34.8
      '@rollup/rollup-linux-powerpc64le-gnu': 4.34.8
      '@rollup/rollup-linux-riscv64-gnu': 4.34.8
      '@rollup/rollup-linux-s390x-gnu': 4.34.8
      '@rollup/rollup-linux-x64-gnu': 4.34.8
      '@rollup/rollup-linux-x64-musl': 4.34.8
      '@rollup/rollup-win32-arm64-msvc': 4.34.8
      '@rollup/rollup-win32-ia32-msvc': 4.34.8
      '@rollup/rollup-win32-x64-msvc': 4.34.8
      fsevents: 2.3.3

  run-async@3.0.0: {}

  run-parallel@1.2.0:
    dependencies:
      queue-microtask: 1.2.3

  rxjs@7.8.2:
    dependencies:
      tslib: 2.8.1

  safe-array-concat@1.1.3:
    dependencies:
      call-bind: 1.0.8
      call-bound: 1.0.3
      get-intrinsic: 1.2.7
      has-symbols: 1.1.0
      isarray: 2.0.5

  safe-buffer@5.2.1: {}

  safe-push-apply@1.0.0:
    dependencies:
      es-errors: 1.3.0
      isarray: 2.0.5

  safe-regex-test@1.1.0:
    dependencies:
      call-bound: 1.0.3
      es-errors: 1.3.0
      is-regex: 1.2.1

  safer-buffer@2.1.2: {}

  sass-embedded-android-arm64@1.86.0:
    optional: true

  sass-embedded-android-arm@1.86.0:
    optional: true

  sass-embedded-android-ia32@1.86.0:
    optional: true

  sass-embedded-android-riscv64@1.86.0:
    optional: true

  sass-embedded-android-x64@1.86.0:
    optional: true

  sass-embedded-darwin-arm64@1.86.0:
    optional: true

  sass-embedded-darwin-x64@1.86.0:
    optional: true

  sass-embedded-linux-arm64@1.86.0:
    optional: true

  sass-embedded-linux-arm@1.86.0:
    optional: true

  sass-embedded-linux-ia32@1.86.0:
    optional: true

  sass-embedded-linux-musl-arm64@1.86.0:
    optional: true

  sass-embedded-linux-musl-arm@1.86.0:
    optional: true

  sass-embedded-linux-musl-ia32@1.86.0:
    optional: true

  sass-embedded-linux-musl-riscv64@1.86.0:
    optional: true

  sass-embedded-linux-musl-x64@1.86.0:
    optional: true

  sass-embedded-linux-riscv64@1.86.0:
    optional: true

  sass-embedded-linux-x64@1.86.0:
    optional: true

  sass-embedded-win32-arm64@1.86.0:
    optional: true

  sass-embedded-win32-ia32@1.86.0:
    optional: true

  sass-embedded-win32-x64@1.86.0:
    optional: true

  sass-embedded@1.86.0:
    dependencies:
      '@bufbuild/protobuf': 2.2.3
      buffer-builder: 0.2.0
      colorjs.io: 0.5.2
      immutable: 5.0.3
      rxjs: 7.8.2
      supports-color: 8.1.1
      sync-child-process: 1.0.2
      varint: 6.0.0
    optionalDependencies:
      sass-embedded-android-arm: 1.86.0
      sass-embedded-android-arm64: 1.86.0
      sass-embedded-android-ia32: 1.86.0
      sass-embedded-android-riscv64: 1.86.0
      sass-embedded-android-x64: 1.86.0
      sass-embedded-darwin-arm64: 1.86.0
      sass-embedded-darwin-x64: 1.86.0
      sass-embedded-linux-arm: 1.86.0
      sass-embedded-linux-arm64: 1.86.0
      sass-embedded-linux-ia32: 1.86.0
      sass-embedded-linux-musl-arm: 1.86.0
      sass-embedded-linux-musl-arm64: 1.86.0
      sass-embedded-linux-musl-ia32: 1.86.0
      sass-embedded-linux-musl-riscv64: 1.86.0
      sass-embedded-linux-musl-x64: 1.86.0
      sass-embedded-linux-riscv64: 1.86.0
      sass-embedded-linux-x64: 1.86.0
      sass-embedded-win32-arm64: 1.86.0
      sass-embedded-win32-ia32: 1.86.0
      sass-embedded-win32-x64: 1.86.0

  sass@1.85.0:
    dependencies:
      chokidar: 4.0.3
      immutable: 5.0.3
      source-map-js: 1.2.1
    optionalDependencies:
      '@parcel/watcher': 2.5.1

  sax@1.4.1: {}

  scheduler@0.25.0: {}

  section-matter@1.0.0:
    dependencies:
      extend-shallow: 2.0.1
      kind-of: 6.0.3

  semver@6.3.1: {}

  semver@7.7.1: {}

  send@0.19.0:
    dependencies:
      debug: 2.6.9
      depd: 2.0.0
      destroy: 1.2.0
      encodeurl: 1.0.2
      escape-html: 1.0.3
      etag: 1.8.1
      fresh: 0.5.2
      http-errors: 2.0.0
      mime: 1.6.0
      ms: 2.1.3
      on-finished: 2.4.1
      range-parser: 1.2.1
      statuses: 2.0.1
    transitivePeerDependencies:
      - supports-color

  serialize-error@12.0.0:
    dependencies:
      type-fest: 4.35.0

  serve-static@1.16.2:
    dependencies:
      encodeurl: 2.0.0
      escape-html: 1.0.3
      parseurl: 1.3.3
      send: 0.19.0
    transitivePeerDependencies:
      - supports-color

  server-only@0.0.1: {}

  set-cookie-parser@2.7.1: {}

  set-function-length@1.2.2:
    dependencies:
      define-data-property: 1.1.4
      es-errors: 1.3.0
      function-bind: 1.1.2
      get-intrinsic: 1.2.7
      gopd: 1.2.0
      has-property-descriptors: 1.0.2

  set-function-name@2.0.2:
    dependencies:
      define-data-property: 1.1.4
      es-errors: 1.3.0
      functions-have-names: 1.2.3
      has-property-descriptors: 1.0.2

  set-proto@1.0.0:
    dependencies:
      dunder-proto: 1.0.1
      es-errors: 1.3.0
      es-object-atoms: 1.1.1

  setprototypeof@1.2.0: {}

  sharp@0.33.5:
    dependencies:
      color: 4.2.3
      detect-libc: 2.0.3
      semver: 7.7.1
    optionalDependencies:
      '@img/sharp-darwin-arm64': 0.33.5
      '@img/sharp-darwin-x64': 0.33.5
      '@img/sharp-libvips-darwin-arm64': 1.0.4
      '@img/sharp-libvips-darwin-x64': 1.0.4
      '@img/sharp-libvips-linux-arm': 1.0.5
      '@img/sharp-libvips-linux-arm64': 1.0.4
      '@img/sharp-libvips-linux-s390x': 1.0.4
      '@img/sharp-libvips-linux-x64': 1.0.4
      '@img/sharp-libvips-linuxmusl-arm64': 1.0.4
      '@img/sharp-libvips-linuxmusl-x64': 1.0.4
      '@img/sharp-linux-arm': 0.33.5
      '@img/sharp-linux-arm64': 0.33.5
      '@img/sharp-linux-s390x': 0.33.5
      '@img/sharp-linux-x64': 0.33.5
      '@img/sharp-linuxmusl-arm64': 0.33.5
      '@img/sharp-linuxmusl-x64': 0.33.5
      '@img/sharp-wasm32': 0.33.5
      '@img/sharp-win32-ia32': 0.33.5
      '@img/sharp-win32-x64': 0.33.5

  shebang-command@2.0.0:
    dependencies:
      shebang-regex: 3.0.0

  shebang-regex@3.0.0: {}

  side-channel-list@1.0.0:
    dependencies:
      es-errors: 1.3.0
      object-inspect: 1.13.4

  side-channel-map@1.0.1:
    dependencies:
      call-bound: 1.0.3
      es-errors: 1.3.0
      get-intrinsic: 1.2.7
      object-inspect: 1.13.4

  side-channel-weakmap@1.0.2:
    dependencies:
      call-bound: 1.0.3
      es-errors: 1.3.0
      get-intrinsic: 1.2.7
      object-inspect: 1.13.4
      side-channel-map: 1.0.1

  side-channel@1.1.0:
    dependencies:
      es-errors: 1.3.0
      object-inspect: 1.13.4
      side-channel-list: 1.0.0
      side-channel-map: 1.0.1
      side-channel-weakmap: 1.0.2

  signal-exit@3.0.7: {}

  signal-exit@4.1.0: {}

  simple-swizzle@0.2.2:
    dependencies:
      is-arrayish: 0.3.2

  slash@3.0.0: {}

  slice-ansi@4.0.0:
    dependencies:
      ansi-styles: 4.3.0
      astral-regex: 2.0.0
      is-fullwidth-code-point: 3.0.0

  smart-buffer@4.2.0: {}

  snake-case@3.0.4:
    dependencies:
      dot-case: 3.0.4
      tslib: 2.8.1

  socket.io-adapter@2.5.5:
    dependencies:
      debug: 4.3.7
      ws: 8.17.1
    transitivePeerDependencies:
      - bufferutil
      - supports-color
      - utf-8-validate

  socket.io-parser@4.2.4:
    dependencies:
      '@socket.io/component-emitter': 3.1.2
      debug: 4.3.7
    transitivePeerDependencies:
      - supports-color

  socket.io@4.8.1:
    dependencies:
      accepts: 1.3.8
      base64id: 2.0.0
      cors: 2.8.5
      debug: 4.3.7
      engine.io: 6.6.4
      socket.io-adapter: 2.5.5
      socket.io-parser: 4.2.4
    transitivePeerDependencies:
      - bufferutil
      - supports-color
      - utf-8-validate

  socks-proxy-agent@8.0.5:
    dependencies:
      agent-base: 7.1.3
      debug: 4.4.0
      socks: 2.8.4
    transitivePeerDependencies:
      - supports-color

  socks@2.8.4:
    dependencies:
      ip-address: 9.0.5
      smart-buffer: 4.2.0

  source-map-js@1.2.1: {}

  source-map@0.6.1:
    optional: true

  source-map@0.7.4: {}

  space-separated-tokens@1.1.5: {}

  space-separated-tokens@2.0.2: {}

  sprintf-js@1.0.3: {}

  sprintf-js@1.1.3: {}

  stable-hash@0.0.4: {}

  statuses@2.0.1: {}

  stdin-discarder@0.1.0:
    dependencies:
      bl: 5.1.0

  streamsearch@1.1.0: {}

  streamx@2.22.0:
    dependencies:
      fast-fifo: 1.3.2
      text-decoder: 1.2.3
    optionalDependencies:
      bare-events: 2.5.4

  string-width@4.2.3:
    dependencies:
      emoji-regex: 8.0.0
      is-fullwidth-code-point: 3.0.0
      strip-ansi: 6.0.1

  string.prototype.includes@2.0.1:
    dependencies:
      call-bind: 1.0.8
      define-properties: 1.2.1
      es-abstract: 1.23.9

  string.prototype.matchall@4.0.12:
    dependencies:
      call-bind: 1.0.8
      call-bound: 1.0.3
      define-properties: 1.2.1
      es-abstract: 1.23.9
      es-errors: 1.3.0
      es-object-atoms: 1.1.1
      get-intrinsic: 1.2.7
      gopd: 1.2.0
      has-symbols: 1.1.0
      internal-slot: 1.1.0
      regexp.prototype.flags: 1.5.4
      set-function-name: 2.0.2
      side-channel: 1.1.0

  string.prototype.repeat@1.0.0:
    dependencies:
      define-properties: 1.2.1
      es-abstract: 1.23.9

  string.prototype.trim@1.2.10:
    dependencies:
      call-bind: 1.0.8
      call-bound: 1.0.3
      define-data-property: 1.1.4
      define-properties: 1.2.1
      es-abstract: 1.23.9
      es-object-atoms: 1.1.1
      has-property-descriptors: 1.0.2

  string.prototype.trimend@1.0.9:
    dependencies:
      call-bind: 1.0.8
      call-bound: 1.0.3
      define-properties: 1.2.1
      es-object-atoms: 1.1.1

  string.prototype.trimstart@1.0.8:
    dependencies:
      call-bind: 1.0.8
      define-properties: 1.2.1
      es-object-atoms: 1.1.1

  string_decoder@1.3.0:
    dependencies:
      safe-buffer: 5.2.1

  stringify-entities@4.0.4:
    dependencies:
      character-entities-html4: 2.1.0
      character-entities-legacy: 3.0.0

  strip-ansi@6.0.1:
    dependencies:
      ansi-regex: 5.0.1

  strip-ansi@7.1.0:
    dependencies:
      ansi-regex: 6.1.0

  strip-bom-string@1.0.0: {}

  strip-bom@3.0.0: {}

  strip-json-comments@3.1.1: {}

  style-to-object@1.0.8:
    dependencies:
      inline-style-parser: 0.2.4

  styled-jsx@5.1.6(@babel/core@7.26.9)(react@19.0.0):
    dependencies:
      client-only: 0.0.1
      react: 19.0.0
    optionalDependencies:
      '@babel/core': 7.26.9

  stylelint-config-css-modules@4.4.0(stylelint@16.17.0(typescript@5.8.2)):
    dependencies:
      stylelint: 16.17.0(typescript@5.8.2)
    optionalDependencies:
      stylelint-scss: 6.11.1(stylelint@16.17.0(typescript@5.8.2))

  stylelint-config-recommended-scss@14.1.0(postcss@8.5.3)(stylelint@16.17.0(typescript@5.8.2)):
    dependencies:
      postcss-scss: 4.0.9(postcss@8.5.3)
      stylelint: 16.17.0(typescript@5.8.2)
      stylelint-config-recommended: 14.0.1(stylelint@16.17.0(typescript@5.8.2))
      stylelint-scss: 6.11.1(stylelint@16.17.0(typescript@5.8.2))
    optionalDependencies:
      postcss: 8.5.3

  stylelint-config-recommended@14.0.1(stylelint@16.17.0(typescript@5.8.2)):
    dependencies:
      stylelint: 16.17.0(typescript@5.8.2)

  stylelint-plugin-logical-css@1.2.2(stylelint@16.17.0(typescript@5.8.2)):
    dependencies:
      stylelint: 16.17.0(typescript@5.8.2)

  stylelint-scss@6.11.1(stylelint@16.17.0(typescript@5.8.2)):
    dependencies:
      css-tree: 3.1.0
      is-plain-object: 5.0.0
      known-css-properties: 0.35.0
      mdn-data: 2.16.0
      postcss-media-query-parser: 0.2.3
      postcss-resolve-nested-selector: 0.1.6
      postcss-selector-parser: 7.1.0
      postcss-value-parser: 4.2.0
      stylelint: 16.17.0(typescript@5.8.2)

  stylelint@16.17.0(typescript@5.8.2):
    dependencies:
      '@csstools/css-parser-algorithms': 3.0.4(@csstools/css-tokenizer@3.0.3)
      '@csstools/css-tokenizer': 3.0.3
      '@csstools/media-query-list-parser': 4.0.2(@csstools/css-parser-algorithms@3.0.4(@csstools/css-tokenizer@3.0.3))(@csstools/css-tokenizer@3.0.3)
      '@csstools/selector-specificity': 5.0.0(postcss-selector-parser@7.1.0)
      '@dual-bundle/import-meta-resolve': 4.1.0
      balanced-match: 2.0.0
      colord: 2.9.3
      cosmiconfig: 9.0.0(typescript@5.8.2)
      css-functions-list: 3.2.3
      css-tree: 3.1.0
      debug: 4.4.0
      fast-glob: 3.3.3
      fastest-levenshtein: 1.0.16
      file-entry-cache: 10.0.7
      global-modules: 2.0.0
      globby: 11.1.0
      globjoin: 0.1.4
      html-tags: 3.3.1
      ignore: 7.0.3
      imurmurhash: 0.1.4
      is-plain-object: 5.0.0
      known-css-properties: 0.35.0
      mathml-tag-names: 2.1.3
      meow: 13.2.0
      micromatch: 4.0.8
      normalize-path: 3.0.0
      picocolors: 1.1.1
      postcss: 8.5.3
      postcss-resolve-nested-selector: 0.1.6
      postcss-safe-parser: 7.0.1(postcss@8.5.3)
      postcss-selector-parser: 7.1.0
      postcss-value-parser: 4.2.0
      resolve-from: 5.0.0
      string-width: 4.2.3
      supports-hyperlinks: 3.2.0
      svg-tags: 1.0.0
      table: 6.9.0
      write-file-atomic: 5.0.1
    transitivePeerDependencies:
      - supports-color
      - typescript

  supports-color@7.2.0:
    dependencies:
      has-flag: 4.0.0

  supports-color@8.1.1:
    dependencies:
      has-flag: 4.0.0

  supports-hyperlinks@3.2.0:
    dependencies:
      has-flag: 4.0.0
      supports-color: 7.2.0

  supports-preserve-symlinks-flag@1.0.0: {}

  svg-parser@2.0.4: {}

  svg-tags@1.0.0: {}

  svgo@3.3.2:
    dependencies:
      '@trysound/sax': 0.2.0
      commander: 7.2.0
      css-select: 5.1.0
      css-tree: 2.3.1
      css-what: 6.1.0
      csso: 5.0.5
      picocolors: 1.1.1

  sync-child-process@1.0.2:
    dependencies:
      sync-message-port: 1.1.3

  sync-message-port@1.1.3: {}

  tabbable@6.2.0: {}

  table@6.9.0:
    dependencies:
      ajv: 8.17.1
      lodash.truncate: 4.4.2
      slice-ansi: 4.0.0
      string-width: 4.2.3
      strip-ansi: 6.0.1

  tapable@2.2.1: {}

  tar-fs@3.0.8:
    dependencies:
      pump: 3.0.2
      tar-stream: 3.1.7
    optionalDependencies:
      bare-fs: 4.0.1
      bare-path: 3.0.0
    transitivePeerDependencies:
      - bare-buffer

  tar-stream@3.1.7:
    dependencies:
      b4a: 1.6.7
      fast-fifo: 1.3.2
      streamx: 2.22.0

  tar@6.2.1:
    dependencies:
      chownr: 2.0.0
      fs-minipass: 2.1.0
      minipass: 5.0.0
      minizlib: 2.1.2
      mkdirp: 1.0.4
      yallist: 4.0.0

  text-decoder@1.2.3:
    dependencies:
      b4a: 1.6.7

  through@2.3.8: {}

  tinyglobby@0.2.12:
    dependencies:
      fdir: 6.4.3(picomatch@4.0.2)
      picomatch: 4.0.2

  tmp@0.0.33:
    dependencies:
      os-tmpdir: 1.0.2

  to-regex-range@5.0.1:
    dependencies:
      is-number: 7.0.0

  toggle-selection@1.0.6: {}

  toidentifier@1.0.1: {}

  traverse@0.6.11:
    dependencies:
      gopd: 1.2.0
      typedarray.prototype.slice: 1.0.5
      which-typed-array: 1.1.18

  trim-lines@3.0.1: {}

  trim-trailing-lines@2.1.0: {}

  trough@2.2.0: {}

  ts-api-utils@2.0.1(typescript@5.8.2):
    dependencies:
      typescript: 5.8.2

  tsconfig-paths@3.15.0:
    dependencies:
      '@types/json5': 0.0.29
      json5: 1.0.2
      minimist: 1.2.8
      strip-bom: 3.0.0

  tslib@2.8.1: {}

  tsx@4.19.3:
    dependencies:
      esbuild: 0.25.0
      get-tsconfig: 4.10.0
    optionalDependencies:
      fsevents: 2.3.3
    optional: true

  turbo-stream@2.4.0: {}

  type-check@0.4.0:
    dependencies:
      prelude-ls: 1.2.1

  type-fest@0.21.3: {}

  type-fest@4.35.0: {}

  type-is@1.6.18:
    dependencies:
      media-typer: 0.3.0
      mime-types: 2.1.35

  typed-array-buffer@1.0.3:
    dependencies:
      call-bound: 1.0.3
      es-errors: 1.3.0
      is-typed-array: 1.1.15

  typed-array-byte-length@1.0.3:
    dependencies:
      call-bind: 1.0.8
      for-each: 0.3.5
      gopd: 1.2.0
      has-proto: 1.2.0
      is-typed-array: 1.1.15

  typed-array-byte-offset@1.0.4:
    dependencies:
      available-typed-arrays: 1.0.7
      call-bind: 1.0.8
      for-each: 0.3.5
      gopd: 1.2.0
      has-proto: 1.2.0
      is-typed-array: 1.1.15
      reflect.getprototypeof: 1.0.10

  typed-array-length@1.0.7:
    dependencies:
      call-bind: 1.0.8
      for-each: 0.3.5
      gopd: 1.2.0
      is-typed-array: 1.1.15
      possible-typed-array-names: 1.1.0
      reflect.getprototypeof: 1.0.10

  typedarray.prototype.slice@1.0.5:
    dependencies:
      call-bind: 1.0.8
      define-properties: 1.2.1
      es-abstract: 1.23.9
      es-errors: 1.3.0
      get-proto: 1.0.1
      math-intrinsics: 1.1.0
      typed-array-buffer: 1.0.3
      typed-array-byte-offset: 1.0.4

  typescript-eslint@8.28.0(eslint@9.23.0)(typescript@5.8.2):
    dependencies:
      '@typescript-eslint/eslint-plugin': 8.28.0(@typescript-eslint/parser@8.28.0(eslint@9.23.0)(typescript@5.8.2))(eslint@9.23.0)(typescript@5.8.2)
      '@typescript-eslint/parser': 8.28.0(eslint@9.23.0)(typescript@5.8.2)
      '@typescript-eslint/utils': 8.28.0(eslint@9.23.0)(typescript@5.8.2)
      eslint: 9.23.0
      typescript: 5.8.2
    transitivePeerDependencies:
      - supports-color

  typescript@5.8.2: {}

  unbox-primitive@1.1.0:
    dependencies:
      call-bound: 1.0.3
      has-bigints: 1.1.0
      has-symbols: 1.1.0
      which-boxed-primitive: 1.1.1

  unbzip2-stream@1.4.3:
    dependencies:
      buffer: 5.7.1
      through: 2.3.8

  undici-types@6.20.0: {}

  unicode-canonical-property-names-ecmascript@2.0.1: {}

  unicode-match-property-ecmascript@2.0.0:
    dependencies:
      unicode-canonical-property-names-ecmascript: 2.0.1
      unicode-property-aliases-ecmascript: 2.1.0

  unicode-match-property-value-ecmascript@2.2.0: {}

  unicode-property-aliases-ecmascript@2.1.0: {}

  unified@11.0.5:
    dependencies:
      '@types/unist': 3.0.3
      bail: 2.0.2
      devlop: 1.1.0
      extend: 3.0.2
      is-plain-obj: 4.1.0
      trough: 2.2.0
      vfile: 6.0.3

  unist-builder@4.0.0:
    dependencies:
      '@types/unist': 3.0.3

  unist-util-find-after@5.0.0:
    dependencies:
      '@types/unist': 3.0.3
      unist-util-is: 6.0.0

  unist-util-is@5.2.1:
    dependencies:
      '@types/unist': 2.0.11

  unist-util-is@6.0.0:
    dependencies:
      '@types/unist': 3.0.3

  unist-util-map@4.0.0:
    dependencies:
      '@types/unist': 3.0.3

  unist-util-modify-children@4.0.0:
    dependencies:
      '@types/unist': 3.0.3
      array-iterate: 2.0.1

  unist-util-position-from-estree@2.0.0:
    dependencies:
      '@types/unist': 3.0.3

  unist-util-position@5.0.0:
    dependencies:
      '@types/unist': 3.0.3

  unist-util-remove-position@5.0.0:
    dependencies:
      '@types/unist': 3.0.3
      unist-util-visit: 5.0.0

  unist-util-remove@4.0.0:
    dependencies:
      '@types/unist': 3.0.3
      unist-util-is: 6.0.0
      unist-util-visit-parents: 6.0.1

  unist-util-stringify-position@4.0.0:
    dependencies:
      '@types/unist': 3.0.3

  unist-util-visit-children@3.0.0:
    dependencies:
      '@types/unist': 3.0.3

  unist-util-visit-parents@5.1.3:
    dependencies:
      '@types/unist': 2.0.11
      unist-util-is: 5.2.1

  unist-util-visit-parents@6.0.1:
    dependencies:
      '@types/unist': 3.0.3
      unist-util-is: 6.0.0

  unist-util-visit@4.1.2:
    dependencies:
      '@types/unist': 2.0.11
      unist-util-is: 5.2.1
      unist-util-visit-parents: 5.1.3

  unist-util-visit@5.0.0:
    dependencies:
      '@types/unist': 3.0.3
      unist-util-is: 6.0.0
      unist-util-visit-parents: 6.0.1

  universalify@2.0.1: {}

  unpipe@1.0.0: {}

  update-browserslist-db@1.1.2(browserslist@4.24.4):
    dependencies:
      browserslist: 4.24.4
      escalade: 3.2.0
      picocolors: 1.1.1

  uri-js@4.4.1:
    dependencies:
      punycode: 2.3.1

  urlpattern-polyfill@10.0.0: {}

  use-resize-observer@6.1.0(react-dom@19.0.0(react@19.0.0))(react@19.0.0):
    dependencies:
      react: 19.0.0
      react-dom: 19.0.0(react@19.0.0)
      resize-observer-polyfill: 1.5.1

  usehooks-ts@3.1.1(react@19.0.0):
    dependencies:
      lodash.debounce: 4.0.8
      react: 19.0.0

  util-deprecate@1.0.2: {}

  utils-merge@1.0.1: {}

  uuid@11.1.0: {}

  varint@6.0.0: {}

  vary@1.1.2: {}

  vfile-location@5.0.3:
    dependencies:
      '@types/unist': 3.0.3
      vfile: 6.0.3

  vfile-matter@5.0.0:
    dependencies:
      vfile: 6.0.3
      yaml: 2.7.0

  vfile-message@4.0.2:
    dependencies:
      '@types/unist': 3.0.3
      unist-util-stringify-position: 4.0.0

  vfile@6.0.3:
    dependencies:
      '@types/unist': 3.0.3
      vfile-message: 4.0.2

  vite-plugin-svgr@4.3.0(rollup@4.34.8)(typescript@5.8.2)(vite@6.2.3(@types/node@22.13.13)(sass-embedded@1.86.0)(sass@1.85.0)(tsx@4.19.3)(yaml@2.7.1)):
    dependencies:
      '@rollup/pluginutils': 5.1.4(rollup@4.34.8)
      '@svgr/core': 8.1.0(typescript@5.8.2)
      '@svgr/plugin-jsx': 8.1.0(@svgr/core@8.1.0(typescript@5.8.2))
      vite: 6.2.3(@types/node@22.13.13)(sass-embedded@1.86.0)(sass@1.85.0)(tsx@4.19.3)(yaml@2.7.1)
    transitivePeerDependencies:
      - rollup
      - supports-color
      - typescript

  vite@6.2.3(@types/node@22.13.13)(sass-embedded@1.86.0)(sass@1.85.0)(tsx@4.19.3)(yaml@2.7.1):
    dependencies:
      esbuild: 0.25.0
      postcss: 8.5.3
      rollup: 4.34.8
    optionalDependencies:
      '@types/node': 22.13.13
      fsevents: 2.3.3
      sass: 1.85.0
      sass-embedded: 1.86.0
      tsx: 4.19.3
      yaml: 2.7.1

  wcwidth@1.0.1:
    dependencies:
      defaults: 1.0.4

  web-namespaces@2.0.1: {}

  which-boxed-primitive@1.1.1:
    dependencies:
      is-bigint: 1.1.0
      is-boolean-object: 1.2.2
      is-number-object: 1.1.1
      is-string: 1.1.1
      is-symbol: 1.1.1

  which-builtin-type@1.2.1:
    dependencies:
      call-bound: 1.0.3
      function.prototype.name: 1.1.8
      has-tostringtag: 1.0.2
      is-async-function: 2.1.1
      is-date-object: 1.1.0
      is-finalizationregistry: 1.1.1
      is-generator-function: 1.1.0
      is-regex: 1.2.1
      is-weakref: 1.1.1
      isarray: 2.0.5
      which-boxed-primitive: 1.1.1
      which-collection: 1.0.2
      which-typed-array: 1.1.18

  which-collection@1.0.2:
    dependencies:
      is-map: 2.0.3
      is-set: 2.0.3
      is-weakmap: 2.0.2
      is-weakset: 2.0.4

  which-typed-array@1.1.18:
    dependencies:
      available-typed-arrays: 1.0.7
      call-bind: 1.0.8
      call-bound: 1.0.3
      for-each: 0.3.5
      gopd: 1.2.0
      has-tostringtag: 1.0.2

  which@1.3.1:
    dependencies:
      isexe: 2.0.0

  which@2.0.2:
    dependencies:
      isexe: 2.0.0

  window-or-global@1.0.1: {}

  word-wrap@1.2.5: {}

  wrap-ansi@6.2.0:
    dependencies:
      ansi-styles: 4.3.0
      string-width: 4.2.3
      strip-ansi: 6.0.1

  wrap-ansi@7.0.0:
    dependencies:
      ansi-styles: 4.3.0
      string-width: 4.2.3
      strip-ansi: 6.0.1

  wrappy@1.0.2: {}

  write-file-atomic@5.0.1:
    dependencies:
      imurmurhash: 0.1.4
      signal-exit: 4.1.0

  ws@8.17.1: {}

  ws@8.18.0: {}

  xml2js@0.6.2:
    dependencies:
      sax: 1.4.1
      xmlbuilder: 11.0.1

  xmlbuilder@11.0.1: {}

  xtend@4.0.2: {}

  y18n@5.0.8: {}

  yallist@3.1.1: {}

  yallist@4.0.0: {}

  yaml@2.7.0: {}

  yaml@2.7.1: {}

  yargs-parser@21.1.1: {}

  yargs@17.7.2:
    dependencies:
      cliui: 8.0.1
      escalade: 3.2.0
      get-caller-file: 2.0.5
      require-directory: 2.1.1
      string-width: 4.2.3
      y18n: 5.0.8
      yargs-parser: 21.1.1

  yauzl@2.10.0:
    dependencies:
      buffer-crc32: 0.2.13
      fd-slicer: 1.1.0

  yocto-queue@0.1.0: {}

  yoctocolors-cjs@2.1.2: {}

  zod-to-json-schema@3.24.5(zod@3.24.2):
    dependencies:
      zod: 3.24.2

  zod@3.23.8: {}

  zod@3.24.2: {}

  zwitch@2.0.4: {}<|MERGE_RESOLUTION|>--- conflicted
+++ resolved
@@ -107,15 +107,9 @@
       immer:
         specifier: ^10.1.1
         version: 10.1.1
-<<<<<<< HEAD
-      json-schema-to-ts:
-        specifier: ^3.1.1
-        version: 3.1.1
       json5:
         specifier: ^2.2.3
         version: 2.2.3
-=======
->>>>>>> a2a0d68e
       ky:
         specifier: ^1.7.5
         version: 1.7.5
@@ -8810,8 +8804,8 @@
       '@typescript-eslint/parser': 8.28.0(eslint@9.23.0)(typescript@5.8.2)
       eslint: 9.23.0
       eslint-import-resolver-node: 0.3.9
-      eslint-import-resolver-typescript: 3.8.3(eslint-plugin-import@2.31.0)(eslint@9.23.0)
-      eslint-plugin-import: 2.31.0(@typescript-eslint/parser@8.28.0(eslint@9.23.0)(typescript@5.8.2))(eslint-import-resolver-typescript@3.8.3)(eslint@9.23.0)
+      eslint-import-resolver-typescript: 3.8.3(eslint-plugin-import@2.31.0(@typescript-eslint/parser@8.28.0(eslint@9.23.0)(typescript@5.8.2))(eslint@9.23.0))(eslint@9.23.0)
+      eslint-plugin-import: 2.31.0(@typescript-eslint/parser@8.28.0(eslint@9.23.0)(typescript@5.8.2))(eslint-import-resolver-typescript@3.8.3(eslint-plugin-import@2.31.0(@typescript-eslint/parser@8.28.0(eslint@9.23.0)(typescript@5.8.2))(eslint@9.23.0))(eslint@9.23.0))(eslint@9.23.0)
       eslint-plugin-jsx-a11y: 6.10.2(eslint@9.23.0)
       eslint-plugin-react: 7.37.4(eslint@9.23.0)
       eslint-plugin-react-hooks: 5.2.0(eslint@9.23.0)
@@ -8834,7 +8828,7 @@
     transitivePeerDependencies:
       - supports-color
 
-  eslint-import-resolver-typescript@3.8.3(eslint-plugin-import@2.31.0)(eslint@9.23.0):
+  eslint-import-resolver-typescript@3.8.3(eslint-plugin-import@2.31.0(@typescript-eslint/parser@8.28.0(eslint@9.23.0)(typescript@5.8.2))(eslint@9.23.0))(eslint@9.23.0):
     dependencies:
       '@nolyfill/is-core-module': 1.0.39
       debug: 4.4.0
@@ -8845,22 +8839,22 @@
       stable-hash: 0.0.4
       tinyglobby: 0.2.12
     optionalDependencies:
-      eslint-plugin-import: 2.31.0(@typescript-eslint/parser@8.28.0(eslint@9.23.0)(typescript@5.8.2))(eslint-import-resolver-typescript@3.8.3)(eslint@9.23.0)
+      eslint-plugin-import: 2.31.0(@typescript-eslint/parser@8.28.0(eslint@9.23.0)(typescript@5.8.2))(eslint-import-resolver-typescript@3.8.3(eslint-plugin-import@2.31.0(@typescript-eslint/parser@8.28.0(eslint@9.23.0)(typescript@5.8.2))(eslint@9.23.0))(eslint@9.23.0))(eslint@9.23.0)
     transitivePeerDependencies:
       - supports-color
 
-  eslint-module-utils@2.12.0(@typescript-eslint/parser@8.28.0(eslint@9.23.0)(typescript@5.8.2))(eslint-import-resolver-node@0.3.9)(eslint-import-resolver-typescript@3.8.3)(eslint@9.23.0):
+  eslint-module-utils@2.12.0(@typescript-eslint/parser@8.28.0(eslint@9.23.0)(typescript@5.8.2))(eslint-import-resolver-node@0.3.9)(eslint-import-resolver-typescript@3.8.3(eslint-plugin-import@2.31.0(@typescript-eslint/parser@8.28.0(eslint@9.23.0)(typescript@5.8.2))(eslint@9.23.0))(eslint@9.23.0))(eslint@9.23.0):
     dependencies:
       debug: 3.2.7
     optionalDependencies:
       '@typescript-eslint/parser': 8.28.0(eslint@9.23.0)(typescript@5.8.2)
       eslint: 9.23.0
       eslint-import-resolver-node: 0.3.9
-      eslint-import-resolver-typescript: 3.8.3(eslint-plugin-import@2.31.0)(eslint@9.23.0)
+      eslint-import-resolver-typescript: 3.8.3(eslint-plugin-import@2.31.0(@typescript-eslint/parser@8.28.0(eslint@9.23.0)(typescript@5.8.2))(eslint@9.23.0))(eslint@9.23.0)
     transitivePeerDependencies:
       - supports-color
 
-  eslint-plugin-import@2.31.0(@typescript-eslint/parser@8.28.0(eslint@9.23.0)(typescript@5.8.2))(eslint-import-resolver-typescript@3.8.3)(eslint@9.23.0):
+  eslint-plugin-import@2.31.0(@typescript-eslint/parser@8.28.0(eslint@9.23.0)(typescript@5.8.2))(eslint-import-resolver-typescript@3.8.3(eslint-plugin-import@2.31.0(@typescript-eslint/parser@8.28.0(eslint@9.23.0)(typescript@5.8.2))(eslint@9.23.0))(eslint@9.23.0))(eslint@9.23.0):
     dependencies:
       '@rtsao/scc': 1.1.0
       array-includes: 3.1.8
@@ -8871,7 +8865,7 @@
       doctrine: 2.1.0
       eslint: 9.23.0
       eslint-import-resolver-node: 0.3.9
-      eslint-module-utils: 2.12.0(@typescript-eslint/parser@8.28.0(eslint@9.23.0)(typescript@5.8.2))(eslint-import-resolver-node@0.3.9)(eslint-import-resolver-typescript@3.8.3)(eslint@9.23.0)
+      eslint-module-utils: 2.12.0(@typescript-eslint/parser@8.28.0(eslint@9.23.0)(typescript@5.8.2))(eslint-import-resolver-node@0.3.9)(eslint-import-resolver-typescript@3.8.3(eslint-plugin-import@2.31.0(@typescript-eslint/parser@8.28.0(eslint@9.23.0)(typescript@5.8.2))(eslint@9.23.0))(eslint@9.23.0))(eslint@9.23.0)
       hasown: 2.0.2
       is-core-module: 2.16.1
       is-glob: 4.0.3
