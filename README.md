<h1 align="center">
  <picture>
    <source media="(prefers-color-scheme: dark)" srcset="https://raw.githubusercontent.com/i-am-bee/beeai/master/docs/logo/beeai_logo_white.svg">
    <source media="(prefers-color-scheme: light)" srcset="https://raw.githubusercontent.com/i-am-bee/beeai/master/docs/logo/beeai_logo_black.svg">
    <img alt="BeeAI" src="https://raw.githubusercontent.com/i-am-bee/beeai/master/docs/logo/beeai_logo_black.svg" width="60"><br><br>
  </picture>
  BeeAI
</h1>

<h4 align="center">Discover, run, and compose AI agents from any framework</h4>

<p align="center">
    <a href="#key-features">Key Features</a> •
    <a href="#installation">Installation</a> •
    <a href="#how-to-use">How To Use</a> •
    <a href="#documentation">Documentation</a> •
    <a href="#agent-library">Agent Library</a>
</p>

<div align="center">

https://github.com/user-attachments/assets/01399875-e92d-428c-82ca-afaca677d185

</div>

BeeAI is an open platform designed to help you discover, run, and compose AI agents from any framework and language. Whether you’re building your own agents or looking for powerful existing solutions, BeeAI makes it easy to find, connect, and orchestrate AI agents seamlessly.

**For example, effortlessly combine Deep Research agents with Coding agents to transform research papers directly into working applications.**

## Key Features

- 🌐 **Framework Agnostic**: Integrate AI agents regardless of language or platform.
- ⚙️ **Simple Orchestration**: Compose complex workflows from simple building blocks.
- 🔍 **Discoverability**: Powerful agent catalog with integrated search.
- 🐝 **BeeAI Ecosystem:** First-class support for [Python](https://github.com/i-am-bee/beeai-framework/tree/main/python) and [TypeScript](https://github.com/i-am-bee/beeai-framework/tree/main/typecript) agent developers via [BeeAI Framework](https://github.com/i-am-bee/beeai-framework).


## Installation

```sh
brew install i-am-bee/beeai/beeai
brew services start beeai
```

Additional installation methods are available [here](https://docs.beeai.dev/get-started/installation).

## How To Use

<<<<<<< HEAD
### Web Interface
=======
Go to `http://localhost:8333` to open the web interface in your browser.
>>>>>>> 876c153c

Launch the BeeAI web interface at http://localhost:8333:

```sh
beeai ui
```

### CLI

To list all available agents:

```sh
beeai list
```

To run a `chat` agent:

```sh
beeai run chat
```

## Documentation

Visit https://docs.beeai.dev to view the full documentation.

## Agent library

A complete list of reference agent implementations is available at [beeai.dev/agents](https://beeai.dev/agents).

## Community

The BeeAI community is active on [GitHub Discussions](https://github.com/i-am-bee/beeai/discussions) where you can ask questions, voice ideas, and share your projects.

To chat with other community members, you can join the BeeAI [Discord](https://discord.gg/AZFrp3UF5k) server.

Do note that our [Code of Conduct](./CODE_OF_CONDUCT.md) applies to all BeeAI community channels. Users are highly encouraged to read and adhere to them to avoid repercussions.

## Contributing

Contributions to BeeAI are welcome and highly appreciated. However, before you jump right into it, we would like you to review our [Contribution Guidelines](./CONTRIBUTING.md) to make sure you have a smooth experience contributing to BeeAI.

Special thanks to our contributors for helping us improve BeeAI.

<a href="https://github.com/i-am-bee/beeai/graphs/contributors">
  <img alt="Contributors list" src="https://contrib.rocks/image?repo=i-am-bee/beeai" />
</a>

## Acknowledgements

A big thank you to these brilliant projects that directly contributed or fueled the inspiration.

- [Model Context Protocol](https://github.com/modelcontextprotocol)
- [Language Server Protocol](https://github.com/microsoft/language-server-protocol)
- [JSON-RPC](https://www.jsonrpc.org/)
- [Natural Language Interaction Protocol](https://github.com/nlip-project)<|MERGE_RESOLUTION|>--- conflicted
+++ resolved
@@ -46,13 +46,9 @@
 
 ## How To Use
 
-<<<<<<< HEAD
 ### Web Interface
-=======
-Go to `http://localhost:8333` to open the web interface in your browser.
->>>>>>> 876c153c
 
-Launch the BeeAI web interface at http://localhost:8333:
+Launch http://localhost:8333 in your browser.
 
 ```sh
 beeai ui
