--- conflicted
+++ resolved
@@ -3,11 +3,7 @@
  * SPDX-License-Identifier: Apache-2.0
  */
 
-<<<<<<< HEAD
-import type { AgentExtension } from '#api/types.ts';
-=======
 import type { AgentExtension } from '#modules/agents/api/types.ts';
->>>>>>> 70b290d7
 
 import type { A2AServiceExtension, A2AUiExtension } from './types';
 
