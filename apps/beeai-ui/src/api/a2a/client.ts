--- conflicted
+++ resolved
@@ -36,7 +36,9 @@
   const metadataParts = processMessageMetadata(message);
   const contentParts = processParts(message.parts);
 
-  return [...metadataParts, ...contentParts];
+  const genericParts = onStatusUpdate?.(event) || [];
+
+  return [...metadataParts, ...contentParts, ...genericParts];
 }
 
 function handleArtifactUpdate(event: TaskArtifactUpdateEvent): UIMessagePart[] {
@@ -44,18 +46,12 @@
 
   const contentParts = processParts(artifact.parts);
 
-<<<<<<< HEAD
-  const genericParts = onStatusUpdate?.(event) || [];
-
-  return [...metadataParts, ...contentParts, ...genericParts];
+  return contentParts;
 }
 
 interface CreateA2AClientParams<UIGenericPart = never> {
   providerId: string;
   onStatusUpdate?: (event: TaskStatusUpdateEvent) => UIGenericPart[];
-=======
-  return contentParts;
->>>>>>> edc4ae91
 }
 
 export const buildA2AClient = <UIGenericPart = never>({
@@ -80,10 +76,7 @@
           .with({ kind: 'status-update' }, (event) => {
             taskId = event.taskId;
 
-<<<<<<< HEAD
-            const messageParts: (UIMessagePart | UIGenericPart)[] = handleStatusUpdate(event, onStatusUpdate);
-=======
-            const parts = handleStatusUpdate(event);
+            const parts: (UIMessagePart | UIGenericPart)[] = handleStatusUpdate(event, onStatusUpdate);
 
             messageSubject.next({ parts, taskId });
           })
@@ -91,7 +84,6 @@
             taskId = event.taskId;
 
             const parts = handleArtifactUpdate(event);
->>>>>>> edc4ae91
 
             messageSubject.next({ parts, taskId });
           });
