--- conflicted
+++ resolved
@@ -18,11 +18,8 @@
 import { mcpExtension } from './extensions/services/mcp';
 import { oauthProviderExtension } from './extensions/services/oauth-provider';
 import { formExtension, formMessageExtension } from './extensions/ui/form';
-<<<<<<< HEAD
+import { oauthRequestExtension } from './extensions/ui/oauth';
 import { settingsExtension } from './extensions/ui/settings';
-=======
-import { oauthRequestExtension } from './extensions/ui/oauth';
->>>>>>> c3abdc24
 import {
   extractServiceExtensionDemands,
   extractUiExtensionData,
@@ -91,11 +88,8 @@
 }: CreateA2AClientParams<UIGenericPart>) => {
   const mcpDemands = mcpExtensionExtractor(extensions);
   const llmDemands = llmExtensionExtractor(extensions);
-<<<<<<< HEAD
+  const oauthDemands = oauthExtensionExtractor(extensions);
   const settingsDemands = settingsExtensionExtractor(extensions);
-=======
-  const oauthDemands = oauthExtensionExtractor(extensions);
->>>>>>> c3abdc24
 
   const agentCardUrl = `${getBaseUrl()}/api/v1/a2a/${providerId}/.well-known/agent-card.json`;
   const client = await A2AClient.fromCardUrl(agentCardUrl);
@@ -120,7 +114,14 @@
         metadata = fulfillLlmDemand(metadata, await fulfillments.llm(llmDemands));
       }
 
-<<<<<<< HEAD
+      if (oauthDemands) {
+        const mcpOAuthFullfilment = await fulfillments.oauth(oauthDemands);
+
+        if (mcpOAuthFullfilment !== null) {
+          metadata = fulfillOauthDemand(metadata, mcpOAuthFullfilment);
+        }
+      }
+
       if (settingsDemands) {
         metadata = {
           ...metadata,
@@ -128,14 +129,6 @@
             values: settings,
           },
         };
-=======
-      if (oauthDemands) {
-        const mcpOAuthFullfilment = await fulfillments.oauth(oauthDemands);
-
-        if (mcpOAuthFullfilment !== null) {
-          metadata = fulfillOauthDemand(metadata, mcpOAuthFullfilment);
-        }
->>>>>>> c3abdc24
       }
 
       if (message.form) {
@@ -251,9 +244,5 @@
     return run;
   };
 
-<<<<<<< HEAD
-  return { chat, llmDemands, settingsDemands };
-=======
-  return { chat, llmDemands: llmDemands?.llm_demands, mcpDemands: mcpDemands?.mcp_demands };
->>>>>>> c3abdc24
+  return { chat, llmDemands: llmDemands?.llm_demands, mcpDemands: mcpDemands?.mcp_demands, settingsDemands };
 };