--- conflicted
+++ resolved
@@ -8,11 +8,7 @@
 import { Subject } from 'rxjs';
 import { match } from 'ts-pattern';
 
-<<<<<<< HEAD
-import type { AgentExtension } from '#api/types.ts';
-=======
 import type { AgentExtension } from '#modules/agents/api/types.ts';
->>>>>>> 70b290d7
 import type { UIMessagePart } from '#modules/messages/types.ts';
 import type { TaskId } from '#modules/tasks/api/types.ts';
 import { getBaseUrl } from '#utils/api/getBaseUrl.ts';
