/**
 * Copyright 2025 IBM Corp.
 *
 * Licensed under the Apache License, Version 2.0 (the "License");
 * you may not use this file except in compliance with the License.
 * You may obtain a copy of the License at
 *
 *     http://www.apache.org/licenses/LICENSE-2.0
 *
 * Unless required by applicable law or agreed to in writing, software
 * distributed under the License is distributed on an "AS IS" BASIS,
 * WITHOUT WARRANTIES OR CONDITIONS OF ANY KIND, either express or implied.
 * See the License for the specific language governing permissions and
 * limitations under the License.
 */

<<<<<<< HEAD
import { Client as MCPClient } from '@i-am-bee/acp-sdk/client/index.js';
import { SSEClientTransport } from '@i-am-bee/acp-sdk/client/sse.js';
import { useCallback, useEffect, useRef, useState } from 'react';
import { ClientStatus } from './types';
=======
import { Client as MCPClient } from '@i-am-bee/acp-sdk/client/index';
import { SSEClientTransport } from '@i-am-bee/acp-sdk/client/sse';
import { useCallback, useEffect, useRef } from 'react';
>>>>>>> a6d9142b

/**
 * Provides a function to create MCP client on demand
 * and it manages closing previous connections
 */
export function useCreateMCPClient() {
  const [status, setStatus] = useState<ClientStatus>(ClientStatus.Idle);
  const clientRef = useRef<MCPClient | null>(null);
  const transportRef = useRef<SSEClientTransport | null>(null);
  const healthCheckIntervalRef = useRef<NodeJS.Timeout | null>(null);
  const reconnectTimeoutRef = useRef<NodeJS.Timeout | null>(null);
  const reconnectAttemptsRef = useRef<number>(0);

  const closeClient = useCallback(async () => {
    const client = clientRef.current;
    const transport = transportRef.current;

    if (client && transport) {
      try {
        await client.close();
        await transport.close();
      } catch (error) {
        console.error('MCPClient closing failed:', error);
      } finally {
        clientRef.current = null;
        transportRef.current = null;

        setStatus(ClientStatus.Disconnected);
      }
    }
  }, []);

  const stopHealthCheck = useCallback(() => {
    const healthCheckInterval = healthCheckIntervalRef.current;

    if (healthCheckInterval) {
      clearInterval(healthCheckInterval);
      healthCheckIntervalRef.current = null;
    }
  }, []);

  const clearReconnectTimeout = useCallback(() => {
    const reconnectTimeout = reconnectTimeoutRef.current;

    if (reconnectTimeout) {
      clearTimeout(reconnectTimeout);
      reconnectTimeoutRef.current = null;
    }
  }, []);

  const cleanup = useCallback(async () => {
    stopHealthCheck();
    clearReconnectTimeout();

    await closeClient();
  }, [stopHealthCheck, clearReconnectTimeout, closeClient]);

  const createClient = useCallback(
    async ({ reconnectOnError = true }: { reconnectOnError?: boolean } = {}) => {
      const reconnect = () => {
        stopHealthCheck();
        clearReconnectTimeout();

        const delay = Math.min(RECONNECT_BASE_DELAY * 2 ** reconnectAttemptsRef.current, RECONNECT_MAX_DELAY);

        reconnectAttemptsRef.current += 1;
        reconnectTimeoutRef.current = setTimeout(async () => {
          await createClient({ reconnectOnError });
        }, delay);
      };

      const startHealthCheck = () => {
        stopHealthCheck();

        healthCheckIntervalRef.current = setInterval(async () => {
          const client = clientRef.current;

          if (!client) {
            return;
          }

          try {
            await client.ping();
          } catch (error) {
            setStatus(ClientStatus.Error);

            console.error('MCPClient health check failed. Trying to reconnect…', error);

            reconnect();
          }
        }, HEALTH_CHECK_DELAY);
      };

      await cleanup();

      setStatus(ClientStatus.Connecting);

      const transport = new SSEClientTransport(MCP_SERVER_URL);
      const client = new MCPClient(MCP_EXAMPLE_AGENT_CONFIG, MCP_EXAMPLE_AGENT_PARAMS);

      try {
        await client.connect(transport);

        clientRef.current = client;
        transportRef.current = transport;

        setStatus(ClientStatus.Connected);

        reconnectAttemptsRef.current = 0;

        if (reconnectOnError) {
          startHealthCheck();
        }
      } catch (error) {
        setStatus(ClientStatus.Error);

        console.error('MCPClient connecting failed:', error);

        if (reconnectOnError) {
          reconnect();
        }
      }

      return clientRef.current;
    },
    [stopHealthCheck, clearReconnectTimeout, cleanup],
  );

  useEffect(() => {
    return () => {
      cleanup();
    };
  }, [cleanup]);

  return {
    createClient,
    client: clientRef.current,
    status,
  };
}

const MCP_SERVER_URL = new URL('/mcp/sse', location.href);
const MCP_EXAMPLE_AGENT_CONFIG = {
  name: 'example-client',
  version: '1.0.0',
};
const MCP_EXAMPLE_AGENT_PARAMS = {
  capabilities: {},
};
const HEALTH_CHECK_DELAY = 10_000;
const RECONNECT_BASE_DELAY = 1_000;
const RECONNECT_MAX_DELAY = 30_000;<|MERGE_RESOLUTION|>--- conflicted
+++ resolved
@@ -14,16 +14,10 @@
  * limitations under the License.
  */
 
-<<<<<<< HEAD
-import { Client as MCPClient } from '@i-am-bee/acp-sdk/client/index.js';
-import { SSEClientTransport } from '@i-am-bee/acp-sdk/client/sse.js';
+import { Client as MCPClient } from '@i-am-bee/acp-sdk/client/index';
+import { SSEClientTransport } from '@i-am-bee/acp-sdk/client/sse';
 import { useCallback, useEffect, useRef, useState } from 'react';
 import { ClientStatus } from './types';
-=======
-import { Client as MCPClient } from '@i-am-bee/acp-sdk/client/index';
-import { SSEClientTransport } from '@i-am-bee/acp-sdk/client/sse';
-import { useCallback, useEffect, useRef } from 'react';
->>>>>>> a6d9142b
 
 /**
  * Provides a function to create MCP client on demand
