--- conflicted
+++ resolved
@@ -1,12 +1,4 @@
 /// <reference types="./@types/svg" />
 /// <reference types="vite/client" />
 
-<<<<<<< HEAD
-interface ImportMetaEnv {
-  readonly VITE_MCP_CLIENT_SERVER_URL: string;
-}
-
-declare const __APP_NAME__: string;
-=======
-type ImportMetaEnv = unknown;
->>>>>>> 9b542ad5
+declare const __APP_NAME__: string;