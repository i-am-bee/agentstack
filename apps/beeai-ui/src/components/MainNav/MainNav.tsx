/**
 * Copyright 2025 IBM Corp.
 *
 * Licensed under the Apache License, Version 2.0 (the "License");
 * you may not use this file except in compliance with the License.
 * You may obtain a copy of the License at
 *
 *     http://www.apache.org/licenses/LICENSE-2.0
 *
 * Unless required by applicable law or agreed to in writing, software
 * distributed under the License is distributed on an "AS IS" BASIS,
 * WITHOUT WARRANTIES OR CONDITIONS OF ANY KIND, either express or implied.
 * See the License for the specific language governing permissions and
 * limitations under the License.
 */

<<<<<<< HEAD
import { routes } from '#utils/router.ts';
import { NavLink } from 'react-router';
=======
import { routes } from '@/utils/router';
>>>>>>> a0e90c96
import classes from './MainNav.module.scss';
import { TransitionLink } from '../TransitionLink/TransitionLink';

export function MainNav() {
  return (
    <nav>
      <ul className={classes.list}>
        {NAV_ITEMS.map(({ label, to }, idx) => (
          <li key={idx}>
            <TransitionLink to={to} className={classes.link}>
              {label}
            </TransitionLink>
          </li>
        ))}
      </ul>
    </nav>
  );
}

const NAV_ITEMS = [
  {
    label: <strong>{__APP_NAME__}</strong>,
    to: routes.home(),
  },
  {
    label: 'Agents',
    to: routes.agents(),
  },
];<|MERGE_RESOLUTION|>--- conflicted
+++ resolved
@@ -14,12 +14,7 @@
  * limitations under the License.
  */
 
-<<<<<<< HEAD
 import { routes } from '#utils/router.ts';
-import { NavLink } from 'react-router';
-=======
-import { routes } from '@/utils/router';
->>>>>>> a0e90c96
 import classes from './MainNav.module.scss';
 import { TransitionLink } from '../TransitionLink/TransitionLink';
 
