--- conflicted
+++ resolved
@@ -1,9 +1,6 @@
 .root {
   display: grid;
   block-size: 100dvh;
-<<<<<<< HEAD
-  grid-template-rows: max-content;
-=======
   grid-template-rows: auto 1fr auto;
   grid-template-areas:
     'header'
@@ -13,7 +10,6 @@
 
 .header {
   grid-area: header;
->>>>>>> 9c96d1aa
 }
 
 .main {
