/**
 * Copyright 2025 IBM Corp.
 *
 * Licensed under the Apache License, Version 2.0 (the "License");
 * you may not use this file except in compliance with the License.
 * You may obtain a copy of the License at
 *
 *     http://www.apache.org/licenses/LICENSE-2.0
 *
 * Unless required by applicable law or agreed to in writing, software
 * distributed under the License is distributed on an "AS IS" BASIS,
 * WITHOUT WARRANTIES OR CONDITIONS OF ANY KIND, either express or implied.
 * See the License for the specific language governing permissions and
 * limitations under the License.
 */

import { UserNav } from '#components/UserNav/UserNav.tsx';
import { routes } from '#utils/router.js';
import { Outlet, useLocation } from 'react-router';
<<<<<<< HEAD
=======
import { MainNav } from '../MainNav/MainNav';
import { ToTopButton } from '../ToTopButton/ToTopButton';
>>>>>>> b77c5a4e
import { AppFooter } from './AppFooter';
import { AppHeader } from './AppHeader';
import classes from './AppLayout.module.scss';

export function AppLayout() {
  const { pathname } = useLocation();
  const isHomeRoute = pathname === routes.home();
  return (
    <div className={classes.root}>
      <AppHeader className={classes.header}>
        <MainNav />

        <UserNav />
      </AppHeader>

      <main className={classes.main}>
        <Outlet />
      </main>

      {isHomeRoute && <AppFooter className={classes.footer} />}
    </div>
  );
}<|MERGE_RESOLUTION|>--- conflicted
+++ resolved
@@ -17,11 +17,6 @@
 import { UserNav } from '#components/UserNav/UserNav.tsx';
 import { routes } from '#utils/router.js';
 import { Outlet, useLocation } from 'react-router';
-<<<<<<< HEAD
-=======
-import { MainNav } from '../MainNav/MainNav';
-import { ToTopButton } from '../ToTopButton/ToTopButton';
->>>>>>> b77c5a4e
 import { AppFooter } from './AppFooter';
 import { AppHeader } from './AppHeader';
 import classes from './AppLayout.module.scss';
