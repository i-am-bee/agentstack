/**
 * Copyright 2025 © BeeAI a Series of LF Projects, LLC
 *
 * Licensed under the Apache License, Version 2.0 (the "License");
 * you may not use this file except in compliance with the License.
 * You may obtain a copy of the License at
 *
 *     http://www.apache.org/licenses/LICENSE-2.0
 *
 * Unless required by applicable law or agreed to in writing, software
 * distributed under the License is distributed on an "AS IS" BASIS,
 * WITHOUT WARRANTIES OR CONDITIONS OF ANY KIND, either express or implied.
 * See the License for the specific language governing permissions and
 * limitations under the License.
 */

import clsx from 'clsx';
import { useParams } from 'react-router';

import { MainNav } from '#components/layouts/MainNav.tsx';
import { useAgent } from '#modules/agents/api/queries/useAgent.ts';
import type { AgentPageParams } from '#modules/agents/types.ts';
import { getAgentDisplayName } from '#modules/agents/utils.ts';
import { isSidebarToggleBelowHeader } from '#modules/sidebar/isSidebarToggleBelowHeader.ts';
import { NAV } from '#utils/vite-constants.ts';

import { Container } from '../layouts/Container';
import { AgentDetailButton } from './AgentDetailButton';
import classes from './AppHeader.module.scss';
import { AppHeaderNav } from './AppHeaderNav';
import { AppName } from './AppName';

interface Props {
  className?: string;
}

export function AppHeader({ className }: Props) {
  const { agentName } = useParams<AgentPageParams>();
  const { data: agent } = useAgent({ name: agentName ?? '' });
  const toggleBelowHeader = isSidebarToggleBelowHeader();

  return (
    <header className={clsx(classes.root, className)}>
      <Container size="full">
        <div className={clsx(classes.holder, { [classes.hasNav]: NAV.length > 0 })}>
          {toggleBelowHeader && agent ? <AppName /> : <MainNav />}

          {NAV.length > 0 && <AppHeaderNav items={NAV} />}

          {!NAV.length && agent && (
            <>
              <p className={classes.agentName}>{getAgentDisplayName(agent)}</p>
<<<<<<< HEAD
              <div className={classes.alignEnd}>
=======

              <div className={classes.agentDetailButtonContainer}>
>>>>>>> 6a49b6b7
                <AgentDetailButton />
              </div>
            </>
          )}
        </div>
      </Container>
    </header>
  );
}<|MERGE_RESOLUTION|>--- conflicted
+++ resolved
@@ -50,12 +50,8 @@
           {!NAV.length && agent && (
             <>
               <p className={classes.agentName}>{getAgentDisplayName(agent)}</p>
-<<<<<<< HEAD
-              <div className={classes.alignEnd}>
-=======
 
               <div className={classes.agentDetailButtonContainer}>
->>>>>>> 6a49b6b7
                 <AgentDetailButton />
               </div>
             </>
