--- conflicted
+++ resolved
@@ -28,12 +28,6 @@
   column-gap: $gap;
   align-items: center;
   block-size: rem(56px);
-<<<<<<< HEAD
-  .alignEnd {
-    text-align: end;
-  }
-=======
->>>>>>> 6a49b6b7
 
   &.hasNav {
     grid-template-columns: auto 1fr;
