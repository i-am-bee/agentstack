--- conflicted
+++ resolved
@@ -27,14 +27,7 @@
   grid-template-columns: 1fr auto 1fr;
   column-gap: $gap;
   align-items: center;
-<<<<<<< HEAD
   block-size: var(--header-height);
-  > :last-child {
-    text-align: end;
-  }
-=======
-  block-size: rem(56px);
->>>>>>> 6939eb82
 
   &.hasNav {
     grid-template-columns: auto 1fr;
