--- conflicted
+++ resolved
@@ -14,13 +14,9 @@
  * limitations under the License.
  */
 
-<<<<<<< HEAD
+import { Container } from '#components/layouts/Container.tsx';
 import { MainContent } from '#components/layouts/MainContent.tsx';
-import { AgentDetail } from '#modules/agents/detail/AgentDetail.tsx';
-=======
-import { Container } from '#components/layouts/Container.tsx';
 import { AgentDetailView } from '#modules/agents/detail/AgentDetailView.tsx';
->>>>>>> d3633c7f
 import { routes } from '#utils/router.ts';
 import { useNavigate, useParams } from 'react-router';
 
@@ -38,14 +34,10 @@
   }
 
   return (
-<<<<<<< HEAD
     <MainContent>
-      <AgentDetail name={agentName} />
+      <Container>
+        <AgentDetailView name={agentName} />
+      </Container>
     </MainContent>
-=======
-    <Container>
-      <AgentDetailView name={agentName} />
-    </Container>
->>>>>>> d3633c7f
   );
 }