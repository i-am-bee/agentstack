--- conflicted
+++ resolved
@@ -14,18 +14,11 @@
  * limitations under the License.
  */
 
-<<<<<<< HEAD
 import { useCreateMCPClient } from '#api/mcp-client/useCreateMCPClient.ts';
 import { useQueryClient } from '@tanstack/react-query';
-import { PropsWithChildren, useEffect } from 'react';
+import type { PropsWithChildren } from 'react';
+import { useEffect } from 'react';
 import { MCPClientContext } from './mcp-client-context';
-=======
-import type { PropsWithChildren } from 'react';
-import { useEffect, useState } from 'react';
-import { MCPClientContext } from './mcp-client-context';
-import { useCreateMCPClient } from '#api/mcp-client/useCreateMCPClient.ts';
-import type { Client as MCPClient } from '@i-am-bee/acp-sdk/client/index';
->>>>>>> ad4f83a8
 
 export function MCPClientProvider({ children }: PropsWithChildren) {
   const { createClient, client } = useCreateMCPClient();
