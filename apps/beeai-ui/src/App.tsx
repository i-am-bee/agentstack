import { QueryClient, QueryClientProvider } from '@tanstack/react-query';
import { ErrorBoundary } from 'react-error-boundary';
import { BrowserRouter, Route, Routes } from 'react-router';
import { ErrorFallback } from './components/fallbacks/ErrorFallback';
import { MCPFallback } from './components/fallbacks/MCPFallback';
import { AppLayout } from './components/layouts/AppLayout';
import { MCPClientProvider } from './contexts/MCPClient/MCPClientProvider';
import { Home } from './pages/Home';
import { NotFound } from './pages/NotFound';
import { routesDefinition } from './utils/router';
import { Agent } from './pages/agents/Agent';
import { ModalProvider } from './contexts/Modal/ModalProvider';
<<<<<<< HEAD
import { AgentRunPage } from './pages/run/AgentRunPage';
=======
import { ToastProvider } from './contexts/Toast/ToastProvider';
>>>>>>> 5f5b00aa

const queryClient = new QueryClient();

export function App() {
  return (
    <ErrorBoundary FallbackComponent={ErrorFallback}>
      <QueryClientProvider client={queryClient}>
        <MCPClientProvider fallback={<MCPFallback />}>
<<<<<<< HEAD
          <ModalProvider>
            <BrowserRouter>
              <Routes>
                <Route element={<AppLayout />}>
                  <Route path={routesDefinition.home()} element={<Home />} />
                  <Route path={routesDefinition.agentDetail()} element={<Agent />} />
                  <Route path={routesDefinition.agentRun()} element={<AgentRunPage />} />
=======
          <ToastProvider>
            <ModalProvider>
              <BrowserRouter>
                <Routes>
                  <Route element={<AppLayout />}>
                    <Route path={routesDefinition.home()} element={<Home />} />
                    <Route path={routesDefinition.agentDetail()} element={<Agent />} />
>>>>>>> 5f5b00aa

                    <Route path="*" element={<NotFound />} />
                  </Route>
                </Routes>
              </BrowserRouter>
            </ModalProvider>
          </ToastProvider>
        </MCPClientProvider>
      </QueryClientProvider>
    </ErrorBoundary>
  );
}<|MERGE_RESOLUTION|>--- conflicted
+++ resolved
@@ -10,11 +10,8 @@
 import { routesDefinition } from './utils/router';
 import { Agent } from './pages/agents/Agent';
 import { ModalProvider } from './contexts/Modal/ModalProvider';
-<<<<<<< HEAD
 import { AgentRunPage } from './pages/run/AgentRunPage';
-=======
 import { ToastProvider } from './contexts/Toast/ToastProvider';
->>>>>>> 5f5b00aa
 
 const queryClient = new QueryClient();
 
@@ -23,15 +20,6 @@
     <ErrorBoundary FallbackComponent={ErrorFallback}>
       <QueryClientProvider client={queryClient}>
         <MCPClientProvider fallback={<MCPFallback />}>
-<<<<<<< HEAD
-          <ModalProvider>
-            <BrowserRouter>
-              <Routes>
-                <Route element={<AppLayout />}>
-                  <Route path={routesDefinition.home()} element={<Home />} />
-                  <Route path={routesDefinition.agentDetail()} element={<Agent />} />
-                  <Route path={routesDefinition.agentRun()} element={<AgentRunPage />} />
-=======
           <ToastProvider>
             <ModalProvider>
               <BrowserRouter>
@@ -39,7 +27,7 @@
                   <Route element={<AppLayout />}>
                     <Route path={routesDefinition.home()} element={<Home />} />
                     <Route path={routesDefinition.agentDetail()} element={<Agent />} />
->>>>>>> 5f5b00aa
+                    <Route path={routesDefinition.agentRun()} element={<AgentRunPage />} />
 
                     <Route path="*" element={<NotFound />} />
                   </Route>
