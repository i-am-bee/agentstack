--- conflicted
+++ resolved
@@ -10,12 +10,6 @@
 import { Agent } from './pages/agents/Agent';
 import { Home } from './pages/Home';
 import { NotFound } from './pages/NotFound';
-<<<<<<< HEAD
-import { routesDefinitions } from './utils/router';
-import { Agent } from './pages/agents/Agent';
-import { ModalProvider } from './contexts/Modal/ModalProvider';
-=======
->>>>>>> 9c96d1aa
 import { AgentRunPage } from './pages/run/AgentRunPage';
 import { routeDefinitions } from './utils/router';
 
@@ -31,16 +25,10 @@
               <BrowserRouter>
                 <Routes>
                   <Route element={<AppLayout />}>
-<<<<<<< HEAD
-                    <Route path={routesDefinitions.home()} element={<Home />} />
-                    <Route path={routesDefinitions.agentDetail()} element={<Agent />} />
-                    <Route path={routesDefinitions.agentRun()} element={<AgentRunPage />} />
-=======
                     <Route path={routeDefinitions.home()} element={<Home />} />
                     <Route path={routeDefinitions.agents()} element={<Agents />} />
                     <Route path={routeDefinitions.agentDetail()} element={<Agent />} />
                     <Route path={routeDefinitions.agentRun()} element={<AgentRunPage />} />
->>>>>>> 9c96d1aa
 
                     <Route path="*" element={<NotFound />} />
                   </Route>
