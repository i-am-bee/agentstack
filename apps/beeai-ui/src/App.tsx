--- conflicted
+++ resolved
@@ -45,11 +45,8 @@
                     <Route path={routeDefinitions.agents()} element={<Agents />} />
                     <Route path={routeDefinitions.agentDetail()} element={<Agent />} />
                     <Route path={routeDefinitions.agentRun()} element={<AgentRunPage />} />
-<<<<<<< HEAD
                     <Route path={routeDefinitions.compose()} element={<ComposePage />} />
-=======
                     <Route path={routeDefinitions.settings()} element={<Settings />} />
->>>>>>> b77c5a4e
 
                     <Route path="*" element={<NotFound />} />
                   </Route>
