/**
 * Copyright 2025 © BeeAI a Series of LF Projects, LLC
 * SPDX-License-Identifier: Apache-2.0
 */

import { type NextRequest, NextResponse } from 'next/server';

import { ensureToken } from '#app/(auth)/rsc.tsx';
import { runtimeConfig } from '#contexts/App/runtime-config.ts';
<<<<<<< HEAD
import { API_URL } from '#utils/constants.ts';
=======
import { API_URL, TRUST_PROXY_HEADERS } from '#utils/constants.ts';
import { routes } from '#utils/router.ts';
>>>>>>> a8250dda

import { transformAgentManifestBody } from './body-transformers';
import { isApiAgentManifestUrl, isUrlTrailingSlashNeeded } from './utils';

type RouteContext = {
  params: Promise<{
    path: string[];
  }>;
};

async function handler(request: NextRequest, context: RouteContext) {
  const { method, headers, body, nextUrl } = request;
  const { path } = await context.params;
  const search = nextUrl.search;
  const url = new URL(API_URL);
  let targetUrl = `${url}api/${path.join('/')}`;
  // Ensure that URLs that need a trailing slash get one, because Next.js removes it for all routes
  if (isUrlTrailingSlashNeeded(targetUrl)) {
    targetUrl += '/';
  }
  targetUrl += search;

  if (runtimeConfig.isAuthEnabled) {
    const token = await ensureToken(request);

    if (!token) {
      return new NextResponse('Unauthorized', { status: 401 });
    }

    if (token?.access_token) {
      headers.set('Authorization', `Bearer ${token.access_token}`);
    }
  }

  const forwarded_host = (TRUST_PROXY_HEADERS && headers.get('x-forwarded-host')) || nextUrl.host;
  const forwarded_proto =
    (TRUST_PROXY_HEADERS && headers.get('x-forwarded-proto')) || nextUrl.protocol.replace(/:$/, '');
  const forwarded_header = TRUST_PROXY_HEADERS
    ? (headers.get('forwarded') ?? `host=${forwarded_host};proto=${forwarded_proto}`)
    : null;

  headers.set(
    'forwarded',
    [...(forwarded_header ? [forwarded_header] : []), `host=${forwarded_host};proto=${forwarded_proto}`].join(','),
  );
  headers.set('x-forwarded-host', forwarded_host);
  headers.set('x-forwarded-proto', forwarded_proto);

  const res = await fetch(targetUrl, {
    method,
    headers,
    body,
    // @ts-expect-error - TS does not know `duplex`, but it's required by some
    // browsers for stream requests https://fetch.spec.whatwg.org/#ref-for-dom-requestinit-duplex
    duplex: body ? 'half' : undefined,
  });

  let responseBody: ReadableStream<Uint8Array<ArrayBufferLike>> | string | null = res.body;
  if (isApiAgentManifestUrl(targetUrl)) {
    responseBody = await transformAgentManifestBody(res);
  }

  return new NextResponse(responseBody, {
    status: res.status,
    headers: {
      'Content-Type': res.headers.get('Content-Type') || 'text/plain',
    },
  });
}

export { handler as DELETE, handler as GET, handler as PATCH, handler as POST, handler as PUT };<|MERGE_RESOLUTION|>--- conflicted
+++ resolved
@@ -7,12 +7,7 @@
 
 import { ensureToken } from '#app/(auth)/rsc.tsx';
 import { runtimeConfig } from '#contexts/App/runtime-config.ts';
-<<<<<<< HEAD
-import { API_URL } from '#utils/constants.ts';
-=======
 import { API_URL, TRUST_PROXY_HEADERS } from '#utils/constants.ts';
-import { routes } from '#utils/router.ts';
->>>>>>> a8250dda
 
 import { transformAgentManifestBody } from './body-transformers';
 import { isApiAgentManifestUrl, isUrlTrailingSlashNeeded } from './utils';
