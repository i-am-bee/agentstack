import { useImmerWithGetter } from '@/hooks/useImmerWithGetter';
<<<<<<< HEAD
import { Agent } from '@/modules/agents/api/types';
import { AgentRunProgressNotificationSchema } from '@i-am-bee/acp-sdk/types.js';
import { PromptInput, promptOutputSchema } from '@i-am-bee/beeai-sdk/schemas/prompt';
import { PropsWithChildren, useCallback, useMemo, useRef } from 'react';
import { v4 as uuid } from 'uuid';
import { z } from 'zod';
import { useRunAgent } from '../api/mutations/useRunAgent';
import { AgentMessage, ChatMessage } from '../chat/types';
import { ChatContext, ChatMessagesContext } from './chat-context';
=======
import { MessageInput } from '@i-am-bee/beeai-sdk/schemas/message';
import { useRunAgent } from '../api/mutations/useRunAgent';
import { AgentMessage, ChatMessage } from '../chat/types';
import { MessagesNotifications, messagesNotificationsSchema, MessagesResult } from '../chat/types';
>>>>>>> fd7f0dc8

interface Props {
  agent: Agent;
}

export function ChatProvider({ agent, children }: PropsWithChildren<Props>) {
  const [messages, getMessages, setMessages] = useImmerWithGetter<ChatMessage[]>([]);

  const abortControllerRef = useRef<AbortController | null>(null);

  const updateLastAgentMessage = useCallback(
    (updater: (message: AgentMessage) => void) => {
      setMessages((messages) => {
        const lastMessage = messages.at(-1);
        if (lastMessage?.role === 'assistant') {
          updater(lastMessage);
        }
      });
    },
    [setMessages],
  );

  const { runAgent, isPending } = useRunAgent<MessageInput, MessagesNotifications>({
    agent,
    notifications: {
      schema: messagesNotificationsSchema,
      handler: (notification) => {
        const text = String(notification.params.delta.messages.at(-1)?.content);
        updateLastAgentMessage((message) => {
          message.content += text;
        });
      },
    },
  });

  const getInputMessages = useCallback(() => {
    return getMessages()
      .slice(0, -1)
      .map(({ role, content }) => ({ role, content }));
  }, [getMessages]);

  const sendMessage = useCallback(
    async (input: string) => {
      setMessages((messages) => {
        messages.push({
          key: uuid(),
          role: 'user',
          content: input,
        });
        messages.push({
          key: uuid(),
          role: 'assistant',
          content: '',
          status: 'pending',
        });
      });

      try {
        const abortController = new AbortController();
        abortControllerRef.current = abortController;

        const response = (await runAgent({
          input: {
            messages: getInputMessages(),
          },
          abortController,
        })) as MessagesResult;

        updateLastAgentMessage((message) => {
          message.content = String(response.output.messages.at(-1)?.content);
          message.status = 'success';
        });
      } catch (error) {
        console.error(error);

        updateLastAgentMessage((message) => {
          message.error = error as Error;
          message.status = abortControllerRef.current?.signal.aborted ? 'aborted' : 'error';
        });
      }
    },
    [getInputMessages, runAgent, setMessages, updateLastAgentMessage],
  );

  const handleCancel = useCallback(() => {
    abortControllerRef.current?.abort();
  }, []);

  const handleClear = useCallback(() => {
    setMessages([]);
    handleCancel();
  }, [handleCancel, setMessages]);

  const contextValue = useMemo(
    () => ({
      agent,
      isPending,
      onCancel: handleCancel,
      getMessages,
      setMessages,
      onClear: handleClear,
      sendMessage,
    }),
    [agent, getMessages, handleCancel, handleClear, isPending, sendMessage, setMessages],
  );

  return (
    <ChatContext.Provider value={contextValue}>
      <ChatMessagesContext.Provider value={messages}>{children}</ChatMessagesContext.Provider>
    </ChatContext.Provider>
  );
}<|MERGE_RESOLUTION|>--- conflicted
+++ resolved
@@ -1,20 +1,17 @@
 import { useImmerWithGetter } from '@/hooks/useImmerWithGetter';
-<<<<<<< HEAD
 import { Agent } from '@/modules/agents/api/types';
-import { AgentRunProgressNotificationSchema } from '@i-am-bee/acp-sdk/types.js';
-import { PromptInput, promptOutputSchema } from '@i-am-bee/beeai-sdk/schemas/prompt';
+import { MessageInput } from '@i-am-bee/beeai-sdk/schemas/message';
 import { PropsWithChildren, useCallback, useMemo, useRef } from 'react';
 import { v4 as uuid } from 'uuid';
-import { z } from 'zod';
 import { useRunAgent } from '../api/mutations/useRunAgent';
-import { AgentMessage, ChatMessage } from '../chat/types';
+import {
+  AgentMessage,
+  ChatMessage,
+  MessagesNotifications,
+  messagesNotificationsSchema,
+  MessagesResult,
+} from '../chat/types';
 import { ChatContext, ChatMessagesContext } from './chat-context';
-=======
-import { MessageInput } from '@i-am-bee/beeai-sdk/schemas/message';
-import { useRunAgent } from '../api/mutations/useRunAgent';
-import { AgentMessage, ChatMessage } from '../chat/types';
-import { MessagesNotifications, messagesNotificationsSchema, MessagesResult } from '../chat/types';
->>>>>>> fd7f0dc8
 
 interface Props {
   agent: Agent;
