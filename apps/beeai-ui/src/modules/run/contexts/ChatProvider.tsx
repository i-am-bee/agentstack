--- conflicted
+++ resolved
@@ -20,18 +20,7 @@
 import { PropsWithChildren, useCallback, useMemo, useRef } from 'react';
 import { v4 as uuid } from 'uuid';
 import { useRunAgent } from '../api/mutations/useRunAgent';
-<<<<<<< HEAD
-import { AgentMessage, ChatMessage } from '../chat/types';
-=======
-import {
-  AgentMessage,
-  ChatMessage,
-  MessagesNotifications,
-  messagesNotificationsSchema,
-  MessagesResult,
-  SendMessageParams,
-} from '../chat/types';
->>>>>>> ee8c81c7
+import { AgentMessage, ChatMessage, SendMessageParams } from '../chat/types';
 import { ChatContext, ChatMessagesContext } from './chat-context';
 import { MessagesNotifications, messagesNotificationsSchema, MessagesResult } from '../api/types';
 
