/**
 * Copyright 2025 IBM Corp.
 *
 * Licensed under the Apache License, Version 2.0 (the "License");
 * you may not use this file except in compliance with the License.
 * You may obtain a copy of the License at
 *
 *     http://www.apache.org/licenses/LICENSE-2.0
 *
 * Unless required by applicable law or agreed to in writing, software
 * distributed under the License is distributed on an "AS IS" BASIS,
 * WITHOUT WARRANTIES OR CONDITIONS OF ANY KIND, either express or implied.
 * See the License for the specific language governing permissions and
 * limitations under the License.
 */

import { useCreateMCPClient } from '#api/mcp-client/useCreateMCPClient.ts';
import { Agent } from '@i-am-bee/acp-sdk/types.js';
import { useMutation } from '@tanstack/react-query';
import z, { ZodLiteral, ZodObject } from 'zod';
<<<<<<< HEAD
import { useCreateMCPClient } from '#api/mcp-client/useCreateMCPClient.ts';
import { QueryMetadata } from '#contexts/QueryProvider/types.ts';
=======
>>>>>>> ee8c81c7

interface Props<
  NotificationsSchema extends ZodObject<{
    method: ZodLiteral<string>;
  }>,
> {
  notifications?: {
    schema: NotificationsSchema;
    handler: (notification: z.infer<NotificationsSchema>) => void | Promise<void>;
  };
  queryMetadata?: QueryMetadata;
}

interface RunMutationProps<Input extends { [x: string]: unknown }> {
  agent: Agent;
  input: Input;
  abortController?: AbortController;
}

export function useRunAgent<
  Input extends { [x: string]: unknown },
  NotificationsSchema extends ZodObject<{
    method: ZodLiteral<string>;
  }>,
>({ notifications, queryMetadata }: Props<NotificationsSchema>) {
  const createClient = useCreateMCPClient();

  const { mutateAsync, isPending } = useMutation({
    mutationFn: async ({ agent, input, abortController }: RunMutationProps<Input>) => {
      const client = await createClient();
      if (!client) throw new Error('Connecting to MCP server failed.');

      if (notifications) {
        client.setNotificationHandler(notifications.schema, notifications.handler);
      }

      return client.runAgent(
        {
          _meta: { progressToken: notifications ? crypto.randomUUID() : undefined },
          name: agent.name,
          input,
        },
        {
          timeout: 10 * 60 * 1000, // 10 minutes
          signal: abortController?.signal,
        },
      );
    },
    meta: queryMetadata ?? {
      errorToast: {
        title: 'Agent run failed',
        includeErrorMessage: true,
      },
    },
  });

  return { runAgent: mutateAsync, isPending };
}<|MERGE_RESOLUTION|>--- conflicted
+++ resolved
@@ -18,11 +18,7 @@
 import { Agent } from '@i-am-bee/acp-sdk/types.js';
 import { useMutation } from '@tanstack/react-query';
 import z, { ZodLiteral, ZodObject } from 'zod';
-<<<<<<< HEAD
-import { useCreateMCPClient } from '#api/mcp-client/useCreateMCPClient.ts';
 import { QueryMetadata } from '#contexts/QueryProvider/types.ts';
-=======
->>>>>>> ee8c81c7
 
 interface Props<
   NotificationsSchema extends ZodObject<{
