import { TextAreaAutoHeight } from '@/components/TextAreaAutoHeight/TextAreaAutoHeight';
import { dispatchInputEventOnFormTextarea, submitFormOnEnter } from '@/utils/formUtils';
<<<<<<< HEAD
import { Send } from '@carbon/icons-react';
import { Button } from '@carbon/react';
import { memo, useCallback, useRef } from 'react';
=======
import { memo, MouseEvent, useCallback, useRef } from 'react';
>>>>>>> 4093f1e7
import { useForm } from 'react-hook-form';
import { mergeRefs } from 'react-merge-refs';
<<<<<<< HEAD
=======
import { Send, StopOutlineFilled } from '@carbon/icons-react';
import { Button } from '@carbon/react';
>>>>>>> 4093f1e7
import { useChat } from '../contexts';
import classes from './InputBar.module.scss';

interface Props {
  onMessageSubmit?: () => void;
}

export const InputBar = memo(function InputBar({ onMessageSubmit }: Props) {
  const inputRef = useRef<HTMLTextAreaElement>(null);
  const formRef = useRef<HTMLFormElement>(null);

  const { sendMessage, onCancel } = useChat();

  const {
    register,
    watch,
    handleSubmit,
    formState: { isSubmitting },
  } = useForm<FormValues>({
    mode: 'onChange',
  });

  const resetForm = useCallback(() => {
    {
      const formElem = formRef.current;
      if (!formElem) return;

      formElem.reset();

      dispatchInputEventOnFormTextarea(formElem);
    }
  }, []);

  // const handleAfterRemoveSentMessage = useCallback(
  //   (message: UserChatMessage) => {
  //     setValue('input', message.content, { shouldValidate: true });
  //   },
  //   [setValue],
  // );

  const isPending = isSubmitting; // status !== 'ready';
  const inputValue = watch('input');

  const { ref: inputFormRef, ...inputFormProps } = register('input', {
    required: true,
  });

  const isSubmitDisabled = isPending || !inputValue;

  const placeholder = 'Ask a question…';

  return (
    <form
      className={classes.root}
      ref={formRef}
      onSubmit={(e) => {
        e.preventDefault();
        if (isSubmitDisabled) return;

        handleSubmit(async ({ input }) => {
          onMessageSubmit?.();
          resetForm();

          await sendMessage(input);
        })();
      }}
    >
<<<<<<< HEAD
      <TextAreaAutoHeight
        className={classes.textarea}
        rows={3}
        placeholder={placeholder}
        autoFocus
        ref={mergeRefs([inputFormRef, inputRef])}
        {...inputFormProps}
        onKeyDown={(e) => !isSubmitDisabled && submitFormOnEnter(e)}
      />

      <div className={classes.buttonContainer}>
        <Button
          type="submit"
          renderIcon={Send}
          kind="ghost"
          size="sm"
          hasIconOnly
          iconDescription="Send"
          disabled={isSubmitDisabled}
        />

        {/* <Button
=======
      <div className={classes.container}>
        <div className={classes.inputContainer}>
          <TextAreaAutoHeight
            className={classes.textarea}
            rows={1}
            placeholder={placeholder}
            autoFocus
            ref={mergeRefs([inputFormRef, inputRef])}
            {...inputFormProps}
            onKeyDown={(e) => !isSubmitDisabled && submitFormOnEnter(e)}
          />
          <div className={classes.actionBar}>
            <div className={classes.submitBtnContainer}>
              {!isPending ? (
                <Button
                  type="submit"
                  renderIcon={Send}
                  kind="ghost"
                  size="sm"
                  hasIconOnly
                  iconDescription="Send"
                  disabled={isSubmitDisabled}
                />
              ) : (
                <Button
>>>>>>> 4093f1e7
                  renderIcon={StopOutlineFilled}
                  kind="ghost"
                  size="sm"
                  hasIconOnly
                  iconDescription="Cancel"
                  onClick={(e: MouseEvent) => {
                    onCancel();
                    e.preventDefault();
                  }}
<<<<<<< HEAD
                /> */}
=======
                />
              )}
            </div>
          </div>
        </div>
>>>>>>> 4093f1e7
      </div>
    </form>
  );
});

interface FormValues {
  input: string;
}<|MERGE_RESOLUTION|>--- conflicted
+++ resolved
@@ -1,19 +1,10 @@
 import { TextAreaAutoHeight } from '@/components/TextAreaAutoHeight/TextAreaAutoHeight';
 import { dispatchInputEventOnFormTextarea, submitFormOnEnter } from '@/utils/formUtils';
-<<<<<<< HEAD
-import { Send } from '@carbon/icons-react';
+import { Send, StopOutlineFilled } from '@carbon/icons-react';
 import { Button } from '@carbon/react';
 import { memo, useCallback, useRef } from 'react';
-=======
-import { memo, MouseEvent, useCallback, useRef } from 'react';
->>>>>>> 4093f1e7
 import { useForm } from 'react-hook-form';
 import { mergeRefs } from 'react-merge-refs';
-<<<<<<< HEAD
-=======
-import { Send, StopOutlineFilled } from '@carbon/icons-react';
-import { Button } from '@carbon/react';
->>>>>>> 4093f1e7
 import { useChat } from '../contexts';
 import classes from './InputBar.module.scss';
 
@@ -81,7 +72,6 @@
         })();
       }}
     >
-<<<<<<< HEAD
       <TextAreaAutoHeight
         className={classes.textarea}
         rows={3}
@@ -93,62 +83,29 @@
       />
 
       <div className={classes.buttonContainer}>
-        <Button
-          type="submit"
-          renderIcon={Send}
-          kind="ghost"
-          size="sm"
-          hasIconOnly
-          iconDescription="Send"
-          disabled={isSubmitDisabled}
-        />
-
-        {/* <Button
-=======
-      <div className={classes.container}>
-        <div className={classes.inputContainer}>
-          <TextAreaAutoHeight
-            className={classes.textarea}
-            rows={1}
-            placeholder={placeholder}
-            autoFocus
-            ref={mergeRefs([inputFormRef, inputRef])}
-            {...inputFormProps}
-            onKeyDown={(e) => !isSubmitDisabled && submitFormOnEnter(e)}
+        {!isPending ? (
+          <Button
+            type="submit"
+            renderIcon={Send}
+            kind="ghost"
+            size="sm"
+            hasIconOnly
+            iconDescription="Send"
+            disabled={isSubmitDisabled}
           />
-          <div className={classes.actionBar}>
-            <div className={classes.submitBtnContainer}>
-              {!isPending ? (
-                <Button
-                  type="submit"
-                  renderIcon={Send}
-                  kind="ghost"
-                  size="sm"
-                  hasIconOnly
-                  iconDescription="Send"
-                  disabled={isSubmitDisabled}
-                />
-              ) : (
-                <Button
->>>>>>> 4093f1e7
-                  renderIcon={StopOutlineFilled}
-                  kind="ghost"
-                  size="sm"
-                  hasIconOnly
-                  iconDescription="Cancel"
-                  onClick={(e: MouseEvent) => {
-                    onCancel();
-                    e.preventDefault();
-                  }}
-<<<<<<< HEAD
-                /> */}
-=======
-                />
-              )}
-            </div>
-          </div>
-        </div>
->>>>>>> 4093f1e7
+        ) : (
+          <Button
+            renderIcon={StopOutlineFilled}
+            kind="ghost"
+            size="sm"
+            hasIconOnly
+            iconDescription="Cancel"
+            onClick={(e) => {
+              onCancel();
+              e.preventDefault();
+            }}
+          />
+        )}
       </div>
     </form>
   );
