/**
 * Copyright 2025 © BeeAI a Series of LF Projects, LLC
 * SPDX-License-Identifier: Apache-2.0
 */

import { Button } from '@carbon/react';
<<<<<<< HEAD
import type { FormRender } from 'beeai-sdk';
import type { CSSProperties } from 'react';
=======
>>>>>>> e04cbda3
import { FormProvider, useForm } from 'react-hook-form';

import { AgentHeader } from '#modules/agents/components/AgentHeader.tsx';
import { AgentName } from '#modules/agents/components/AgentName.tsx';
import { AgentWelcomeMessage } from '#modules/agents/components/AgentWelcomeMessage.tsx';

import type { RunFormValues } from '../types';
import { getDefaultValues } from '../utils';
import { FormFields } from './FormFields';
import classes from './FormRenderer.module.scss';

interface Props {
  definition: FormRender;
  defaultHeading?: string | null;
  showHeading?: boolean;
  isDisabled?: boolean;
  onSubmit: (values: RunFormValues) => void;
}

export function FormRenderer({ definition, defaultHeading, showHeading = true, isDisabled, onSubmit }: Props) {
  const { id, title, description, columns, submit_label, fields } = definition;

  const defaultValues = getDefaultValues(fields);

  const form = useForm<RunFormValues>({ defaultValues });

  const heading = title ?? defaultHeading;
  const hasHeading = Boolean(showHeading && heading);
  const showHeader = hasHeading || description;

  return (
    <FormProvider {...form}>
      <form id={id} onSubmit={form.handleSubmit(onSubmit)}>
        <fieldset disabled={isDisabled} className={classes.root}>
          {showHeader && (
            <AgentHeader>
              {hasHeading && <AgentName>{heading}</AgentName>}

              {description && <AgentWelcomeMessage>{description}</AgentWelcomeMessage>}
            </AgentHeader>
          )}

          <FormFields fields={fields} columns={columns} />

          {!isDisabled && (
            <>
              <div className={classes.buttons}>
                <Button type="submit" size="md">
                  {submit_label ?? 'Submit'}
                </Button>
              </div>
            </>
          )}
        </fieldset>
      </form>
    </FormProvider>
  );
}<|MERGE_RESOLUTION|>--- conflicted
+++ resolved
@@ -4,11 +4,7 @@
  */
 
 import { Button } from '@carbon/react';
-<<<<<<< HEAD
 import type { FormRender } from 'beeai-sdk';
-import type { CSSProperties } from 'react';
-=======
->>>>>>> e04cbda3
 import { FormProvider, useForm } from 'react-hook-form';
 
 import { AgentHeader } from '#modules/agents/components/AgentHeader.tsx';
