--- conflicted
+++ resolved
@@ -3,32 +3,15 @@
  * SPDX-License-Identifier: Apache-2.0
  */
 
-<<<<<<< HEAD
+import { Button } from '@carbon/react';
 import type { CheckboxField, DateField, FileField, FormField, MultiSelectField, TextField } from 'beeai-sdk';
-=======
-import { Button } from '@carbon/react';
->>>>>>> e04cbda3
 import { useMemo } from 'react';
 import { FormProvider, useForm } from 'react-hook-form';
 import { match } from 'ts-pattern';
 
-<<<<<<< HEAD
-import { getFileUrl } from '#api/a2a/utils.ts';
-import { FileCard } from '#modules/files/components/FileCard.tsx';
-import type { ValueOfField } from '#modules/form/types.ts';
-=======
-import type {
-  CheckboxField,
-  DateField,
-  FileField,
-  FormField,
-  MultiSelectField,
-  TextField,
-} from '#api/a2a/extensions/ui/form.ts';
 import { FormFields } from '#modules/form/components/FormFields.tsx';
 import { useMessageForm } from '#modules/form/contexts/index.ts';
 import type { RunFormValues, ValueOfField } from '#modules/form/types.ts';
->>>>>>> e04cbda3
 import { isNotNull } from '#utils/helpers.ts';
 
 import type { UIMessageForm } from '../types';
