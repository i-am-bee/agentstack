--- conflicted
+++ resolved
@@ -163,14 +163,8 @@
           }
         }
 
-<<<<<<< HEAD
         if (log) {
-          const fieldName = `steps.${agent_idx}` as const;
-          const step = getValues(fieldName);
-=======
-        if (message) {
           const step = getStep(agent_idx);
->>>>>>> a2a0d68e
 
           const updatedStep = {
             ...step,
