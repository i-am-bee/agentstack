/**
 * Copyright 2025 IBM Corp.
 *
 * Licensed under the Apache License, Version 2.0 (the "License");
 * you may not use this file except in compliance with the License.
 * You may obtain a copy of the License at
 *
 *     http://www.apache.org/licenses/LICENSE-2.0
 *
 * Unless required by applicable law or agreed to in writing, software
 * distributed under the License is distributed on an "AS IS" BASIS,
 * WITHOUT WARRANTIES OR CONDITIONS OF ANY KIND, either express or implied.
 * See the License for the specific language governing permissions and
 * limitations under the License.
 */

<<<<<<< HEAD
'use client';

=======
import { ErrorMessage } from '#components/ErrorMessage/ErrorMessage.tsx';
import { SkeletonText } from '@carbon/react';
>>>>>>> a05b0e8e
import pluralize from 'pluralize';
import { AgentsFiltersParams } from '../types';
import { useFilteredAgents } from '../hooks/useFilteredAgents';
import classes from './AgentsList.module.scss';
<<<<<<< HEAD
import { Agent } from '../api/types';
import { ReactNode } from 'react';

interface Props {
  agents: Agent[] | undefined;
  filters: AgentsFiltersParams;
  action?: ReactNode;
  children: (filteredAgents: Agent[]) => ReactNode;
}
=======
import { ImportAgents } from './ImportAgents';

export function AgentsList() {
  const {
    agentsQuery: { data, isPending, error, refetch, isRefetching },
  } = useAgents();
  const { watch } = useFormContext<AgentsFiltersParams>();
  const filters = watch();

  const { filteredAgents, filteredCount } = useFilteredAgents({ agents: data ?? [], filters });
  const totalCount = data?.length ?? 0;

  if (error && !data)
    return (
      <ErrorMessage
        title="Failed to load agents."
        onRetry={refetch}
        isRefetching={isRefetching}
        subtitle={error.message}
      />
    );
>>>>>>> a05b0e8e

export function AgentsList({ agents, filters, action, children }: Props) {
  const { filteredAgents, filteredCount } = useFilteredAgents({ agents: agents ?? [], filters });
  const totalCount = agents?.length ?? 0;
  return (
    <div>
      <div className={classes.header}>
        {!isPending ? (
          totalCount > 0 && (
            <p className={classes.count}>
              Showing {totalCount === filteredCount ? totalCount : `${filteredCount} of ${totalCount}`}{' '}
              {pluralize('agent', totalCount)}
            </p>
          )
        ) : (
          <SkeletonText className={classes.count} width="125px" />
        )}
<<<<<<< HEAD
        {action}
=======

        <ImportAgents />
>>>>>>> a05b0e8e
      </div>

      <ul className={classes.list}>{children(filteredAgents)}</ul>
    </div>
  );
}<|MERGE_RESOLUTION|>--- conflicted
+++ resolved
@@ -14,18 +14,13 @@
  * limitations under the License.
  */
 
-<<<<<<< HEAD
 'use client';
 
-=======
-import { ErrorMessage } from '#components/ErrorMessage/ErrorMessage.tsx';
 import { SkeletonText } from '@carbon/react';
->>>>>>> a05b0e8e
 import pluralize from 'pluralize';
 import { AgentsFiltersParams } from '../types';
 import { useFilteredAgents } from '../hooks/useFilteredAgents';
 import classes from './AgentsList.module.scss';
-<<<<<<< HEAD
 import { Agent } from '../api/types';
 import { ReactNode } from 'react';
 
@@ -35,52 +30,24 @@
   action?: ReactNode;
   children: (filteredAgents: Agent[]) => ReactNode;
 }
-=======
-import { ImportAgents } from './ImportAgents';
-
-export function AgentsList() {
-  const {
-    agentsQuery: { data, isPending, error, refetch, isRefetching },
-  } = useAgents();
-  const { watch } = useFormContext<AgentsFiltersParams>();
-  const filters = watch();
-
-  const { filteredAgents, filteredCount } = useFilteredAgents({ agents: data ?? [], filters });
-  const totalCount = data?.length ?? 0;
-
-  if (error && !data)
-    return (
-      <ErrorMessage
-        title="Failed to load agents."
-        onRetry={refetch}
-        isRefetching={isRefetching}
-        subtitle={error.message}
-      />
-    );
->>>>>>> a05b0e8e
 
 export function AgentsList({ agents, filters, action, children }: Props) {
   const { filteredAgents, filteredCount } = useFilteredAgents({ agents: agents ?? [], filters });
-  const totalCount = agents?.length ?? 0;
+  const totalCount = agents?.length;
   return (
     <div>
       <div className={classes.header}>
-        {!isPending ? (
+        {totalCount == null ? (
+          <SkeletonText className={classes.count} width="125px" />
+        ) : (
           totalCount > 0 && (
             <p className={classes.count}>
               Showing {totalCount === filteredCount ? totalCount : `${filteredCount} of ${totalCount}`}{' '}
               {pluralize('agent', totalCount)}
             </p>
           )
-        ) : (
-          <SkeletonText className={classes.count} width="125px" />
         )}
-<<<<<<< HEAD
         {action}
-=======
-
-        <ImportAgents />
->>>>>>> a05b0e8e
       </div>
 
       <ul className={classes.list}>{children(filteredAgents)}</ul>
