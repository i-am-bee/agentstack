--- conflicted
+++ resolved
@@ -6,16 +6,10 @@
 import pluralize from 'pluralize';
 import { useFormContext } from 'react-hook-form';
 import { useAgents } from '../contexts';
-import { AgentsFiltersParams } from '../contexts/AgentsContext';
+import { AgentsFiltersParams } from '../contexts/agents-context';
 import { useFilteredAgents } from '../hooks/useFilteredAgents';
 import { AgentCard } from './AgentCard';
 import classes from './AgentsList.module.scss';
-<<<<<<< HEAD
-=======
-import { useFormContext } from 'react-hook-form';
-import { FilterFormValues } from '../contexts/agents-context';
-import { ErrorMessage } from '@/components/ErrorMessage/ErrorMessage';
->>>>>>> 4093f1e7
 
 export function AgentsList() {
   const { openModal } = useModal();
@@ -65,16 +59,11 @@
                 <AgentCard agent={agent} />
               </li>
             ))
-<<<<<<< HEAD
-          : Array.from({ length: 8 }, (_, idx) => (
+          : Array.from({ length: 3 }, (_, idx) => (
               <li key={idx}>
                 <AgentCard.Skeleton />
               </li>
             ))}
-=======
-          : Array.from({ length: 3 }, (_, i) => <AgentCard.Skeleton key={i} />)}
-        <li></li>
->>>>>>> 4093f1e7
       </ul>
     </div>
   );
