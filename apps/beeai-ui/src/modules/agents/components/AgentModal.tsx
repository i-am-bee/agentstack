<<<<<<< HEAD
import { Button, Layer, ModalBody, ModalHeader } from '@carbon/react';
import { Agent } from '../api/types';
import { ModalProps } from '@/contexts/Modal/modal-context';
=======
import { CopySnippet } from '@/components/CopySnippet/CopySnippet';
>>>>>>> 9c96d1aa
import { Modal } from '@/components/Modal/Modal';
import { ModalProps } from '@/contexts/Modal/ModalContext';
import { ArrowUpRight } from '@carbon/icons-react';
import { Button, ModalBody, ModalHeader } from '@carbon/react';
import { Agent } from '../api/types';
import { AgentMetadata } from './AgentMetadata';
import classes from './AgentModal.module.scss';
import { AgentTags } from './AgentTags';

interface Props extends ModalProps {
  agent: Agent;
}

export function AgentModal({ agent, onRequestClose, ...modalProps }: Props) {
  const { id, name, description } = agent;

  const runCommand = `beeai run ${id}`;

  return (
    <Modal {...modalProps}>
      <ModalHeader buttonOnClick={() => onRequestClose()}>
        <h2>{name}</h2>
        <AgentMetadata agent={agent} />
      </ModalHeader>
      <ModalBody>
        <div className={classes.body}>
          <p className={classes.description}>{description}</p>
          <AgentTags agent={agent} />
        </div>
        <div className={classes.runAgent}>
          <CopySnippet snippet={runCommand} />

          <Button kind="primary" renderIcon={ArrowUpRight} size="md">
            Try this agent
          </Button>
        </div>
      </ModalBody>
    </Modal>
  );
}<|MERGE_RESOLUTION|>--- conflicted
+++ resolved
@@ -1,18 +1,12 @@
-<<<<<<< HEAD
-import { Button, Layer, ModalBody, ModalHeader } from '@carbon/react';
 import { Agent } from '../api/types';
-import { ModalProps } from '@/contexts/Modal/modal-context';
-=======
-import { CopySnippet } from '@/components/CopySnippet/CopySnippet';
->>>>>>> 9c96d1aa
 import { Modal } from '@/components/Modal/Modal';
-import { ModalProps } from '@/contexts/Modal/ModalContext';
 import { ArrowUpRight } from '@carbon/icons-react';
 import { Button, ModalBody, ModalHeader } from '@carbon/react';
-import { Agent } from '../api/types';
 import { AgentMetadata } from './AgentMetadata';
 import classes from './AgentModal.module.scss';
 import { AgentTags } from './AgentTags';
+import { CopySnippet } from '@/components/CopySnippet/CopySnippet';
+import { ModalProps } from '@/contexts/Modal/modal-context';
 
 interface Props extends ModalProps {
   agent: Agent;
