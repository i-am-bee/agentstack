<<<<<<< HEAD
import { CopySnippet } from '@/components/CopySnippet/CopySnippet';
import { Modal } from '@/components/Modal/Modal';
import { ModalProps } from '@/contexts/Modal/ModalContext';
import { ArrowUpRight } from '@carbon/icons-react';
import { Button, ModalBody, ModalHeader } from '@carbon/react';
import { Agent } from '../api/types';
import { AgentMetadata } from './AgentMetadata';
import classes from './AgentModal.module.scss';
import { AgentTags } from './AgentTags';
=======
import { Agent } from '../api/types';
import { Modal } from '@/components/Modal/Modal';
import { ArrowUpRight } from '@carbon/icons-react';
import { Button, ModalBody, ModalHeader } from '@carbon/react';
import { AgentMetadata } from './AgentMetadata';
import classes from './AgentModal.module.scss';
import { AgentTags } from './AgentTags';
import { CopySnippet } from '@/components/CopySnippet/CopySnippet';
import { ModalProps } from '@/contexts/Modal/modal-context';
>>>>>>> 4093f1e7

interface Props extends ModalProps {
  agent: Agent;
}

export function AgentModal({ agent, onRequestClose, ...modalProps }: Props) {
  const { id, name, description } = agent;

  const runCommand = `beeai run ${id}`;

  return (
    <Modal {...modalProps}>
      <ModalHeader buttonOnClick={() => onRequestClose()}>
        <h2>{name}</h2>
        <AgentMetadata agent={agent} />
      </ModalHeader>
      <ModalBody>
        <div className={classes.body}>
          <p className={classes.description}>{description}</p>
          <AgentTags agent={agent} />
        </div>
        <div className={classes.runAgent}>
          <CopySnippet snippet={runCommand} />

          <Button kind="primary" renderIcon={ArrowUpRight} size="md">
            Try this agent
          </Button>
        </div>
      </ModalBody>
    </Modal>
  );
}<|MERGE_RESOLUTION|>--- conflicted
+++ resolved
@@ -1,24 +1,12 @@
-<<<<<<< HEAD
 import { CopySnippet } from '@/components/CopySnippet/CopySnippet';
 import { Modal } from '@/components/Modal/Modal';
-import { ModalProps } from '@/contexts/Modal/ModalContext';
+import { ModalProps } from '@/contexts/Modal/modal-context';
 import { ArrowUpRight } from '@carbon/icons-react';
 import { Button, ModalBody, ModalHeader } from '@carbon/react';
 import { Agent } from '../api/types';
 import { AgentMetadata } from './AgentMetadata';
 import classes from './AgentModal.module.scss';
 import { AgentTags } from './AgentTags';
-=======
-import { Agent } from '../api/types';
-import { Modal } from '@/components/Modal/Modal';
-import { ArrowUpRight } from '@carbon/icons-react';
-import { Button, ModalBody, ModalHeader } from '@carbon/react';
-import { AgentMetadata } from './AgentMetadata';
-import classes from './AgentModal.module.scss';
-import { AgentTags } from './AgentTags';
-import { CopySnippet } from '@/components/CopySnippet/CopySnippet';
-import { ModalProps } from '@/contexts/Modal/modal-context';
->>>>>>> 4093f1e7
 
 interface Props extends ModalProps {
   agent: Agent;
