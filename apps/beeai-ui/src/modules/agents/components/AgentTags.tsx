--- conflicted
+++ resolved
@@ -14,18 +14,11 @@
  * limitations under the License.
  */
 
-<<<<<<< HEAD
-import { TagsList } from '@/components/TagsList/TagsList';
-import { Tooltip } from '@/components/Tooltip/Tooltip';
-import Bee from '@/svgs/Bee.svg';
-import { BEE_AI_FRAMEWORK_TAG } from '@/utils/constants';
-import { isNotNull } from '@/utils/helpers';
-=======
 import { TagsList } from '#components/TagsList/TagsList.tsx';
 import Bee from '#svgs/Bee.svg';
+import { BEE_AI_FRAMEWORK_TAG } from '#utils/constants.ts';
 import { isNotNull } from '#utils/helpers.ts';
->>>>>>> c8fd4b32
-import { Tag } from '@carbon/react';
+import { Tag, Tooltip } from '@carbon/react';
 import { Agent } from '../api/types';
 
 interface Props {
