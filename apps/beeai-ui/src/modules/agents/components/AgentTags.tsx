/**
 * Copyright 2025 IBM Corp.
 *
 * Licensed under the Apache License, Version 2.0 (the "License");
 * you may not use this file except in compliance with the License.
 * You may obtain a copy of the License at
 *
 *     http://www.apache.org/licenses/LICENSE-2.0
 *
 * Unless required by applicable law or agreed to in writing, software
 * distributed under the License is distributed on an "AS IS" BASIS,
 * WITHOUT WARRANTIES OR CONDITIONS OF ANY KIND, either express or implied.
 * See the License for the specific language governing permissions and
 * limitations under the License.
 */

import { TagsList } from '#components/TagsList/TagsList.tsx';
import { Tooltip } from '#components/Tooltip/Tooltip.tsx';
import Bee from '#svgs/Bee.svg';
import { BEE_AI_FRAMEWORK_TAG } from '#utils/constants.ts';
import { isNotNull } from '#utils/helpers.ts';
import { Tag } from '@carbon/react';
import { Agent } from '../api/types';
import { ComponentProps } from 'react';

type TagSize = ComponentProps<typeof Tag>['size'];

interface Props {
  agent: Agent;
  className?: string;
  size?: TagSize;
}

export function AgentTags({ agent, className, size = 'md' }: Props) {
  const { framework } = agent;

  return (
    <TagsList
      tags={[framework ? <AgentTag name={framework} size={size} /> : null].filter(isNotNull)}
      className={className}
    />
  );
}

<<<<<<< HEAD
function AgentTag({ name, size }: { name: string; size?: TagSize }) {
  return name === 'BeeAI' ? (
    <Tag type="green" renderIcon={Bee} size={size}>
      {name}
    </Tag>
=======
function AgentTag({ name }: { name: string }) {
  return name === BEE_AI_FRAMEWORK_TAG ? (
    <Tooltip content="Built by the BeeAI team" placement="top" asChild>
      <Tag type="green" renderIcon={Bee}>
        {name}
      </Tag>
    </Tooltip>
>>>>>>> b77c5a4e
  ) : (
    <Tag type="cool-gray" size={size}>
      {name}
    </Tag>
  );
}<|MERGE_RESOLUTION|>--- conflicted
+++ resolved
@@ -42,13 +42,6 @@
   );
 }
 
-<<<<<<< HEAD
-function AgentTag({ name, size }: { name: string; size?: TagSize }) {
-  return name === 'BeeAI' ? (
-    <Tag type="green" renderIcon={Bee} size={size}>
-      {name}
-    </Tag>
-=======
 function AgentTag({ name }: { name: string }) {
   return name === BEE_AI_FRAMEWORK_TAG ? (
     <Tooltip content="Built by the BeeAI team" placement="top" asChild>
@@ -56,7 +49,6 @@
         {name}
       </Tag>
     </Tooltip>
->>>>>>> b77c5a4e
   ) : (
     <Tag type="cool-gray" size={size}>
       {name}
