/**
 * Copyright 2025 IBM Corp.
 *
 * Licensed under the Apache License, Version 2.0 (the "License");
 * you may not use this file except in compliance with the License.
 * You may obtain a copy of the License at
 *
 *     http://www.apache.org/licenses/LICENSE-2.0
 *
 * Unless required by applicable law or agreed to in writing, software
 * distributed under the License is distributed on an "AS IS" BASIS,
 * WITHOUT WARRANTIES OR CONDITIONS OF ANY KIND, either express or implied.
 * See the License for the specific language governing permissions and
 * limitations under the License.
 */

import type { ReactElement } from 'react';
import { Tag } from '@carbon/react';
import { LogoGithub } from '@carbon/icons-react';
import { TagsList } from '#components/TagsList/TagsList.tsx';
import { Tooltip } from '#components/Tooltip/Tooltip.tsx';
import Bee from '#svgs/Bee.svg';
import { BEE_AI_FRAMEWORK_TAG } from '#utils/constants.ts';
import { isNotNull } from '#utils/helpers.ts';
<<<<<<< HEAD
import { Tag } from '@carbon/react';
import { Agent } from '../api/types';
import { ComponentProps } from 'react';

type TagSize = ComponentProps<typeof Tag>['size'];
=======
import type { Agent } from '../api/types';
import classes from './AgentTags.module.scss';
>>>>>>> d3633c7f

interface Props {
  agent: Agent;
  showGitHub?: boolean;
  className?: string;
  size?: TagSize;
}

<<<<<<< HEAD
export function AgentTags({ agent, className, size = 'md' }: Props) {
  const { framework } = agent;

  return (
    <TagsList
      tags={[framework ? <AgentTag name={framework} size={size} /> : null].filter(isNotNull)}
      className={className}
    />
  );
=======
export function AgentTags({ agent, showGitHub, className }: Props) {
  const { framework, githubUrl } = agent;

  const tags: ReactElement[] = [
    framework ? <AgentTag key={framework} name={framework} /> : null,
    showGitHub && githubUrl ? <AgentGitHubTag key={githubUrl} href={githubUrl} /> : null,
  ].filter(isNotNull);

  return <TagsList tags={tags} className={className} />;
>>>>>>> d3633c7f
}

function AgentTag({ name, size }: { name: string; size: TagSize }) {
  return name === BEE_AI_FRAMEWORK_TAG ? (
    <Tooltip content="Built by the BeeAI team" placement="top" asChild>
      <Tag type="green" renderIcon={Bee}>
        {name}
      </Tag>
    </Tooltip>
  ) : (
    <Tag type="cool-gray" size={size}>
      {name}
    </Tag>
  );
}

function AgentGitHubTag({ href }: { href: string }) {
  return <Tag type="cool-gray" as="a" href={href} target="_blank" renderIcon={LogoGithub} className={classes.link} />;
}<|MERGE_RESOLUTION|>--- conflicted
+++ resolved
@@ -22,16 +22,11 @@
 import Bee from '#svgs/Bee.svg';
 import { BEE_AI_FRAMEWORK_TAG } from '#utils/constants.ts';
 import { isNotNull } from '#utils/helpers.ts';
-<<<<<<< HEAD
-import { Tag } from '@carbon/react';
-import { Agent } from '../api/types';
 import { ComponentProps } from 'react';
+import type { Agent } from '../api/types';
+import classes from './AgentTags.module.scss';
 
 type TagSize = ComponentProps<typeof Tag>['size'];
-=======
-import type { Agent } from '../api/types';
-import classes from './AgentTags.module.scss';
->>>>>>> d3633c7f
 
 interface Props {
   agent: Agent;
@@ -40,27 +35,15 @@
   size?: TagSize;
 }
 
-<<<<<<< HEAD
-export function AgentTags({ agent, className, size = 'md' }: Props) {
-  const { framework } = agent;
-
-  return (
-    <TagsList
-      tags={[framework ? <AgentTag name={framework} size={size} /> : null].filter(isNotNull)}
-      className={className}
-    />
-  );
-=======
-export function AgentTags({ agent, showGitHub, className }: Props) {
+export function AgentTags({ agent, showGitHub, size, className }: Props) {
   const { framework, githubUrl } = agent;
 
   const tags: ReactElement[] = [
-    framework ? <AgentTag key={framework} name={framework} /> : null,
+    framework ? <AgentTag key={framework} name={framework} size={size} /> : null,
     showGitHub && githubUrl ? <AgentGitHubTag key={githubUrl} href={githubUrl} /> : null,
   ].filter(isNotNull);
 
   return <TagsList tags={tags} className={className} />;
->>>>>>> d3633c7f
 }
 
 function AgentTag({ name, size }: { name: string; size: TagSize }) {
