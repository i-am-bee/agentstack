--- conflicted
+++ resolved
@@ -29,43 +29,14 @@
   size?: TagSize;
 }
 
-<<<<<<< HEAD
-export function AgentTags({ agent, showGitHub, size, className }: Props) {
-  const { framework, githubUrl } = agent;
-
-  const tags: ReactElement[] = [
-    framework ? <AgentTag key={framework} name={framework} size={size} /> : null,
-    showGitHub && githubUrl ? <AgentGitHubTag key={githubUrl} href={githubUrl} /> : null,
-  ].filter(isNotNull);
-=======
 export function AgentTags({ agent, className }: Props) {
   const { framework } = agent;
 
   const tags: ReactElement[] = [framework ? <AgentTag key={framework} name={framework} /> : null].filter(isNotNull);
->>>>>>> ee8c81c7
 
   return <TagsList tags={tags} className={className} />;
 }
 
-<<<<<<< HEAD
-function AgentTag({ name, size }: { name: string; size: TagSize }) {
-  return name === BEE_AI_FRAMEWORK_TAG ? (
-    <Tooltip content="Built by the BeeAI team" placement="top" asChild>
-      <Tag type="green" renderIcon={Bee}>
-        {name}
-      </Tag>
-    </Tooltip>
-  ) : (
-    <Tag type="cool-gray" size={size}>
-      {name}
-    </Tag>
-  );
-}
-
-function AgentGitHubTag({ href }: { href: string }) {
-  return <Tag type="cool-gray" as="a" href={href} target="_blank" renderIcon={LogoGithub} className={classes.link} />;
-=======
 function AgentTag({ name }: { name: string }) {
   return <Tag type="cool-gray">{name}</Tag>;
->>>>>>> ee8c81c7
 }