--- conflicted
+++ resolved
@@ -1,17 +1,11 @@
 import { isNotNull } from '@/utils/helpers';
 import { Search } from '@carbon/icons-react';
-<<<<<<< HEAD
 import { OperationalTag, TextInput } from '@carbon/react';
-=======
-import { useAgents } from '../contexts';
-import { useFormContext } from 'react-hook-form';
-import { FilterFormValues } from '../contexts/agents-context';
->>>>>>> 4093f1e7
 import clsx from 'clsx';
 import { useId, useMemo } from 'react';
 import { useFormContext } from 'react-hook-form';
 import { useAgents } from '../contexts';
-import { AgentsFiltersParams } from '../contexts/AgentsContext';
+import { AgentsFiltersParams } from '../contexts/agents-context';
 import classes from './AgentsFilters.module.scss';
 
 export function AgentsFilters() {
