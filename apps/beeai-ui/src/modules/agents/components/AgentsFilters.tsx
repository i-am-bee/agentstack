/**
 * Copyright 2025 IBM Corp.
 *
 * Licensed under the Apache License, Version 2.0 (the "License");
 * you may not use this file except in compliance with the License.
 * You may obtain a copy of the License at
 *
 *     http://www.apache.org/licenses/LICENSE-2.0
 *
 * Unless required by applicable law or agreed to in writing, software
 * distributed under the License is distributed on an "AS IS" BASIS,
 * WITHOUT WARRANTIES OR CONDITIONS OF ANY KIND, either express or implied.
 * See the License for the specific language governing permissions and
 * limitations under the License.
 */

<<<<<<< HEAD
'use client';

=======
import { TagsList } from '#components/TagsList/TagsList.tsx';
import { BEE_AI_FRAMEWORK_TAG } from '#utils/constants.ts';
>>>>>>> a05b0e8e
import { isNotNull } from '#utils/helpers.ts';
import { Search } from '@carbon/icons-react';
import { OperationalTag, TextInput, TextInputSkeleton } from '@carbon/react';
import clsx from 'clsx';
import { useId, useMemo } from 'react';
import { useFormContext } from 'react-hook-form';
import { AgentsFiltersParams } from '../types';
import classes from './AgentsFilters.module.scss';
import { Agent } from '../api/types';

interface Props {
  agents: Agent[] | undefined;
}

export function AgentsFilters({ agents }: Props) {
  const id = useId();
<<<<<<< HEAD
=======
  const {
    agentsQuery: { data, isPending },
  } = useAgents();
>>>>>>> a05b0e8e
  const { watch, setValue } = useFormContext<AgentsFiltersParams>();

  const frameworks = useMemo(() => {
    if (!agents) return [];

<<<<<<< HEAD
    return [...new Set(agents.map(({ framework }) => framework))].filter(isNotNull);
  }, [agents]);
=======
    return [...new Set(data.map(({ framework }) => framework))].filter(isNotNull).sort((a, b) => {
      // BeeAI framework should be always first
      if (a === BEE_AI_FRAMEWORK_TAG) return -1;
      if (b === BEE_AI_FRAMEWORK_TAG) return 1;

      return a.localeCompare(b);
    });
  }, [data]);
>>>>>>> a05b0e8e

  const selectFramework = (framework: string | null) => {
    setValue('framework', framework);
  };

  const selectedFramework = watch('framework');

  return !isPending ? (
    <div className={classes.root}>
      <div className={classes.searchBar}>
        <Search />

        <TextInput
          id={`${id}:search`}
          labelText="Search"
          placeholder="Search the agent catalog"
          onChange={(event) => setValue('search', event.target.value)}
          hideLabel
        />
      </div>

      <TagsList
        tags={[
          <OperationalTag
            onClick={() => selectFramework(null)}
            text="All"
            className={clsx(classes.frameworkAll, { selected: !isNotNull(selectedFramework) })}
          />,
          ...(frameworks
            ? frameworks.map((framework) => (
                <OperationalTag
                  key={framework}
                  onClick={() => selectFramework(framework)}
                  text={framework}
                  className={clsx({ selected: selectedFramework === framework })}
                />
              ))
            : []),
        ]}
      />
    </div>
  ) : (
    <AgentsFilters.Skeleton />
  );
}

AgentsFilters.Skeleton = function AgentsFiltersSkeleton() {
  return (
    <div className={classes.root}>
      <div className={classes.searchBar}>
        <TextInputSkeleton hideLabel />
      </div>

      <TagsList.Skeleton length={3} />
    </div>
  );
};<|MERGE_RESOLUTION|>--- conflicted
+++ resolved
@@ -14,13 +14,10 @@
  * limitations under the License.
  */
 
-<<<<<<< HEAD
 'use client';
 
-=======
 import { TagsList } from '#components/TagsList/TagsList.tsx';
 import { BEE_AI_FRAMEWORK_TAG } from '#utils/constants.ts';
->>>>>>> a05b0e8e
 import { isNotNull } from '#utils/helpers.ts';
 import { Search } from '@carbon/icons-react';
 import { OperationalTag, TextInput, TextInputSkeleton } from '@carbon/react';
@@ -37,30 +34,19 @@
 
 export function AgentsFilters({ agents }: Props) {
   const id = useId();
-<<<<<<< HEAD
-=======
-  const {
-    agentsQuery: { data, isPending },
-  } = useAgents();
->>>>>>> a05b0e8e
   const { watch, setValue } = useFormContext<AgentsFiltersParams>();
 
   const frameworks = useMemo(() => {
     if (!agents) return [];
 
-<<<<<<< HEAD
-    return [...new Set(agents.map(({ framework }) => framework))].filter(isNotNull);
-  }, [agents]);
-=======
-    return [...new Set(data.map(({ framework }) => framework))].filter(isNotNull).sort((a, b) => {
+    return [...new Set(agents.map(({ framework }) => framework))].filter(isNotNull).sort((a, b) => {
       // BeeAI framework should be always first
       if (a === BEE_AI_FRAMEWORK_TAG) return -1;
       if (b === BEE_AI_FRAMEWORK_TAG) return 1;
 
       return a.localeCompare(b);
     });
-  }, [data]);
->>>>>>> a05b0e8e
+  }, [agents]);
 
   const selectFramework = (framework: string | null) => {
     setValue('framework', framework);
@@ -68,7 +54,7 @@
 
   const selectedFramework = watch('framework');
 
-  return !isPending ? (
+  return (
     <div className={classes.root}>
       <div className={classes.searchBar}>
         <Search />
@@ -102,8 +88,6 @@
         ]}
       />
     </div>
-  ) : (
-    <AgentsFilters.Skeleton />
   );
 }
 
