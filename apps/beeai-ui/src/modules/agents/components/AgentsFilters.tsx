/**
 * Copyright 2025 IBM Corp.
 *
 * Licensed under the Apache License, Version 2.0 (the "License");
 * you may not use this file except in compliance with the License.
 * You may obtain a copy of the License at
 *
 *     http://www.apache.org/licenses/LICENSE-2.0
 *
 * Unless required by applicable law or agreed to in writing, software
 * distributed under the License is distributed on an "AS IS" BASIS,
 * WITHOUT WARRANTIES OR CONDITIONS OF ANY KIND, either express or implied.
 * See the License for the specific language governing permissions and
 * limitations under the License.
 */

<<<<<<< HEAD
import { TagsList } from '@/components/TagsList/TagsList';
import { BEE_AI_FRAMEWORK_TAG } from '@/utils/constants';
import { isNotNull } from '@/utils/helpers';
=======
import { isNotNull } from '#utils/helpers.ts';
>>>>>>> c8fd4b32
import { Search } from '@carbon/icons-react';
import { OperationalTag, TextInput, TextInputSkeleton } from '@carbon/react';
import clsx from 'clsx';
import { useId, useMemo } from 'react';
import { useFormContext } from 'react-hook-form';
import { useAgents } from '../contexts';
import { AgentsFiltersParams } from '../contexts/agents-context';
import classes from './AgentsFilters.module.scss';

export function AgentsFilters() {
  const id = useId();
  const {
    agentsQuery: { data, isPending },
  } = useAgents();
  const { watch, setValue } = useFormContext<AgentsFiltersParams>();

  const frameworks = useMemo(() => {
    if (!data) return [];

    return [...new Set(data.map(({ framework }) => framework))].filter(isNotNull).sort((a, b) => {
      // BeeAI framework should be always first
      if (a === BEE_AI_FRAMEWORK_TAG) return -1;
      if (b === BEE_AI_FRAMEWORK_TAG) return 1;

      return a.localeCompare(b);
    });
  }, [data]);

  const selectFramework = (framework: string | null) => {
    setValue('framework', framework);
  };

  const selectedFramework = watch('framework');

  return !isPending ? (
    <div className={classes.root}>
      <div className={classes.searchBar}>
        <Search />

        <TextInput
          id={`${id}:search`}
          labelText="Search"
          placeholder="Search the agent catalog"
          onChange={(event) => setValue('search', event.target.value)}
          hideLabel
        />
      </div>

      <TagsList
        tags={[
          <OperationalTag
            onClick={() => selectFramework(null)}
            text="All"
            className={clsx(classes.frameworkAll, { selected: !isNotNull(selectedFramework) })}
          />,
          ...(frameworks
            ? frameworks.map((framework) => (
                <OperationalTag
                  key={framework}
                  onClick={() => selectFramework(framework)}
                  text={framework}
                  className={clsx({ selected: selectedFramework === framework })}
                />
              ))
            : []),
        ]}
      />
    </div>
  ) : (
    <AgentsFilters.Skeleton />
  );
}

AgentsFilters.Skeleton = function AgentsFiltersSkeleton() {
  return (
    <div className={classes.root}>
      <div className={classes.searchBar}>
        <TextInputSkeleton hideLabel />
      </div>

      <TagsList.Skeleton length={3} />
    </div>
  );
};<|MERGE_RESOLUTION|>--- conflicted
+++ resolved
@@ -14,13 +14,9 @@
  * limitations under the License.
  */
 
-<<<<<<< HEAD
-import { TagsList } from '@/components/TagsList/TagsList';
-import { BEE_AI_FRAMEWORK_TAG } from '@/utils/constants';
-import { isNotNull } from '@/utils/helpers';
-=======
+import { TagsList } from '#components/TagsList/TagsList.tsx';
+import { BEE_AI_FRAMEWORK_TAG } from '#utils/constants.ts';
 import { isNotNull } from '#utils/helpers.ts';
->>>>>>> c8fd4b32
 import { Search } from '@carbon/icons-react';
 import { OperationalTag, TextInput, TextInputSkeleton } from '@carbon/react';
 import clsx from 'clsx';
