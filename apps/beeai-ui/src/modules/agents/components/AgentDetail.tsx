--- conflicted
+++ resolved
@@ -45,14 +45,9 @@
 
 export function AgentDetail({ agent, buttons }: Props) {
   const { name, description, metadata } = agent;
-<<<<<<< HEAD
-  const { examples, documentation } = metadata;
-  const exampleCommand = examples?.cli?.at(0)?.command ?? examples?.command;
+  const { documentation } = metadata;
   const displayName = getAgentDisplayName(agent);
 
-=======
-  const { documentation } = metadata;
->>>>>>> 915bac6b
   return (
     <div className={classes.root}>
       <motion.header {...fadeInPropsWithMarginShift({ start: { from: spacing[4] } })} className={classes.header}>
