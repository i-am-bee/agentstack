/**
 * Copyright 2025 IBM Corp.
 *
 * Licensed under the Apache License, Version 2.0 (the "License");
 * you may not use this file except in compliance with the License.
 * You may obtain a copy of the License at
 *
 *     http://www.apache.org/licenses/LICENSE-2.0
 *
 * Unless required by applicable law or agreed to in writing, software
 * distributed under the License is distributed on an "AS IS" BASIS,
 * WITHOUT WARRANTIES OR CONDITIONS OF ANY KIND, either express or implied.
 * See the License for the specific language governing permissions and
 * limitations under the License.
 */

'use client';

import { CopySnippet } from '#components/CopySnippet/CopySnippet.tsx';
import { MarkdownContent } from '#components/MarkdownContent/MarkdownContent.tsx';
import { TagsList } from '#components/TagsList/TagsList.tsx';
import commands from '#utils/commands.ts';
import { fadeProps } from '#utils/fadeProps.ts';
import { spacing } from '@carbon/layout';
import { moderate01 } from '@carbon/motion';
import { ButtonSkeleton, SkeletonText } from '@carbon/react';
import clsx from 'clsx';
import { motion } from 'framer-motion';
import type { ReactNode } from 'react';
import type { Agent } from '../api/types';
import { AgentLaunchButton } from '../detail/AgentLaunchButton';
import { getAgentTitle } from '../utils';
import classes from './AgentDetail.module.scss';
import { AgentDetailSection } from './AgentDetailSection';
import { AgentExampleRequests } from './AgentExampleRequests';
import { AgentMetadata } from './AgentMetadata';
import { AgentTags } from './AgentTags';
<<<<<<< HEAD
=======
import { BeeBadge } from './BeeBadge';
import { fadeProps } from '#utils/fadeProps.ts';
import commands from '#utils/commands.ts';
import classes from './AgentDetail.module.scss';
>>>>>>> ac8db322

interface Props {
  agent: Agent;
  buttons?: ReactNode;
}

export function AgentDetail({ agent, buttons }: Props) {
  const { name, exampleInput, description, fullDescription } = agent;
  return (
    <div className={classes.root}>
      <motion.h1 {...fadeInPropsWithMarginShift({ start: { from: spacing[4] } })} className={classes.name}>
        {getAgentTitle(agent)}
        <BeeBadge agent={agent} size="lg" />
      </motion.h1>

      <motion.div {...fadeInPropsWithMarginShift({ start: { from: spacing[3] } })}>
        <AgentMetadata agent={agent} showGithub className={classes.metadata} />
        {description && <MarkdownContent className={classes.description}>{description}</MarkdownContent>}
        <AgentTags agent={agent} className={classes.tags} />
      </motion.div>

      <motion.div
        {...fadeInPropsWithMarginShift({ start: { from: spacing[6], to: spacing[5] } })}
        className={classes.buttons}
      >
        {buttons}
        <CopySnippet snippet={commands.beeai.run(name)} className={classes.copySnippet} />
      </motion.div>

      {(exampleInput || fullDescription) && (
        <motion.hr
          {...fadeInPropsWithMarginShift({
            start: { from: spacing[7], to: spacing[6] },
            end: { from: spacing[7], to: spacing[6] },
          })}
          className={classes.divider}
        />
      )}

      {exampleInput && (
        <AgentDetailSection title="Example requests">
          <AgentExampleRequests cli={commands.beeai.run(name, exampleInput)} />
        </AgentDetailSection>
      )}

      {fullDescription && (
        <AgentDetailSection title="Description" titleSpacing="large">
          <MarkdownContent className={classes.fullDescription}>{fullDescription}</MarkdownContent>
        </AgentDetailSection>
      )}
    </div>
  );
}

AgentDetail.Skeleton = function AgentDetailSkeleton() {
  return (
    <div className={classes.root}>
      <SkeletonText className={classes.name} width="50%" />

      <AgentMetadata.Skeleton className={classes.metadata} />

      <div className={classes.description}>
        <SkeletonText paragraph lineCount={3} />
      </div>

      <TagsList.Skeleton length={2} className={classes.tags} />

      <div className={classes.buttons}>
        <AgentLaunchButton.Skeleton />

        {/* .cds--layout--size-md fixes Carbon bug where button size prop is not respected */}
        <ButtonSkeleton size="md" className={clsx('cds--layout--size-md', classes.copySnippet)} />
      </div>

      <hr className={classes.divider} />

      <AgentDetailSection.Skeleton titleWidth="10rem" lineCount={6} />
    </div>
  );
};

function fadeInPropsWithMarginShift({
  start,
  end,
}: {
  start?: { from: string; to?: string };
  end?: { from: string; to?: string };
}) {
  return fadeProps({
    hidden: {
      marginBlockStart: start ? start.from : undefined,
      marginBlockEnd: end ? end.from : undefined,
    },
    visible: {
      marginBlockStart: start ? start.to || 0 : undefined,
      marginBlockEnd: end ? end.to || 0 : undefined,
      transition: { delay: Number.parseFloat(moderate01) / 1000 },
    },
  });
}<|MERGE_RESOLUTION|>--- conflicted
+++ resolved
@@ -35,13 +35,7 @@
 import { AgentExampleRequests } from './AgentExampleRequests';
 import { AgentMetadata } from './AgentMetadata';
 import { AgentTags } from './AgentTags';
-<<<<<<< HEAD
-=======
 import { BeeBadge } from './BeeBadge';
-import { fadeProps } from '#utils/fadeProps.ts';
-import commands from '#utils/commands.ts';
-import classes from './AgentDetail.module.scss';
->>>>>>> ac8db322
 
 interface Props {
   agent: Agent;
