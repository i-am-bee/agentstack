--- conflicted
+++ resolved
@@ -24,16 +24,10 @@
 import { AddRequiredVariablesModal } from '#modules/variables/components/AddRequiredVariablesModal.tsx';
 import { routes } from '#utils/router.ts';
 
-<<<<<<< HEAD
 import type { Agent } from '../api/types';
-import { useAgentStatus } from '../hooks/useAgentStatus';
-import { useMissingEnvs } from '../hooks/useMissingEnvs';
-import { isAgentUiSupported } from '../utils';
-=======
-import type { Agent, UiType } from '../api/types';
 import { useMissingEnvs } from '../hooks/useMissingEnvs';
 import { useProviderStatus } from '../hooks/useProviderStatus';
->>>>>>> 915bac6b
+import { isAgentUiSupported } from '../utils';
 import classes from './AgentLaunchButton.module.scss';
 
 interface Props {
@@ -44,24 +38,10 @@
   const { openModal } = useModal();
   const { provider_id } = agent.metadata;
   const { missingEnvs, isPending: isMissingEnvsPending } = useMissingEnvs({ agent });
-<<<<<<< HEAD
-  const { isNotInstalled, isInstalling, isInstallError } = useAgentStatus({ providerId: provider_id });
+  const { isNotInstalled, isStarting, isError } = useProviderStatus({ providerId: provider_id });
   const isUiSupported = isAgentUiSupported(agent);
 
-  if (isNotInstalled || isInstalling || isInstallError || !isUiSupported) {
-=======
-  const { isNotInstalled, isStarting, isError } = useProviderStatus({ providerId: provider_id });
-
-  const uiType = ui?.type;
-  const sharedProps: ComponentProps<typeof Button> = {
-    kind: 'primary',
-    size: 'md',
-    className: classes.button,
-  };
-
-  if (isNotInstalled || isStarting || isError) {
-    // TODO:
->>>>>>> 915bac6b
+  if (isNotInstalled || isStarting || isError || !isUiSupported) {
     return null;
   }
 
