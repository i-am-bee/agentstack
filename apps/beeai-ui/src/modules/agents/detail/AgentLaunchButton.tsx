--- conflicted
+++ resolved
@@ -36,28 +36,12 @@
 
 export function AgentLaunchButton({ agent }: Props) {
   const { openModal } = useModal();
-<<<<<<< HEAD
-  const { provider_id, annotations } = agent.metadata;
-=======
   const { provider_id } = agent.metadata;
->>>>>>> 714a8cab
   const { missingEnvs, isPending: isMissingEnvsPending } = useMissingEnvs({ agent });
   const { isNotInstalled, isStarting, isError } = useProviderStatus({ providerId: provider_id });
   const isUiSupported = isAgentUiSupported(agent);
 
-<<<<<<< HEAD
-  const uiType = annotations?.beeai_ui?.ui_type;
-  const sharedProps: ComponentProps<typeof Button> = {
-    kind: 'primary',
-    size: 'md',
-    className: classes.button,
-  };
-
-  if (isNotInstalled || isStarting || isError) {
-    // TODO:
-=======
   if (isNotInstalled || isStarting || isError || !isUiSupported) {
->>>>>>> 714a8cab
     return null;
   }
 
