--- conflicted
+++ resolved
@@ -5,9 +5,6 @@
 import { TagsList } from '@/components/TagsList/TagsList';
 import { ViewStack } from '@/components/ViewStack/ViewStack';
 import { routes } from '@/utils/router';
-<<<<<<< HEAD
-import { Link } from 'react-router';
-=======
 import { isStringTerminalParameterSafe } from '@/utils/strings';
 import { ArrowUpRight } from '@carbon/icons-react';
 import { Button, ButtonSkeleton, SkeletonPlaceholder, SkeletonText } from '@carbon/react';
@@ -15,7 +12,6 @@
 import { AgentMetadata } from '../components/AgentMetadata';
 import { AgentTags } from '../components/AgentTags';
 import classes from './AgentDetail.module.scss';
->>>>>>> 9c96d1aa
 
 interface Props {
   name: string;
@@ -43,18 +39,9 @@
               <MarkdownContent className={classes.description}>{agent.description}</MarkdownContent>
 
               <div className={classes.runAgent}>
-<<<<<<< HEAD
-                <Layer level={1}>
-                  <TextWithCopyButton text={runCommand} isCode className={classes.runCommandInput}>
-                    {runCommand}
-                  </TextWithCopyButton>
-                </Layer>
-                <Button kind="primary" renderIcon={ArrowUpRight} size="md" to={routes.agentRun({ name })} as={Link}>
-=======
                 <CopySnippet snippet={runCommand} className={classes.runCommandInput} />
 
-                <Button kind="primary" renderIcon={ArrowUpRight} size="md" href={routes.agentRun(name)}>
->>>>>>> 9c96d1aa
+                <Button kind="primary" renderIcon={ArrowUpRight} size="md" href={routes.agentRun({ name })}>
                   Try this agent
                 </Button>
               </div>
