import { CopySnippet } from '@/components/CopySnippet/CopySnippet';
import { ErrorMessage } from '@/components/ErrorMessage/ErrorMessage';
import { Container } from '@/components/layouts/Container';
import { MarkdownContent } from '@/components/MarkdownContent/MarkdownContent';
import { TagsList } from '@/components/TagsList/TagsList';
<<<<<<< HEAD
import { routes } from '@/utils/router';
import { isStringTerminalParameterSafe } from '@/utils/strings';
import { ArrowUpRight } from '@carbon/icons-react';
import { Button, ButtonSkeleton, SkeletonText } from '@carbon/react';
import clsx from 'clsx';
import { useAgent } from '../api/queries/useAgent';
import { AgentMetadata } from '../components/AgentMetadata';
import { AgentTags } from '../components/AgentTags';
import { getAgentTitle } from '../utils';
=======
import { ViewStack } from '@/components/ViewStack/ViewStack';
import { routes } from '@/utils/router';
import { isStringTerminalParameterSafe } from '@/utils/strings';
import { ArrowUpRight } from '@carbon/icons-react';
import { Button, ButtonSkeleton, SkeletonPlaceholder, SkeletonText } from '@carbon/react';
import { useAgent } from '../api/queries/useAgent';
import { AgentMetadata } from '../components/AgentMetadata';
import { AgentTags } from '../components/AgentTags';
>>>>>>> 4093f1e7
import classes from './AgentDetail.module.scss';

interface Props {
  name: string;
}

export function AgentDetail({ name }: Props) {
  const { data: agent, isPending, error, refetch, isRefetching } = useAgent({ name });

  const runCommand = `beeai run ${isStringTerminalParameterSafe(name) ? name : `'${name}'`}`;

  return (
    <Container>
      {!isPending ? (
        agent ? (
          <div className={classes.root}>
            <h1 className={classes.name}>{getAgentTitle(agent)}</h1>

            <AgentMetadata agent={agent} className={classes.metadata} />

            {agent.description && (
              <MarkdownContent className={classes.description}>{agent.description}</MarkdownContent>
            )}

<<<<<<< HEAD
            <AgentTags agent={agent} className={classes.tags} />

            <div className={classes.buttons}>
              {agent.ui === 'chat' && (
                <Button
                  kind="primary"
                  renderIcon={ArrowUpRight}
                  size="md"
                  href={routes.agentRun(name)}
                  className={classes.tryButton}
                >
=======
              <div className={classes.runAgent}>
                <CopySnippet snippet={runCommand} className={classes.runCommandInput} />

                <Button kind="primary" renderIcon={ArrowUpRight} size="md" href={routes.agentRun({ name })}>
>>>>>>> 4093f1e7
                  Try this agent
                </Button>
              )}

              <CopySnippet snippet={runCommand} className={classes.copySnippet} />
            </div>

            {agent.fullDescription && (
              <>
                <hr className={classes.divider} />

                <MarkdownContent>{agent.fullDescription}</MarkdownContent>
              </>
            )}
          </div>
        ) : (
          <ErrorMessage
            title="Failed to load the agent."
            onRetry={refetch}
            isRefetching={isRefetching}
            subtitle={error?.message}
          />
        )
      ) : (
        <AgentDetailSkeleton />
      )}
    </Container>
  );
}

function AgentDetailSkeleton() {
  return (
    <div className={classes.root}>
      <SkeletonText className={classes.name} width="50%" />

      <AgentMetadata.Skeleton className={classes.metadata} />

      <SkeletonText className={classes.description} paragraph lineCount={3} />

      <TagsList.Skeleton length={2} className={classes.tags} />

      <div className={classes.buttons}>
        {/* .cds--layout--size-md fixes Carbon bug where button size prop is not respected */}
        <ButtonSkeleton size="md" className={clsx('cds--layout--size-md', classes.tryButton)} />

        <ButtonSkeleton size="md" className={clsx('cds--layout--size-md', classes.copySnippet)} />
      </div>

      <hr className={classes.divider} />

      <SkeletonText paragraph lineCount={6} />
    </div>
  );
}<|MERGE_RESOLUTION|>--- conflicted
+++ resolved
@@ -3,7 +3,6 @@
 import { Container } from '@/components/layouts/Container';
 import { MarkdownContent } from '@/components/MarkdownContent/MarkdownContent';
 import { TagsList } from '@/components/TagsList/TagsList';
-<<<<<<< HEAD
 import { routes } from '@/utils/router';
 import { isStringTerminalParameterSafe } from '@/utils/strings';
 import { ArrowUpRight } from '@carbon/icons-react';
@@ -13,16 +12,6 @@
 import { AgentMetadata } from '../components/AgentMetadata';
 import { AgentTags } from '../components/AgentTags';
 import { getAgentTitle } from '../utils';
-=======
-import { ViewStack } from '@/components/ViewStack/ViewStack';
-import { routes } from '@/utils/router';
-import { isStringTerminalParameterSafe } from '@/utils/strings';
-import { ArrowUpRight } from '@carbon/icons-react';
-import { Button, ButtonSkeleton, SkeletonPlaceholder, SkeletonText } from '@carbon/react';
-import { useAgent } from '../api/queries/useAgent';
-import { AgentMetadata } from '../components/AgentMetadata';
-import { AgentTags } from '../components/AgentTags';
->>>>>>> 4093f1e7
 import classes from './AgentDetail.module.scss';
 
 interface Props {
@@ -47,7 +36,6 @@
               <MarkdownContent className={classes.description}>{agent.description}</MarkdownContent>
             )}
 
-<<<<<<< HEAD
             <AgentTags agent={agent} className={classes.tags} />
 
             <div className={classes.buttons}>
@@ -56,15 +44,9 @@
                   kind="primary"
                   renderIcon={ArrowUpRight}
                   size="md"
-                  href={routes.agentRun(name)}
+                  href={routes.agentRun({ name })}
                   className={classes.tryButton}
                 >
-=======
-              <div className={classes.runAgent}>
-                <CopySnippet snippet={runCommand} className={classes.runCommandInput} />
-
-                <Button kind="primary" renderIcon={ArrowUpRight} size="md" href={routes.agentRun({ name })}>
->>>>>>> 4093f1e7
                   Try this agent
                 </Button>
               )}
