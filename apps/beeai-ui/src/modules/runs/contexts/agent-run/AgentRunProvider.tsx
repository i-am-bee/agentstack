/**
 * Copyright 2025 © BeeAI a Series of LF Projects, LLC
 * SPDX-License-Identifier: Apache-2.0
 */

'use client';
import { type PropsWithChildren, useCallback, useMemo, useRef, useState } from 'react';
import { v4 as uuid } from 'uuid';

<<<<<<< HEAD
import { buildA2AClient } from '#api/a2a/client.ts';
import { type AgentA2AClient, type ChatRun, RunResultType } from '#api/a2a/types.ts';
=======
import { type ChatRun, RunResultType } from '#api/a2a/types.ts';
>>>>>>> 521605c9
import { createTextPart } from '#api/a2a/utils.ts';
import { getErrorCode } from '#api/utils.ts';
import { useHandleError } from '#hooks/useHandleError.ts';
import { useImmerWithGetter } from '#hooks/useImmerWithGetter.ts';
import type { Agent } from '#modules/agents/api/types.ts';
import { FileUploadProvider } from '#modules/files/contexts/FileUploadProvider.tsx';
import { useFileUpload } from '#modules/files/contexts/index.ts';
import { convertFilesToUIFileParts } from '#modules/files/utils.ts';
import { Role } from '#modules/messages/api/types.ts';
import type { UIAgentMessage, UIMessage, UIMessageForm, UIUserMessage } from '#modules/messages/types.ts';
import { UIMessagePartKind, UIMessageStatus } from '#modules/messages/types.ts';
import { addTranformedMessagePart, isAgentMessage } from '#modules/messages/utils.ts';
import { usePlatformContext } from '#modules/platform-context/contexts/index.ts';
import { PlatformContextProvider } from '#modules/platform-context/contexts/PlatformContextProvider.tsx';
import { useBuildA2AClient } from '#modules/runs/api/queries/useBuildA2AClient.ts';
import type { RunStats } from '#modules/runs/types.ts';
import { SourcesProvider } from '#modules/sources/contexts/SourcesProvider.tsx';
import { getMessagesSourcesMap } from '#modules/sources/utils.ts';
import type { TaskId } from '#modules/tasks/api/types.ts';
import { isNotNull } from '#utils/helpers.ts';

import { MessagesProvider } from '../../../messages/contexts/Messages/MessagesProvider';
import { AgentStatusProvider } from '../agent-status/AgentStatusProvider';
import { AgentRunContext, AgentRunStatus } from './agent-run-context';

interface Props {
  agent: Agent;
}

export function AgentRunProviders({ agent, children }: PropsWithChildren<Props>) {
  const agentClient = useMemo(
    () =>
      buildA2AClient({
        providerId: agent.provider.id,
        extensions: agent.capabilities.extensions ?? [],
      }),
    [agent.provider.id, agent.capabilities.extensions],
  );

  return (
    <PlatformContextProvider agentClient={agentClient}>
      <FileUploadProvider allowedContentTypes={agent.defaultInputModes}>
        <AgentRunProvider agent={agent} agentClient={agentClient}>
          {children}
        </AgentRunProvider>
      </FileUploadProvider>
    </PlatformContextProvider>
  );
}

interface AgentRunProviderProps extends Props {
  agentClient: AgentA2AClient;
}

function AgentRunProvider({ agent, agentClient, children }: PropsWithChildren<AgentRunProviderProps>) {
  const { contextId, getContextId, resetContext, getFullfilments } = usePlatformContext();
  const [messages, getMessages, setMessages] = useImmerWithGetter<UIMessage[]>([]);
  const [input, setInput] = useState<string>();
  const [isPending, setIsPending] = useState(false);
  const [stats, setStats] = useState<RunStats>();

  const pendingSubscription = useRef<() => void>(undefined);
  const pendingRun = useRef<ChatRun>(undefined);

  const errorHandler = useHandleError();

<<<<<<< HEAD
=======
  const { agentClient } = useBuildA2AClient({
    providerId: agent.provider.id,
    extensions: agent.capabilities.extensions ?? [],
  });

>>>>>>> 521605c9
  const { files, clearFiles } = useFileUpload();

  const updateCurrentAgentMessage = useCallback(
    (updater: (message: UIAgentMessage) => void) => {
      setMessages((messages) => {
        const lastMessage = messages.at(-1);

        if (lastMessage && isAgentMessage(lastMessage)) {
          updater(lastMessage);
        } else {
          throw new Error('There is no last agent message.');
        }
      });
    },
    [setMessages],
  );

  const handleError = useCallback(
    (error: unknown) => {
      const errorCode = getErrorCode(error);

      errorHandler(error, {
        errorToast: { title: errorCode?.toString() ?? 'Failed to run agent.', includeErrorMessage: true },
      });

      if (error instanceof Error) {
        updateCurrentAgentMessage((message) => {
          message.error = error;
          message.status = UIMessageStatus.Failed;
        });
      }
    },
    [errorHandler, updateCurrentAgentMessage],
  );

  const cancel = useCallback(async () => {
    if (pendingRun.current && pendingSubscription.current) {
      updateCurrentAgentMessage((message) => {
        message.status = UIMessageStatus.Aborted;
      });

      pendingSubscription.current();
      await pendingRun.current.cancel();
    } else {
      throw new Error('No run in progress');
    }
  }, [updateCurrentAgentMessage]);

  const clear = useCallback(() => {
    setMessages([]);
    setStats(undefined);
    clearFiles();
    resetContext();
    setIsPending(false);
    setInput(undefined);
    pendingRun.current = undefined;
  }, [setMessages, clearFiles, resetContext]);

  const checkPendingRun = useCallback(() => {
    if (pendingRun.current || pendingSubscription.current) {
      throw new Error('A run is already in progress');
    }
  }, []);

  const run = useCallback(
    async (message: UIUserMessage, taskId?: TaskId) => {
      if (!agentClient) {
        throw new Error('Agent client is not initialized');
      }

      checkPendingRun();
      setIsPending(true);
      setStats({ startTime: Date.now() });

      const contextId = getContextId();

      const fulfillments = await getFullfilments();

      const agentMessage: UIAgentMessage = {
        id: uuid(),
        role: Role.Agent,
        parts: [],
        status: UIMessageStatus.InProgress,
      };

      setMessages((messages) => {
        messages.push(message, agentMessage);
      });

      try {
        const run = agentClient.chat({
          message,
          contextId,
          fulfillments,
          taskId,
        });
        pendingRun.current = run;

        pendingSubscription.current = run.subscribe(({ parts, taskId: responseTaskId }) => {
          updateCurrentAgentMessage((message) => {
            message.taskId = responseTaskId;
          });

          parts.forEach((part) => {
            updateCurrentAgentMessage((message) => {
              const updatedParts = addTranformedMessagePart(part, message);
              message.parts = updatedParts;
            });
          });
        });

        const result = await run.done;
        if (result && result.type === RunResultType.FormRequired) {
          updateCurrentAgentMessage((message) => {
            message.status = UIMessageStatus.InputRequired;
            message.parts.push({ kind: UIMessagePartKind.Form, ...result.form });
          });
        } else {
          updateCurrentAgentMessage((message) => {
            message.status = UIMessageStatus.Completed;
          });
        }
      } catch (error) {
        handleError(error);
      } finally {
        setIsPending(false);
        setStats((stats) => ({ ...stats, endTime: Date.now() }));
        pendingRun.current = undefined;
        pendingSubscription.current = undefined;
      }
    },
    [checkPendingRun, getContextId, getFullfilments, setMessages, agentClient, updateCurrentAgentMessage, handleError],
  );

  const chat = useCallback(
    (input: string) => {
      checkPendingRun();

      setInput(input);

      const message: UIUserMessage = {
        id: uuid(),
        role: Role.User,
        parts: [createTextPart(input), ...convertFilesToUIFileParts(files)].filter(isNotNull),
      };

      clearFiles();

      return run(message);
    },
    [checkPendingRun, clearFiles, files, run],
  );

  const submitForm = useCallback(
    (form: UIMessageForm, taskId?: TaskId) => {
      checkPendingRun();

      const message: UIUserMessage = {
        id: uuid(),
        role: Role.User,
        parts: [],
        form,
      };

      return run(message, taskId);
    },
    [checkPendingRun, run],
  );

  const sources = useMemo(() => getMessagesSourcesMap(messages), [messages]);

  const lastAgentMessage = getMessages().findLast(isAgentMessage);
  const status = useMemo(() => {
    if (!contextId || !agentClient) {
      return AgentRunStatus.Initializing;
    }
    if (isPending) {
      return AgentRunStatus.Pending;
    }
    if (lastAgentMessage?.status === UIMessageStatus.InputRequired) {
      return AgentRunStatus.ActionRequired;
    }
    return AgentRunStatus.Ready;
  }, [agentClient, contextId, isPending, lastAgentMessage?.status]);

  const contextValue = useMemo(() => {
    return {
      agent,
      status,
      isInitializing: status === AgentRunStatus.Initializing,
      isReady: status === AgentRunStatus.Ready,
      isPending: status === AgentRunStatus.Pending,
      isActionRequired: status === AgentRunStatus.ActionRequired,
      input,
      stats,
      chat,
      submitForm,
      cancel,
      clear,
    };
  }, [agent, status, input, stats, chat, submitForm, cancel, clear]);

  return (
    <AgentStatusProvider agent={agent} isMonitorStatusEnabled>
      <SourcesProvider sources={sources}>
        <MessagesProvider messages={getMessages()}>
          <AgentRunContext.Provider value={contextValue}>{children}</AgentRunContext.Provider>
        </MessagesProvider>
      </SourcesProvider>
    </AgentStatusProvider>
  );
}<|MERGE_RESOLUTION|>--- conflicted
+++ resolved
@@ -7,12 +7,7 @@
 import { type PropsWithChildren, useCallback, useMemo, useRef, useState } from 'react';
 import { v4 as uuid } from 'uuid';
 
-<<<<<<< HEAD
-import { buildA2AClient } from '#api/a2a/client.ts';
 import { type AgentA2AClient, type ChatRun, RunResultType } from '#api/a2a/types.ts';
-=======
-import { type ChatRun, RunResultType } from '#api/a2a/types.ts';
->>>>>>> 521605c9
 import { createTextPart } from '#api/a2a/utils.ts';
 import { getErrorCode } from '#api/utils.ts';
 import { useHandleError } from '#hooks/useHandleError.ts';
@@ -43,14 +38,10 @@
 }
 
 export function AgentRunProviders({ agent, children }: PropsWithChildren<Props>) {
-  const agentClient = useMemo(
-    () =>
-      buildA2AClient({
-        providerId: agent.provider.id,
-        extensions: agent.capabilities.extensions ?? [],
-      }),
-    [agent.provider.id, agent.capabilities.extensions],
-  );
+  const { agentClient } = useBuildA2AClient({
+    providerId: agent.provider.id,
+    extensions: agent.capabilities.extensions ?? [],
+  });
 
   return (
     <PlatformContextProvider agentClient={agentClient}>
@@ -64,7 +55,7 @@
 }
 
 interface AgentRunProviderProps extends Props {
-  agentClient: AgentA2AClient;
+  agentClient?: AgentA2AClient;
 }
 
 function AgentRunProvider({ agent, agentClient, children }: PropsWithChildren<AgentRunProviderProps>) {
@@ -79,14 +70,6 @@
 
   const errorHandler = useHandleError();
 
-<<<<<<< HEAD
-=======
-  const { agentClient } = useBuildA2AClient({
-    providerId: agent.provider.id,
-    extensions: agent.capabilities.extensions ?? [],
-  });
-
->>>>>>> 521605c9
   const { files, clearFiles } = useFileUpload();
 
   const updateCurrentAgentMessage = useCallback(
