--- conflicted
+++ resolved
@@ -75,14 +75,6 @@
         setLogs((logs) => [...logs, error]);
       }
     },
-<<<<<<< HEAD
-    onError: ({ error }) => {
-      handleError(error);
-
-      setLogs((logs) => [...logs, error]);
-    },
-=======
->>>>>>> a2a0d68e
   });
 
   const handleDone = useCallback(() => {
