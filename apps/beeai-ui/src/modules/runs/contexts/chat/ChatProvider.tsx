/**
 * Copyright 2025 © BeeAI a Series of LF Projects, LLC
 * SPDX-License-Identifier: Apache-2.0
 */

import isString from 'lodash/isString';
import type { PropsWithChildren } from 'react';
import { useCallback, useEffect, useMemo } from 'react';
import { v4 as uuid } from 'uuid';

import { useImmerWithGetter } from '#hooks/useImmerWithGetter.ts';
import { usePrevious } from '#hooks/usePrevious.ts';
import type { Agent } from '#modules/agents/api/types.ts';
<<<<<<< HEAD
import { MetadataKind, type TrajectoryMetadata } from '#modules/runs/api/types.ts';
import { type AssistantMessage, type ChatMessage, MessageStatus } from '#modules/runs/chat/types.ts';
=======
import { type MessagePartMetadata, MetadataKind } from '#modules/runs/api/types.ts';
import {
  type AssistantMessage,
  type ChatMessage,
  type CitationTransform,
  MessageContentTransformType,
  MessageStatus,
} from '#modules/runs/chat/types.ts';
import { prepareMessageFiles } from '#modules/runs/files/utils.ts';
>>>>>>> 7cf4a130
import { useRunAgent } from '#modules/runs/hooks/useRunAgent.ts';
import { SourcesProvider } from '#modules/runs/sources/contexts/SourcesProvider.tsx';
import { extractSources, prepareMessageSources } from '#modules/runs/sources/utils.ts';
import { Role } from '#modules/runs/types.ts';
import {
  applyContentTransforms,
  createCitationTransform,
  createFileMessageParts,
  createImageTransform,
  createMessagePart,
  extractValidUploadFiles,
  isArtifactPart,
  mapToMessageFiles,
} from '#modules/runs/utils.ts';
import { isImageContentType } from '#utils/helpers.ts';

import { useFileUpload } from '../../files/contexts';
import { AgentProvider } from '../agent/AgentProvider';
import { ChatContext, ChatMessagesContext } from './chat-context';

interface Props {
  agent: Agent;
}

export function ChatProvider({ agent, children }: PropsWithChildren<Props>) {
  const [messages, , setMessages] = useImmerWithGetter<ChatMessage[]>([]);

  const { files, clearFiles } = useFileUpload();
  const { isPending, runAgent, stopAgent, reset } = useRunAgent({
    onMessagePart: (event) => {
      const { part } = event;
      const { content, content_type, content_url, metadata } = part;

      const isArtifact = isArtifactPart(part);
      const hasFile = isString(content_url);
      const hasContent = isString(content);
      const hasImage = hasFile && isImageContentType(content_type);
      const hasTrajectory = metadata?.kind === MetadataKind.Trajectory;

      if (isArtifact) {
        if (hasFile) {
          updateLastAssistantMessage((message) => {
            message.files = prepareMessageFiles({ files: message.files, data: part });
          });
        }
      }

      if (hasContent) {
        updateLastAssistantMessage((message) => {
          message.rawContent += content;
        });
      }

      if (hasImage) {
        updateLastAssistantMessage((message) => {
          message.contentTransforms.push(
            createImageTransform({
              imageUrl: content_url,
              insertAt: message.rawContent.length,
            }),
          );
        });
      }

<<<<<<< HEAD
      if (hasTrajectory) {
        updateLastAssistantMessage((message) => {
          const newTrajectory = {
            ...metadata,
            key: uuid(),
          } as TrajectoryMetadata;

          message.trajectories = message.trajectories ? [...message.trajectories, newTrajectory] : [newTrajectory];
        });
      }
=======
      if (metadata) {
        processMetadata(metadata);
      }

      updateLastAssistantMessage((message) => {
        message.content = applyContentTransforms({
          rawContent: message.rawContent,
          transforms: message.contentTransforms,
        });
      });
>>>>>>> 7cf4a130
    },
    onMessageCompleted: () => {
      updateLastAssistantMessage((message) => {
        message.status = MessageStatus.Completed;
      });
    },
    onStop: () => {
      updateLastAssistantMessage((message) => {
        message.status = MessageStatus.Aborted;
      });
    },
    onRunFailed: (event) => {
      handleError(event.run.error);
    },
  });

  const sourcesData = useMemo(() => extractSources(messages), [messages]);

  const updateLastAssistantMessage = useCallback(
    (updater: (message: AssistantMessage) => void) => {
      setMessages((messages) => {
        const lastMessage = messages.at(-1);

        if (lastMessage?.role === Role.Assistant) {
          updater(lastMessage);
        }
      });
    },
    [setMessages],
  );

  const processMetadata = useCallback(
    (metadata: MessagePartMetadata) => {
      switch (metadata.kind) {
        case MetadataKind.Citation:
          updateLastAssistantMessage((message) => {
            const { sources, newSource } = prepareMessageSources({ message, metadata });

            const citationTransformGroup = message.contentTransforms.find(
              (transform): transform is CitationTransform =>
                transform.kind === MessageContentTransformType.Citation &&
                transform.startIndex === newSource.startIndex,
            );

            message.sources = sources;

            if (citationTransformGroup) {
              citationTransformGroup.sources.push(newSource);
            } else {
              message.contentTransforms.push(createCitationTransform({ source: newSource }));
            }
          });

          break;

        default:
          break;
      }
    },
    [updateLastAssistantMessage],
  );

  const handleError = useCallback(
    (error: unknown) => {
      if (error) {
        updateLastAssistantMessage((message) => {
          message.error = error;
          message.status = MessageStatus.Failed;
        });
      }
    },
    [updateLastAssistantMessage],
  );

  const sendMessage = useCallback(
    async (input: string) => {
      const uploadFiles = extractValidUploadFiles(files);
      const messageParts = [createMessagePart({ content: input }), ...createFileMessageParts(uploadFiles)];
      const userFiles = mapToMessageFiles(uploadFiles);

      setMessages((messages) => {
        messages.push({
          key: uuid(),
          role: Role.User,
          content: input,
          files: userFiles,
        });
        messages.push({
          key: uuid(),
          role: Role.Assistant,
          content: '',
          rawContent: '',
          contentTransforms: [],
          status: MessageStatus.InProgress,
        });
      });

      clearFiles();

      try {
        await runAgent({ agent, messageParts });
      } catch (error) {
        handleError(error);
      }
    },
    [agent, files, runAgent, setMessages, handleError, clearFiles],
  );

  const handleClear = useCallback(() => {
    reset();
    setMessages([]);
    clearFiles();
  }, [reset, setMessages, clearFiles]);

  const previousAgent = usePrevious(agent);
  useEffect(() => {
    if (agent !== previousAgent) {
      handleClear();
    }
  }, [handleClear, agent, previousAgent]);

  const contextValue = useMemo(
    () => ({
      agent,
      isPending,
      onCancel: stopAgent,
      onClear: handleClear,
      sendMessage,
    }),
    [agent, isPending, stopAgent, handleClear, sendMessage],
  );

  return (
    <SourcesProvider sourcesData={sourcesData}>
      <ChatContext.Provider value={contextValue}>
        <ChatMessagesContext.Provider value={messages}>
          <AgentProvider agent={agent} isMonitorStatusEnabled={isPending}>
            {children}
          </AgentProvider>
        </ChatMessagesContext.Provider>
      </ChatContext.Provider>
    </SourcesProvider>
  );
}<|MERGE_RESOLUTION|>--- conflicted
+++ resolved
@@ -11,11 +11,7 @@
 import { useImmerWithGetter } from '#hooks/useImmerWithGetter.ts';
 import { usePrevious } from '#hooks/usePrevious.ts';
 import type { Agent } from '#modules/agents/api/types.ts';
-<<<<<<< HEAD
-import { MetadataKind, type TrajectoryMetadata } from '#modules/runs/api/types.ts';
-import { type AssistantMessage, type ChatMessage, MessageStatus } from '#modules/runs/chat/types.ts';
-=======
-import { type MessagePartMetadata, MetadataKind } from '#modules/runs/api/types.ts';
+import { type MessagePartMetadata, MetadataKind, type TrajectoryMetadata } from '#modules/runs/api/types.ts';
 import {
   type AssistantMessage,
   type ChatMessage,
@@ -24,7 +20,6 @@
   MessageStatus,
 } from '#modules/runs/chat/types.ts';
 import { prepareMessageFiles } from '#modules/runs/files/utils.ts';
->>>>>>> 7cf4a130
 import { useRunAgent } from '#modules/runs/hooks/useRunAgent.ts';
 import { SourcesProvider } from '#modules/runs/sources/contexts/SourcesProvider.tsx';
 import { extractSources, prepareMessageSources } from '#modules/runs/sources/utils.ts';
@@ -89,7 +84,6 @@
         });
       }
 
-<<<<<<< HEAD
       if (hasTrajectory) {
         updateLastAssistantMessage((message) => {
           const newTrajectory = {
@@ -100,9 +94,9 @@
           message.trajectories = message.trajectories ? [...message.trajectories, newTrajectory] : [newTrajectory];
         });
       }
-=======
+
       if (metadata) {
-        processMetadata(metadata);
+        processMetadata(metadata as MessagePartMetadata);
       }
 
       updateLastAssistantMessage((message) => {
@@ -111,7 +105,6 @@
           transforms: message.contentTransforms,
         });
       });
->>>>>>> 7cf4a130
     },
     onMessageCompleted: () => {
       updateLastAssistantMessage((message) => {
