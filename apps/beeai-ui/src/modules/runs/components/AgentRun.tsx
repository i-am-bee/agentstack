/**
 * Copyright 2025 © BeeAI a Series of LF Projects, LLC
 *
 * Licensed under the Apache License, Version 2.0 (the "License");
 * you may not use this file except in compliance with the License.
 * You may obtain a copy of the License at
 *
 *     http://www.apache.org/licenses/LICENSE-2.0
 *
 * Unless required by applicable law or agreed to in writing, software
 * distributed under the License is distributed on an "AS IS" BASIS,
 * WITHOUT WARRANTIES OR CONDITIONS OF ANY KIND, either express or implied.
 * See the License for the specific language governing permissions and
 * limitations under the License.
 */

import { Loading } from '@carbon/react';

import { ErrorMessage } from '#components/ErrorMessage/ErrorMessage.tsx';
import { Container } from '#components/layouts/Container.tsx';
import { MainContent } from '#components/layouts/MainContent.tsx';
import { type Agent, UiType } from '#modules/agents/api/types.ts';
import { getAgentDisplayName } from '#modules/agents/utils.ts';

import { useAgent } from '../../agents/api/queries/useAgent';
import { Chat } from '../chat/Chat';
import { ChatProvider } from '../contexts/chat/ChatProvider';
import { HandsOffProvider } from '../contexts/hands-off/HandsOffProvider';
import { FileUploadProvider } from '../files/contexts/FileUploadProvider';
import { HandsOff } from '../hands-off/HandsOff';
import classes from './AgentRun.module.scss';

interface Props {
  name: string;
}

export function AgentRun({ name }: Props) {
  const { data: agent, isPending, refetch, isRefetching, error } = useAgent({ name });

  return !isPending ? (
    agent ? (
      renderUi({ agent })
    ) : (
      <MainContent>
        <Container size="sm">
          <ErrorMessage
            title="Failed to load the agent."
            onRetry={refetch}
            isRefetching={isRefetching}
            subtitle={error?.message}
          />
        </Container>
      </MainContent>
    )
  ) : (
    <MainContent>
      <div className={classes.loading}>
        <Loading withOverlay={false} />
      </div>
    </MainContent>
  );
}

const renderUi = ({ agent }: { agent: Agent }) => {
<<<<<<< HEAD
  const type = agent.metadata.ui?.type;
  const displayName = getAgentDisplayName(agent);
=======
  const type = agent.metadata.annotations?.beeai_ui?.ui_type;
>>>>>>> 915bac6b

  switch (type) {
    case UiType.Chat:
      return (
        <FileUploadProvider key={agent.name}>
          <ChatProvider agent={agent}>
            <Chat />
          </ChatProvider>
        </FileUploadProvider>
      );
    case UiType.HandsOff:
      return (
        <FileUploadProvider key={agent.name}>
          <HandsOffProvider agent={agent}>
            <HandsOff />
          </HandsOffProvider>
        </FileUploadProvider>
      );
    default:
      return (
        <MainContent>
          <Container size="sm">
            <h1>{displayName}</h1>
            <div className={classes.uiNotAvailable}>
              {type
                ? `The UI requested by the agent is not available: '${type}'`
                : `The agent doesn’t have a defined UI.`}
            </div>
          </Container>
        </MainContent>
      );
  }
};<|MERGE_RESOLUTION|>--- conflicted
+++ resolved
@@ -62,12 +62,8 @@
 }
 
 const renderUi = ({ agent }: { agent: Agent }) => {
-<<<<<<< HEAD
-  const type = agent.metadata.ui?.type;
+  const type = agent.metadata.annotations?.beeai_ui?.ui_type;
   const displayName = getAgentDisplayName(agent);
-=======
-  const type = agent.metadata.annotations?.beeai_ui?.ui_type;
->>>>>>> 915bac6b
 
   switch (type) {
     case UiType.Chat:
