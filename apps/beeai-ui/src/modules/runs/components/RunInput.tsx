--- conflicted
+++ resolved
@@ -17,12 +17,8 @@
 
 import { ChatDefaultTools } from '../chat/constants';
 import { useAgentRun } from '../contexts/agent-run';
-<<<<<<< HEAD
-import type { RunAgentFormValues } from '../types';
+import type { RunRunFormValues } from '../types';
 import { ModelProviders } from './ModelProviders';
-=======
-import type { RunRunFormValues } from '../types';
->>>>>>> 5da7ef38
 import { PromptExamples } from './PromptExamples';
 import { RunFiles } from './RunFiles';
 import classes from './RunInput.module.scss';
@@ -40,13 +36,8 @@
 
   const [promptExamplesOpen, setPromptExamplesOpen] = useState(false);
 
-<<<<<<< HEAD
   const { featureFlags } = useApp();
 
-  const { contextId } = usePlatformContext();
-
-=======
->>>>>>> 5da7ef38
   const {
     agent: {
       ui: { interaction_mode },
