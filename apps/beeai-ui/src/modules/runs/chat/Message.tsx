/**
 * Copyright 2025 © BeeAI a Series of LF Projects, LLC
 *
 * Licensed under the Apache License, Version 2.0 (the "License");
 * you may not use this file except in compliance with the License.
 * You may obtain a copy of the License at
 *
 *     http://www.apache.org/licenses/LICENSE-2.0
 *
 * Unless required by applicable law or agreed to in writing, software
 * distributed under the License is distributed on an "AS IS" BASIS,
 * WITHOUT WARRANTIES OR CONDITIONS OF ANY KIND, either express or implied.
 * See the License for the specific language governing permissions and
 * limitations under the License.
 */

import clsx from 'clsx';

import { getErrorMessage } from '#api/utils.ts';
import { ErrorMessage } from '#components/ErrorMessage/ErrorMessage.tsx';
import { MarkdownContent } from '#components/MarkdownContent/MarkdownContent.tsx';
import { Spinner } from '#components/Spinner/Spinner.tsx';
import { getAgentDisplayName } from '#modules/agents/utils.ts';

import { AgentIcon } from '../components/AgentIcon';
import { useChat } from '../contexts/chat';
import { FileCard } from '../files/components/FileCard';
import { FileCardsList } from '../files/components/FileCardsList';
import { Role } from '../types';
import classes from './Message.module.scss';
import { type ChatMessage, MessageStatus } from './types';
import { UserIcon } from './UserIcon';

interface Props {
  message: ChatMessage;
}

export function Message({ message }: Props) {
  const { agent } = useChat();
  const { content, role, error } = message;

  const isUserMessage = role === Role.User;
  const isAssistantMessage = role === Role.Assistant;
  const isPending = isAssistantMessage && message.status === MessageStatus.InProgress && !content;
  const isError =
    isAssistantMessage && (message.status === MessageStatus.Failed || message.status === MessageStatus.Aborted);
  const isFailed = isAssistantMessage && message.status === MessageStatus.Failed;

<<<<<<< HEAD
  const files = (isUserMessage ? message.files : undefined) ?? [];
  const displayName = getAgentDisplayName(agent);
=======
  const files = message.files ?? [];

  const hasFiles = files.length > 0;
>>>>>>> 915bac6b

  return (
    <li className={clsx(classes.root)}>
      <div className={classes.sender}>
        <div className={classes.senderIcon}>{isUserMessage ? <UserIcon /> : <AgentIcon />}</div>
        <div className={classes.senderName}>{isUserMessage ? 'User' : displayName}</div>
      </div>

      <div className={classes.body}>
        {isPending ? (
          <Spinner />
        ) : isError ? (
          <ErrorMessage
            title={isFailed ? 'Failed to generate an assistant message.' : 'Message generation has been cancelled.'}
            subtitle={getErrorMessage(error)}
          />
        ) : (
          <div className={clsx(classes.content, { [classes.isUser]: isUserMessage })}>
            {content ? (
              <MarkdownContent>{content}</MarkdownContent>
            ) : (
              <span className={classes.empty}>Message has no content</span>
            )}
          </div>
        )}

        {hasFiles && (
          <FileCardsList>
            {files.map(({ key, filename, href }) => (
              <li key={key}>
                <FileCard href={href} filename={filename} />
              </li>
            ))}
          </FileCardsList>
        )}
      </div>
    </li>
  );
}<|MERGE_RESOLUTION|>--- conflicted
+++ resolved
@@ -39,6 +39,8 @@
   const { agent } = useChat();
   const { content, role, error } = message;
 
+  const displayName = getAgentDisplayName(agent);
+
   const isUserMessage = role === Role.User;
   const isAssistantMessage = role === Role.Assistant;
   const isPending = isAssistantMessage && message.status === MessageStatus.InProgress && !content;
@@ -46,14 +48,9 @@
     isAssistantMessage && (message.status === MessageStatus.Failed || message.status === MessageStatus.Aborted);
   const isFailed = isAssistantMessage && message.status === MessageStatus.Failed;
 
-<<<<<<< HEAD
-  const files = (isUserMessage ? message.files : undefined) ?? [];
-  const displayName = getAgentDisplayName(agent);
-=======
   const files = message.files ?? [];
 
   const hasFiles = files.length > 0;
->>>>>>> 915bac6b
 
   return (
     <li className={clsx(classes.root)}>
