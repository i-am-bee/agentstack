/**
 * Copyright 2025 © BeeAI a Series of LF Projects, LLC
 *
 * Licensed under the Apache License, Version 2.0 (the "License");
 * you may not use this file except in compliance with the License.
 * You may obtain a copy of the License at
 *
 *     http://www.apache.org/licenses/LICENSE-2.0
 *
 * Unless required by applicable law or agreed to in writing, software
 * distributed under the License is distributed on an "AS IS" BASIS,
 * WITHOUT WARRANTIES OR CONDITIONS OF ANY KIND, either express or implied.
 * See the License for the specific language governing permissions and
 * limitations under the License.
 */

import clsx from 'clsx';
import { useCallback } from 'react';

import { getErrorMessage } from '#api/utils.ts';
import { ErrorMessage } from '#components/ErrorMessage/ErrorMessage.tsx';
import { MarkdownContent } from '#components/MarkdownContent/MarkdownContent.tsx';
import { Spinner } from '#components/Spinner/Spinner.tsx';
<<<<<<< HEAD
import { useApp } from '#contexts/App/index.ts';
=======
import { getAgentUiMetadata } from '#modules/agents/utils.ts';
>>>>>>> 466bdd80

import { AgentIcon } from '../components/AgentIcon';
import { useChat } from '../contexts/chat';
import { FileCard } from '../files/components/FileCard';
import { FileCardsList } from '../files/components/FileCardsList';
import { SourcesButton } from '../sources/components/SourcesButton';
import { useSources } from '../sources/contexts';
import { Role } from '../types';
import classes from './Message.module.scss';
import { type ChatMessage, MessageStatus } from './types';
import { UserIcon } from './UserIcon';

interface Props {
  message: ChatMessage;
}

export function Message({ message }: Props) {
  const { agent } = useChat();
  const { sourcesPanelOpen, showSourcesPanel, hideSourcesPanel } = useApp();
  const { activeMessageKey, setActiveMessageKey, setActiveSourceKey } = useSources();
  const { key, content, role, error } = message;

  const { display_name } = getAgentUiMetadata(agent);

  const isUserMessage = role === Role.User;
  const isAssistantMessage = role === Role.Assistant;
  const isPending = isAssistantMessage && message.status === MessageStatus.InProgress && !content;
  const isError =
    isAssistantMessage && (message.status === MessageStatus.Failed || message.status === MessageStatus.Aborted);
  const isFailed = isAssistantMessage && message.status === MessageStatus.Failed;

  const files = message.files ?? [];
  const sources = (isAssistantMessage ? message.sources : null) ?? [];

  const hasFiles = files.length > 0;
  const hasSources = isAssistantMessage && sources.length > 0;
  const isSourcesActive = sourcesPanelOpen && activeMessageKey === key;

  const handleSourcesButtonClick = useCallback(() => {
    if (key === activeMessageKey) {
      if (sourcesPanelOpen) {
        hideSourcesPanel?.();
      } else {
        showSourcesPanel?.();
      }
    } else {
      setActiveMessageKey?.(key);
      setActiveSourceKey?.(null);
      showSourcesPanel?.();
    }
  }, [
    key,
    activeMessageKey,
    sourcesPanelOpen,
    hideSourcesPanel,
    showSourcesPanel,
    setActiveMessageKey,
    setActiveSourceKey,
  ]);

  return (
    <li className={clsx(classes.root)}>
      <div className={classes.sender}>
        <div className={classes.senderIcon}>{isUserMessage ? <UserIcon /> : <AgentIcon />}</div>
        <div className={classes.senderName}>{isUserMessage ? 'User' : display_name}</div>
      </div>

      <div className={classes.body}>
        {isPending ? (
          <Spinner />
        ) : isError ? (
          <ErrorMessage
            title={isFailed ? 'Failed to generate an assistant message.' : 'Message generation has been cancelled.'}
            subtitle={getErrorMessage(error)}
          />
        ) : (
          <div className={clsx(classes.content, { [classes.isUser]: isUserMessage })}>
            {content ? (
              <MarkdownContent sources={sources}>{content}</MarkdownContent>
            ) : (
              <span className={classes.empty}>Message has no content</span>
            )}
          </div>
        )}

        {hasFiles && (
          <FileCardsList className={classes.files}>
            {files.map(({ key, filename, href }) => (
              <li key={key}>
                <FileCard href={href} filename={filename} />
              </li>
            ))}
          </FileCardsList>
        )}

        {hasSources && (
          <SourcesButton sources={sources} isActive={isSourcesActive} onClick={handleSourcesButtonClick} />
        )}
      </div>
    </li>
  );
}<|MERGE_RESOLUTION|>--- conflicted
+++ resolved
@@ -21,11 +21,8 @@
 import { ErrorMessage } from '#components/ErrorMessage/ErrorMessage.tsx';
 import { MarkdownContent } from '#components/MarkdownContent/MarkdownContent.tsx';
 import { Spinner } from '#components/Spinner/Spinner.tsx';
-<<<<<<< HEAD
 import { useApp } from '#contexts/App/index.ts';
-=======
 import { getAgentUiMetadata } from '#modules/agents/utils.ts';
->>>>>>> 466bdd80
 
 import { AgentIcon } from '../components/AgentIcon';
 import { useChat } from '../contexts/chat';
