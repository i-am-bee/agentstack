/**
 * Copyright 2025 © BeeAI a Series of LF Projects, LLC
 * SPDX-License-Identifier: Apache-2.0
 */

import clsx from 'clsx';
import { useCallback } from 'react';

// import { v4 as uuid } from 'uuid';
import { getErrorMessage } from '#api/utils.ts';
import { ErrorMessage } from '#components/ErrorMessage/ErrorMessage.tsx';
import { MarkdownContent } from '#components/MarkdownContent/MarkdownContent.tsx';
import { Spinner } from '#components/Spinner/Spinner.tsx';
import { useApp } from '#contexts/App/index.ts';
import { getAgentUiMetadata } from '#modules/agents/utils.ts';

// import { MetadataKind, type TrajectoryMetadata } from '../api/types';
import { AgentIcon } from '../components/AgentIcon';
import { useChat } from '../contexts/chat';
import { FileCard } from '../files/components/FileCard';
import { FileCardsList } from '../files/components/FileCardsList';
<<<<<<< HEAD
import { TrajectoryView } from '../trajectory/components/TrajectoryView';
// import { TrajectoryView } from '../trajectory/components/TrajectoryView';
=======
import { SourcesButton } from '../sources/components/SourcesButton';
import { useSources } from '../sources/contexts';
>>>>>>> 7cf4a130
import { Role } from '../types';
import classes from './Message.module.scss';
import { type ChatMessage, MessageStatus } from './types';
import { UserIcon } from './UserIcon';

interface Props {
  message: ChatMessage;
}

export function Message({ message }: Props) {
  const { agent } = useChat();
  const { sourcesPanelOpen, showSourcesPanel, hideSourcesPanel } = useApp();
  const { activeMessageKey, setActiveMessageKey, setActiveSourceKey } = useSources();
  const { key, content, role, error } = message;

  const { display_name } = getAgentUiMetadata(agent);

  const isUserMessage = role === Role.User;
  const isAssistantMessage = role === Role.Assistant;
  const isPending = isAssistantMessage && message.status === MessageStatus.InProgress && !content;
  const isError =
    isAssistantMessage && (message.status === MessageStatus.Failed || message.status === MessageStatus.Aborted);
  const isFailed = isAssistantMessage && message.status === MessageStatus.Failed;

  const files = message.files ?? [];
<<<<<<< HEAD
  const trajectories = (isAssistantMessage ? message.trajectories : null) ?? [];

  const hasFiles = files.length > 0;
  const hasTrajectories = trajectories.length > 0;
=======
  const sources = (isAssistantMessage ? message.sources : null) ?? [];

  const hasFiles = files.length > 0;
  const hasSources = isAssistantMessage && sources.length > 0;
  const isSourcesActive = sourcesPanelOpen && activeMessageKey === key;

  const handleSourcesButtonClick = useCallback(() => {
    if (key === activeMessageKey) {
      if (sourcesPanelOpen) {
        hideSourcesPanel?.();
      } else {
        showSourcesPanel?.();
      }
    } else {
      setActiveMessageKey?.(key);
      setActiveSourceKey?.(null);
      showSourcesPanel?.();
    }
  }, [
    key,
    activeMessageKey,
    sourcesPanelOpen,
    hideSourcesPanel,
    showSourcesPanel,
    setActiveMessageKey,
    setActiveSourceKey,
  ]);
>>>>>>> 7cf4a130

  return (
    <li className={clsx(classes.root)}>
      <div className={classes.sender}>
        <div className={classes.senderIcon}>{isUserMessage ? <UserIcon /> : <AgentIcon />}</div>
        <div className={classes.senderName}>{isUserMessage ? 'User' : display_name}</div>
      </div>

      <div className={classes.body}>
        {isPending ? (
          <Spinner />
        ) : isError ? (
          <ErrorMessage
            title={isFailed ? 'Failed to generate an assistant message.' : 'Message generation has been cancelled.'}
            subtitle={getErrorMessage(error)}
          />
        ) : (
          <div className={clsx(classes.content, { [classes.isUser]: isUserMessage })}>
            {content ? (
              <MarkdownContent sources={sources}>{content}</MarkdownContent>
            ) : (
              <span className={classes.empty}>Message has no content</span>
            )}
          </div>
        )}

        {hasFiles && (
          <FileCardsList className={classes.files}>
            {files.map(({ key, filename, href }) => (
              <li key={key}>
                <FileCard href={href} filename={filename} />
              </li>
            ))}
          </FileCardsList>
        )}

<<<<<<< HEAD
        {hasTrajectories && <TrajectoryView trajectories={trajectories} />}
=======
        {hasSources && (
          <SourcesButton sources={sources} isActive={isSourcesActive} onClick={handleSourcesButtonClick} />
        )}
>>>>>>> 7cf4a130
      </div>
    </li>
  );
}<|MERGE_RESOLUTION|>--- conflicted
+++ resolved
@@ -6,7 +6,6 @@
 import clsx from 'clsx';
 import { useCallback } from 'react';
 
-// import { v4 as uuid } from 'uuid';
 import { getErrorMessage } from '#api/utils.ts';
 import { ErrorMessage } from '#components/ErrorMessage/ErrorMessage.tsx';
 import { MarkdownContent } from '#components/MarkdownContent/MarkdownContent.tsx';
@@ -14,18 +13,13 @@
 import { useApp } from '#contexts/App/index.ts';
 import { getAgentUiMetadata } from '#modules/agents/utils.ts';
 
-// import { MetadataKind, type TrajectoryMetadata } from '../api/types';
 import { AgentIcon } from '../components/AgentIcon';
 import { useChat } from '../contexts/chat';
 import { FileCard } from '../files/components/FileCard';
 import { FileCardsList } from '../files/components/FileCardsList';
-<<<<<<< HEAD
-import { TrajectoryView } from '../trajectory/components/TrajectoryView';
-// import { TrajectoryView } from '../trajectory/components/TrajectoryView';
-=======
 import { SourcesButton } from '../sources/components/SourcesButton';
 import { useSources } from '../sources/contexts';
->>>>>>> 7cf4a130
+import { TrajectoryView } from '../trajectory/components/TrajectoryView';
 import { Role } from '../types';
 import classes from './Message.module.scss';
 import { type ChatMessage, MessageStatus } from './types';
@@ -51,16 +45,13 @@
   const isFailed = isAssistantMessage && message.status === MessageStatus.Failed;
 
   const files = message.files ?? [];
-<<<<<<< HEAD
+  const sources = (isAssistantMessage ? message.sources : null) ?? [];
   const trajectories = (isAssistantMessage ? message.trajectories : null) ?? [];
 
   const hasFiles = files.length > 0;
+  const hasSources = isAssistantMessage && sources.length > 0;
   const hasTrajectories = trajectories.length > 0;
-=======
-  const sources = (isAssistantMessage ? message.sources : null) ?? [];
 
-  const hasFiles = files.length > 0;
-  const hasSources = isAssistantMessage && sources.length > 0;
   const isSourcesActive = sourcesPanelOpen && activeMessageKey === key;
 
   const handleSourcesButtonClick = useCallback(() => {
@@ -84,7 +75,6 @@
     setActiveMessageKey,
     setActiveSourceKey,
   ]);
->>>>>>> 7cf4a130
 
   return (
     <li className={clsx(classes.root)}>
@@ -121,13 +111,11 @@
           </FileCardsList>
         )}
 
-<<<<<<< HEAD
-        {hasTrajectories && <TrajectoryView trajectories={trajectories} />}
-=======
         {hasSources && (
           <SourcesButton sources={sources} isActive={isSourcesActive} onClick={handleSourcesButtonClick} />
         )}
->>>>>>> 7cf4a130
+
+        {hasTrajectories && <TrajectoryView trajectories={trajectories} />}
       </div>
     </li>
   );
