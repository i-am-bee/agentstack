/**
 * Copyright 2025 © BeeAI a Series of LF Projects, LLC
 *
 * Licensed under the Apache License, Version 2.0 (the "License");
 * you may not use this file except in compliance with the License.
 * You may obtain a copy of the License at
 *
 *     http://www.apache.org/licenses/LICENSE-2.0
 *
 * Unless required by applicable law or agreed to in writing, software
 * distributed under the License is distributed on an "AS IS" BASIS,
 * WITHOUT WARRANTIES OR CONDITIONS OF ANY KIND, either express or implied.
 * See the License for the specific language governing permissions and
 * limitations under the License.
 */

.root {
  block-size: 100%;
  display: flex;
}

.holder {
  display: grid;
  grid-template-rows: max-content 1fr max-content;
<<<<<<< HEAD

  > *:not(:last-child) {
    margin-block-end: $spacing-06;
=======
  row-gap: $spacing-06;
  .isNew & {
    margin-block: auto;
>>>>>>> 6a49b6b7
  }
}

.header {
  .isNew & {
    padding-block: 0;
    display: flex;
    flex-direction: column;
    gap: $spacing-06;
    h1 {
      margin: 0;
    }
  }
}

.heading {
  @include font-family(serif);
  font-size: rem(42px);
  line-height: math.div(60, 42);
  font-weight: 300;
  text-wrap: pretty;
  white-space: pre-line;
}

.content {
  @include scrollbar();
  position: relative;
  display: flex;
  flex-direction: column-reverse;
  padding-block: $spacing-06;

  > ol {
    display: flex;
    flex-direction: column;
    gap: $spacing-09;
  }
}

.scrollRef {
  position: absolute;
  inset-block-end: 0;
  inset-inline-start: 0;
}

.bottom {
  position: relative;
  min-inline-size: 0;
}

.toBottomButton {
  &:global(.cds--tooltip) {
    position: absolute;
    inset-block-start: 0;
    inset-inline-start: 50%;
    transform: translate(-50%, -50%);
    z-index: 1;
  }
}<|MERGE_RESOLUTION|>--- conflicted
+++ resolved
@@ -22,15 +22,13 @@
 .holder {
   display: grid;
   grid-template-rows: max-content 1fr max-content;
-<<<<<<< HEAD
 
   > *:not(:last-child) {
     margin-block-end: $spacing-06;
-=======
-  row-gap: $spacing-06;
+  }
+
   .isNew & {
     margin-block: auto;
->>>>>>> 6a49b6b7
   }
 }
 
@@ -40,6 +38,7 @@
     display: flex;
     flex-direction: column;
     gap: $spacing-06;
+
     h1 {
       margin: 0;
     }
