--- conflicted
+++ resolved
@@ -14,11 +14,7 @@
  * limitations under the License.
  */
 
-<<<<<<< HEAD
-import type { UploadFileResponse } from '../files/api/types';
 import type { SourceReference } from '../sources/api/types';
-=======
->>>>>>> 6e6fd4f8
 import type { Role } from '../types';
 
 interface Message {
