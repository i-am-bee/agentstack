/**
 * Copyright 2025 © BeeAI a Series of LF Projects, LLC
 * SPDX-License-Identifier: Apache-2.0
 */

<<<<<<< HEAD
import type { TrajectoryMetadata } from '../api/types';
=======
import type { SourceReference } from '../sources/api/types';
>>>>>>> 7cf4a130
import type { Role } from '../types';

interface Message {
  key: string;
  role: Role;
  content: string;
  error?: unknown;
  files?: MessageFile[];
}
export interface UserMessage extends Message {
  role: Role.User;
}
export interface AssistantMessage extends Message {
  role: Role.Assistant;
  rawContent: string;
  contentTransforms: MessageContentTransform[];
  status: MessageStatus;
<<<<<<< HEAD
  trajectories?: TrajectoryMetadata[];
=======
  sources?: SourceReference[];
>>>>>>> 7cf4a130
}

export interface MessageFile {
  key: string;
  filename: string;
  href: string;
}

export interface MessageContentTransform {
  key: string;
  kind: MessageContentTransformType;
  startIndex: number;
  apply: ({ content, offset }: { content: string; offset: number }) => string;
}

export interface CitationTransform extends MessageContentTransform {
  kind: MessageContentTransformType.Citation;
  sources: SourceReference[];
}

export type ChatMessage = UserMessage | AssistantMessage;

export enum MessageStatus {
  InProgress = 'in-progress',
  Completed = 'completed',
  Aborted = 'aborted',
  Failed = 'failed',
}

export enum MessageContentTransformType {
  Citation = 'citation',
  Image = 'image',
}<|MERGE_RESOLUTION|>--- conflicted
+++ resolved
@@ -3,11 +3,8 @@
  * SPDX-License-Identifier: Apache-2.0
  */
 
-<<<<<<< HEAD
 import type { TrajectoryMetadata } from '../api/types';
-=======
 import type { SourceReference } from '../sources/api/types';
->>>>>>> 7cf4a130
 import type { Role } from '../types';
 
 interface Message {
@@ -25,11 +22,8 @@
   rawContent: string;
   contentTransforms: MessageContentTransform[];
   status: MessageStatus;
-<<<<<<< HEAD
+  sources?: SourceReference[];
   trajectories?: TrajectoryMetadata[];
-=======
-  sources?: SourceReference[];
->>>>>>> 7cf4a130
 }
 
 export interface MessageFile {
