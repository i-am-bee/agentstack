/**
 * Copyright 2025 © BeeAI a Series of LF Projects, LLC
 *
 * Licensed under the Apache License, Version 2.0 (the "License");
 * you may not use this file except in compliance with the License.
 * You may obtain a copy of the License at
 *
 *     http://www.apache.org/licenses/LICENSE-2.0
 *
 * Unless required by applicable law or agreed to in writing, software
 * distributed under the License is distributed on an "AS IS" BASIS,
 * WITHOUT WARRANTIES OR CONDITIONS OF ANY KIND, either express or implied.
 * See the License for the specific language governing permissions and
 * limitations under the License.
 */

<<<<<<< HEAD
import type { MessagePart } from '../api/types';
import type { SourceReference } from '../sources/api/types';
=======
import type { UploadFileResponse } from '../files/api/types';
>>>>>>> 55be57e4
import type { Role } from '../types';

interface Message {
  key: string;
  role: Role;
  content: string;
  error?: unknown;
}
export interface UserMessage extends Message {
  role: Role.User;
  files?: UploadFileResponse[];
}
export interface AssistantMessage extends Message {
  role: Role.Assistant;
  status: MessageStatus;
  sources?: SourceReference[];
}

export type ChatMessage = UserMessage | AssistantMessage;

export enum MessageStatus {
  InProgress = 'in-progress',
  Completed = 'completed',
  Aborted = 'aborted',
  Failed = 'failed',
}<|MERGE_RESOLUTION|>--- conflicted
+++ resolved
@@ -14,12 +14,8 @@
  * limitations under the License.
  */
 
-<<<<<<< HEAD
-import type { MessagePart } from '../api/types';
+import type { UploadFileResponse } from '../files/api/types';
 import type { SourceReference } from '../sources/api/types';
-=======
-import type { UploadFileResponse } from '../files/api/types';
->>>>>>> 55be57e4
 import type { Role } from '../types';
 
 interface Message {
