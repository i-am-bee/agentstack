--- conflicted
+++ resolved
@@ -40,12 +40,12 @@
 .body {
   display: flex;
   flex-direction: column;
-<<<<<<< HEAD
   row-gap: $spacing-03;
-=======
-  row-gap: $spacing-04;
->>>>>>> 55be57e4
   padding-inline-start: $avatar-padding-left;
+}
+
+.files {
+  margin-block-start: $spacing-02;
 }
 
 .content {
