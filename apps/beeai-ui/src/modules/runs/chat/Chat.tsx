/**
 * Copyright 2025 © BeeAI a Series of LF Projects, LLC
 *
 * Licensed under the Apache License, Version 2.0 (the "License");
 * you may not use this file except in compliance with the License.
 * You may obtain a copy of the License at
 *
 *     http://www.apache.org/licenses/LICENSE-2.0
 *
 * Unless required by applicable law or agreed to in writing, software
 * distributed under the License is distributed on an "AS IS" BASIS,
 * WITHOUT WARRANTIES OR CONDITIONS OF ANY KIND, either express or implied.
 * See the License for the specific language governing permissions and
 * limitations under the License.
 */

import { ArrowDown } from '@carbon/icons-react';
import { IconButton } from '@carbon/react';
import clsx from 'clsx';
import { useCallback, useEffect, useRef, useState } from 'react';

import { Container } from '#components/layouts/Container.tsx';
import { AgentGreeting } from '#modules/agents/components/AgentGreeting.tsx';

import { AgentHeader } from '../components/AgentHeader';
import { AgentIcon } from '../components/AgentIcon';
import { useChat, useChatMessages } from '../contexts/chat';
import { FileUploadDropzone } from '../files/components/FileUploadDropzone';
import { useFileUpload } from '../files/contexts';
import classes from './Chat.module.scss';
import { ChatInput } from './ChatInput';
import { ChatView } from './ChatView';
import { Message } from './Message';

export function Chat() {
  const scrollRef = useRef<HTMLDivElement>(null);
  const bottomRef = useRef<HTMLDivElement>(null);
  const [isScrolled, setIsScrolled] = useState(false);

  const { dropzone } = useFileUpload();
  const { agent, onClear, isPending } = useChat();
  const messages = useChatMessages();

  const scrollToBottom = useCallback(() => {
    const scrollElement = scrollRef.current;

    if (!scrollElement) {
      return;
    }

    scrollElement.scrollTo({
      top: scrollElement.scrollHeight,
    });

    setIsScrolled(false);
  }, []);

  const isNew = !(isPending || messages.length);

  useEffect(() => {
    if (isNew) return;

    const bottomElement = bottomRef.current;

    const observer = new IntersectionObserver(
      ([entry]) => {
        setIsScrolled(!entry.isIntersecting);
      },
      { root: scrollRef.current },
    );

    if (bottomElement) {
      observer.observe(bottomElement);
    }

    return () => {
      if (bottomElement) {
        observer.unobserve(bottomElement);
      }
    };
  }, [isNew]);

  const className = clsx(classes.root, { [classes.isNew]: isNew });

  return (
    <ChatView>
<<<<<<< HEAD
      <div className={clsx(classes.root, { [classes.isNew]: isNew })}>
=======
      <div {...(dropzone ? dropzone.getRootProps({ className }) : { className })}>
>>>>>>> 55be57e4
        <Container size="sm" className={classes.holder}>
          {isNew ? (
            <div className={classes.header}>
              <AgentIcon size="xl" />
              <AgentGreeting agent={agent} />
            </div>
          ) : (
            <AgentHeader className={classes.header} onNewSessionClick={onClear} />
          )}

          {!isNew && (
            <div className={classes.content} ref={scrollRef}>
              <div className={classes.scrollRef} ref={bottomRef} />

              <ol className={classes.messages} aria-label="messages">
                {messages.map((message) => (
                  <Message key={message.key} message={message} />
                ))}
              </ol>
            </div>
          )}

          <div className={classes.bottom}>
            {!isNew && isScrolled && (
              <IconButton
                label="Scroll to bottom"
                kind="secondary"
                size="sm"
                wrapperClasses={classes.toBottomButton}
                onClick={scrollToBottom}
                autoAlign
              >
                <ArrowDown />
              </IconButton>
            )}

            <ChatInput
              onMessageSubmit={() => {
                requestAnimationFrame(() => {
                  scrollToBottom();
                });
              }}
            />
          </div>
        </Container>
<<<<<<< HEAD
=======

        {dropzone?.isDragActive && <FileUploadDropzone />}
>>>>>>> 55be57e4
      </div>
    </ChatView>
  );
}<|MERGE_RESOLUTION|>--- conflicted
+++ resolved
@@ -84,11 +84,7 @@
 
   return (
     <ChatView>
-<<<<<<< HEAD
-      <div className={clsx(classes.root, { [classes.isNew]: isNew })}>
-=======
       <div {...(dropzone ? dropzone.getRootProps({ className }) : { className })}>
->>>>>>> 55be57e4
         <Container size="sm" className={classes.holder}>
           {isNew ? (
             <div className={classes.header}>
@@ -134,11 +130,8 @@
             />
           </div>
         </Container>
-<<<<<<< HEAD
-=======
 
         {dropzone?.isDragActive && <FileUploadDropzone />}
->>>>>>> 55be57e4
       </div>
     </ChatView>
   );
