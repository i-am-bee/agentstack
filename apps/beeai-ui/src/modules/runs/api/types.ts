--- conflicted
+++ resolved
@@ -23,13 +23,15 @@
 
 export type Message = CreateRunRequest['input'][number];
 
-export type MessagePart = Message['parts'][number] & { metadata?: MessagePartMetadata };
+export type MessagePart = Message['parts'][number];
 
-export type MessagePartMetadata = CitationMetadata;
-
-export type MessagePartMetadata = TrajectoryMetadata;
+export type MessagePartMetadata = CitationMetadata | TrajectoryMetadata;
 
 export type Artifact = Exclude<MessagePart, 'name'> & { name: string };
+
+export type RunId = CreateRunResponse['run_id'];
+
+export type SessionId = CreateRunResponse['session_id'];
 
 export interface CitationMetadata {
   kind: MetadataKind.Citation;
@@ -40,11 +42,6 @@
   description: string | null;
 }
 
-export type RunId = CreateRunResponse['run_id'];
-
-export type SessionId = CreateRunResponse['session_id'];
-
-<<<<<<< HEAD
 export interface TrajectoryMetadata {
   kind: MetadataKind.Trajectory;
   key: string;
@@ -55,11 +52,8 @@
 }
 
 export enum MetadataKind {
+  Citation = 'citation',
   Trajectory = 'trajectory',
-=======
-export enum MetadataKind {
-  Citation = 'citation',
->>>>>>> 7cf4a130
 }
 
 export enum RunMode {
