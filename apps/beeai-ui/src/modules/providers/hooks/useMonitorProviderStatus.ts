/**
 * Copyright 2025 © BeeAI a Series of LF Projects, LLC
 *
 * Licensed under the Apache License, Version 2.0 (the "License");
 * you may not use this file except in compliance with the License.
 * You may obtain a copy of the License at
 *
 *     http://www.apache.org/licenses/LICENSE-2.0
 *
 * Unless required by applicable law or agreed to in writing, software
 * distributed under the License is distributed on an "AS IS" BASIS,
 * WITHOUT WARRANTIES OR CONDITIONS OF ANY KIND, either express or implied.
 * See the License for the specific language governing permissions and
 * limitations under the License.
 */

import { useQueryClient } from '@tanstack/react-query';
import { useCallback, useEffect, useState } from 'react';

import { useToast } from '#contexts/Toast/index.ts';
import { TaskType, useTasks } from '#hooks/useTasks.ts';
<<<<<<< HEAD
import { agentKeys } from '#modules/agents/api/keys.ts';
import { useListAgents } from '#modules/agents/api/queries/useListAgents.ts';
import { useAgentStatus } from '#modules/agents/hooks/useAgentStatus.ts';
import { getAgentDisplayName } from '#modules/agents/utils.ts';
=======
import { useListProviderAgents } from '#modules/agents/api/queries/useListProviderAgents.ts';
import { useProviderStatus } from '#modules/agents/hooks/useProviderStatus.ts';

import { providerKeys } from '../api/keys';
>>>>>>> 915bac6b

interface Props {
  id?: string;
  isEnabled?: boolean;
}

export function useMonitorProviderStatus({ id, isEnabled }: Props) {
  const [isDone, setIsDone] = useState(false);
  const queryClient = useQueryClient();
  const { addToast } = useToast();
  const { addTask, removeTask } = useTasks();

  const { refetch: refetchStatus, ...agentStatusReturn } = useProviderStatus({ providerId: id });
  const { data: agents } = useListProviderAgents({ providerId: id });

  const { isStarting, isNotInstalled } = agentStatusReturn;

  const shouldMonitorStatus = isEnabled && !isDone && (isStarting || isNotInstalled);

  const checkProvider = useCallback(async () => {
    const { isReady, isError } = await refetchStatus();

    if (isReady) {
      agents?.forEach((agent) => {
        const displayName = getAgentDisplayName(agent);

        addToast({
          title: `${displayName} has installed successfully.`,
          kind: 'info',
          timeout: 5_000,
        });
      });
<<<<<<< HEAD
    } else if (isInstallError) {
      agents?.forEach((agent) => {
        const displayName = getAgentDisplayName(agent);

=======
    } else if (isError) {
      agents?.forEach(({ name }) => {
>>>>>>> 915bac6b
        addToast({
          title: `${displayName} failed to install.`,
          timeout: 5_000,
        });
      });
    }

    if (isReady || isError) {
      queryClient.invalidateQueries({ queryKey: providerKeys.lists() });

      if (id) {
        removeTask({ id, type: TaskType.ProviderStatusCheck });
      }

      setIsDone(true);
    }
  }, [refetchStatus, agents, addToast, queryClient, id, removeTask]);

  useEffect(() => {
    if (id && shouldMonitorStatus) {
      addTask({
        id: id,
        type: TaskType.ProviderStatusCheck,
        task: checkProvider,
        delay: CHECK_PROVIDER_STATUS_INTERVAL,
      });

      return () => {
        removeTask({ id: id, type: TaskType.ProviderStatusCheck });
      };
    }
  }, [addTask, checkProvider, id, removeTask, shouldMonitorStatus]);

  return agentStatusReturn;
}

const CHECK_PROVIDER_STATUS_INTERVAL = 2000;<|MERGE_RESOLUTION|>--- conflicted
+++ resolved
@@ -19,17 +19,11 @@
 
 import { useToast } from '#contexts/Toast/index.ts';
 import { TaskType, useTasks } from '#hooks/useTasks.ts';
-<<<<<<< HEAD
-import { agentKeys } from '#modules/agents/api/keys.ts';
-import { useListAgents } from '#modules/agents/api/queries/useListAgents.ts';
-import { useAgentStatus } from '#modules/agents/hooks/useAgentStatus.ts';
-import { getAgentDisplayName } from '#modules/agents/utils.ts';
-=======
 import { useListProviderAgents } from '#modules/agents/api/queries/useListProviderAgents.ts';
 import { useProviderStatus } from '#modules/agents/hooks/useProviderStatus.ts';
+import { getAgentDisplayName } from '#modules/agents/utils.ts';
 
 import { providerKeys } from '../api/keys';
->>>>>>> 915bac6b
 
 interface Props {
   id?: string;
@@ -62,15 +56,10 @@
           timeout: 5_000,
         });
       });
-<<<<<<< HEAD
-    } else if (isInstallError) {
+    } else if (isError) {
       agents?.forEach((agent) => {
         const displayName = getAgentDisplayName(agent);
 
-=======
-    } else if (isError) {
-      agents?.forEach(({ name }) => {
->>>>>>> 915bac6b
         addToast({
           title: `${displayName} failed to install.`,
           timeout: 5_000,
