# check

["beeai-web:check"]
depends = ["beeai-web:check:*"]

["beeai-web:check:next"]
depends = ["common:setup:pnpm"]
dir = "{{config_root}}/apps/beeai-web"
run = "pnpm next lint"
sources = ["src/**/*.js", "src/**/*.jsx", "src/**/*.ts", "src/**/*.tsx"]
outputs = { auto = true }

["beeai-web:check:prettier"]
depends = ["common:setup:pnpm"]
dir = "{{config_root}}/apps/beeai-web"
run = "pnpm prettier --log-level silent --check src"
sources = ["src/**/*.js", "src/**/*.jsx", "src/**/*.ts", "src/**/*.tsx", "src/**/*.html", "src/**/*.css", "src/**/*.scss"]
outputs = { auto = true }

["beeai-web:check:eslint"]
depends = ["common:setup:pnpm"]
dir = "{{config_root}}/apps/beeai-web"
run = "pnpm eslint src"
sources = ["src/**/*.js", "src/**/*.jsx", "src/**/*.ts", "src/**/*.tsx"]
outputs = { auto = true }

["beeai-web:check:tsc"]
depends = ["common:setup:pnpm", "beeai-web:check:next"]
dir = "{{config_root}}/apps/beeai-web"
run = "pnpm tsc --noEmit -p tsconfig.json"
sources = ["src/**/*.ts", "src/**/*.tsx"]
outputs = { auto = true }

["beeai-web:check:stylelint"]
depends = ["common:setup:pnpm"]
dir = "{{config_root}}/apps/beeai-web"
run = "pnpm stylelint src/**/*.css src/**/*.scss"
sources = ["src/**/*.css", "src/**/*.scss"]
outputs = { auto = true }

# fix

["beeai-web:fix"]
depends = ["beeai-web:fix:*"]

["beeai-web:fix:prettier"]
depends = ["common:setup:pnpm"]
dir = "{{config_root}}/apps/beeai-web"
run = "pnpm prettier --log-level silent --write src"
sources = ["src/**/*.js", "src/**/*.jsx", "src/**/*.ts", "src/**/*.tsx", "src/**/*.html", "src/**/*.css", "src/**/*.scss"]
outputs = { auto = true }

["beeai-web:fix:eslint"]
depends = ["common:setup:pnpm"]
dir = "{{config_root}}/apps/beeai-web"
run = "pnpm eslint --fix src"
sources = ["src/**/*.js", "src/**/*.jsx", "src/**/*.ts", "src/**/*.tsx"]
outputs = { auto = true }

["beeai-web:fix:stylelint"]
depends = ["common:setup:pnpm"]
dir = "{{config_root}}/apps/beeai-web"
run = "pnpm stylelint --fix=lax src/**/*.css src/**/*.scss"
sources = ["src/**/*.css", "src/**/*.scss"]
outputs = { auto = true }

# run

["beeai-web:run"]
description = "NOTE: You also need to have `beeai-server` running for the backend"
depends = ["common:setup:pnpm"]
dir = "{{config_root}}/apps/beeai-web"
run = "pnpm dev"

# build

["beeai-web:build"]
depends = ["common:setup:pnpm"]
dir = "{{config_root}}/apps/beeai-web"
run = "pnpm build"
sources = ["*.json", "*.js", "index.html", "src/**/*.tsx", "src/**/*.ts"]
outputs = { auto = true }

# preview

<<<<<<< HEAD
["beeai-web:start"]
depends = ["setup:pnpm"]
=======
["beeai-web:preview"]
depends = ["common:setup:pnpm"]
>>>>>>> 579b1037
dir = "{{config_root}}/apps/beeai-web"
run = "pnpm start"

# clean

["beeai-web:clean"]
dir = "{{config_root}}/apps/beeai-web"
run = "rm -rf ./.next"<|MERGE_RESOLUTION|>--- conflicted
+++ resolved
@@ -83,13 +83,8 @@
 
 # preview
 
-<<<<<<< HEAD
 ["beeai-web:start"]
-depends = ["setup:pnpm"]
-=======
-["beeai-web:preview"]
 depends = ["common:setup:pnpm"]
->>>>>>> 579b1037
 dir = "{{config_root}}/apps/beeai-web"
 run = "pnpm start"
 
