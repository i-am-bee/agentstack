--- conflicted
+++ resolved
@@ -21,14 +21,9 @@
   AgentCard,
   AgentsFilters,
   AgentsFiltersParams,
-  AgentsList
+  AgentsList,
 } from "@i-am-bee/beeai-ui";
-<<<<<<< HEAD
 import { useForm, FormProvider } from "react-hook-form";
-=======
-import Link from "next/link";
-import { FormProvider, useForm } from "react-hook-form";
->>>>>>> 1eba842a
 
 interface Props {
   agents: Agent[];
@@ -64,13 +59,7 @@
   className: string;
   agent: Agent;
 }) => (
-<<<<<<< HEAD
   <TransitionLink href={`/agents/${agent.name}`} className={className}>
-    {getAgentTitle(agent)}
+    {agent.name}
   </TransitionLink>
-=======
-  <Link href={`/agents/${agent.name}`} className={className}>
-    {agent.name}
-  </Link>
->>>>>>> 1eba842a
 );