--- conflicted
+++ resolved
@@ -281,8 +281,6 @@
         assert current_task
         cancellation_task = asyncio.create_task(self._watch_for_cancellation(task_updater.task_id, current_task))
 
-<<<<<<< HEAD
-=======
         def with_context(message: Message | None = None) -> Message | None:
             if message is None:
                 return None
@@ -294,7 +292,6 @@
                 deep=True, update={"context_id": task_updater.context_id, "task_id": task_updater.task_id}
             )
 
->>>>>>> c2701fbd
         async with self._agent_executor_span(task_updater, context) as execute_fn:
             agent_generator_fn = execute_fn()
 
@@ -320,31 +317,13 @@
                                 TaskState.working,
                                 message=task_updater.new_agent_message(parts=[Part(root=FilePart(file=file))]),
                             )
-<<<<<<< HEAD
-                        case Message(context_id=context_id, task_id=task_id):
-                            new_msg = yielded_value.model_copy(
-                                deep=True,
-                                update={
-                                    "context_id": context_id or task_updater.context_id,
-                                    "task_id": task_id or task_updater.task_id,
-                                },
-                            )
-                            if new_msg.context_id != task_updater.context_id or new_msg.task_id != task_updater.task_id:
-                                raise ValueError("Message must have the same context_id and task_id as the task")
-                            await task_updater.update_status(TaskState.working, message=new_msg)
-=======
                         case Message() as message:
                             await task_updater.update_status(TaskState.working, message=with_context(message))
->>>>>>> c2701fbd
                         case ArtifactChunk(
                             parts=parts, artifact_id=artifact_id, name=name, metadata=metadata, last_chunk=last_chunk
                         ):
                             await task_updater.add_artifact(
-<<<<<<< HEAD
-                                parts=parts,
-=======
                                 parts=cast(list[Part], parts),
->>>>>>> c2701fbd
                                 artifact_id=artifact_id,
                                 name=name,
                                 metadata=metadata,
@@ -362,40 +341,24 @@
                                 append=False,
                             )
                         case TaskStatus(state=TaskState.input_required, message=message, timestamp=timestamp):
-<<<<<<< HEAD
-                            await task_updater.requires_input(message=message, final=True)
-=======
                             await task_updater.requires_input(message=with_context(message), final=True)
->>>>>>> c2701fbd
                             value = cast(RunYieldResume, await resume_queue.dequeue_event())
                             resume_queue.task_done()
                             continue
                         case TaskStatus(state=TaskState.auth_required, message=message, timestamp=timestamp):
-<<<<<<< HEAD
-                            await task_updater.requires_auth(message=message, final=True)
-=======
                             await task_updater.requires_auth(message=with_context(message), final=True)
->>>>>>> c2701fbd
                             value = cast(RunYieldResume, await resume_queue.dequeue_event())
                             resume_queue.task_done()
                             continue
                         case TaskStatus(state=state, message=message, timestamp=timestamp):
-<<<<<<< HEAD
-                            await task_updater.update_status(state=state, message=message, timestamp=timestamp)
-=======
                             await task_updater.update_status(
                                 state=state, message=with_context(message), timestamp=timestamp
                             )
->>>>>>> c2701fbd
                         case TaskStatusUpdateEvent(
                             status=TaskStatus(state=state, message=message, timestamp=timestamp), final=final
                         ):
                             await task_updater.update_status(
-<<<<<<< HEAD
-                                state=state, message=message, timestamp=timestamp, final=final
-=======
                                 state=state, message=with_context(message), timestamp=timestamp, final=final
->>>>>>> c2701fbd
                             )
                         case TaskArtifactUpdateEvent(
                             artifact=Artifact(artifact_id=artifact_id, name=name, metadata=metadata, parts=parts),
