--- conflicted
+++ resolved
@@ -71,10 +71,6 @@
 addopts = "-v"
 
 [tool.pyright]
-<<<<<<< HEAD
-ignore = ["tests/**"]
-=======
 ignore = ["tests/**", "examples/cli.py"]
->>>>>>> c2701fbd
 venvPath = "."
 venv = ".venv"