# Copyright 2025 © BeeAI a Series of LF Projects, LLC
# SPDX-License-Identifier: Apache-2.0

import asyncio
import base64
import socket
from collections.abc import AsyncGenerator
from contextlib import asynccontextmanager, closing

import httpx
import pytest
<<<<<<< HEAD
from a2a.client import A2AClient
from a2a.types import (
=======
from a2a.client import Client, ClientConfig, ClientFactory
from a2a.types import (
    AgentCard,
>>>>>>> c2701fbd
    Artifact,
    DataPart,
    FilePart,
    FileWithBytes,
    Message,
<<<<<<< HEAD
    Part,
    TaskStatus,
    TextPart,
)
from tenacity import AsyncRetrying, stop_after_attempt, wait_fixed

from beeai_sdk.a2a.extensions.ui.agent_detail import AgentDetail
from beeai_sdk.a2a.types import ArtifactChunk, InputRequired, RunYield, RunYieldResume
=======
    TaskStatus,
    TextPart,
)
from a2a.utils.constants import AGENT_CARD_WELL_KNOWN_PATH
from tenacity import AsyncRetrying, stop_after_attempt, wait_fixed

from beeai_sdk.a2a.extensions.ui.agent_detail import AgentDetail
from beeai_sdk.a2a.types import AgentArtifact, ArtifactChunk, InputRequired, RunYield, RunYieldResume
>>>>>>> c2701fbd
from beeai_sdk.server import Server
from beeai_sdk.server.context import RunContext


def get_free_port() -> int:
    with closing(socket.socket(socket.AF_INET, socket.SOCK_STREAM)) as sock:
        sock.bind(("", 0))  # Bind to any available port
        return int(sock.getsockname()[1])


@asynccontextmanager
async def run_server(server: Server, port: int) -> AsyncGenerator[tuple[Server, Client]]:
    async with asyncio.TaskGroup() as tg:
        tg.create_task(asyncio.to_thread(server.run, self_registration=False, port=port))

        try:
            async with httpx.AsyncClient(timeout=None) as httpx_client:
                async for attempt in AsyncRetrying(stop=stop_after_attempt(10), wait=wait_fixed(0.1), reraise=True):
                    with attempt:
                        if not server.server or not server.server.started:
                            raise ConnectionError("Server hasn't started yet")
                        base_url = f"http://localhost:{port}"

                        card_resp = await httpx_client.get(f"{base_url}{AGENT_CARD_WELL_KNOWN_PATH}")
                        card_resp.raise_for_status()
                        card = AgentCard.model_validate(card_resp.json())
                        client = ClientFactory(ClientConfig(httpx_client=httpx_client)).create(card=card)
                        yield server, client
        finally:
            server.should_exit = True


@pytest.fixture
def create_server_with_agent():
    """Factory fixture that creates a server with the given agent function."""

    @asynccontextmanager
    async def _create_server(agent_fn):
        server = Server()
        server.agent(detail=AgentDetail(interaction_mode="multi-turn"))(agent_fn)
        async with run_server(server, get_free_port()) as (server, client):
            yield server, client

    return _create_server


@pytest.fixture
<<<<<<< HEAD
async def echo(create_server_with_agent) -> AsyncGenerator[tuple[Server, A2AClient]]:
=======
async def echo(create_server_with_agent) -> AsyncGenerator[tuple[Server, Client]]:
>>>>>>> c2701fbd
    async def echo(message: Message, context: RunContext) -> AsyncGenerator[str, Message]:
        for part in message.parts:
            if hasattr(part.root, "text"):
                yield part.root.text

    async with create_server_with_agent(echo) as (server, test_client):
        yield server, test_client


@pytest.fixture
<<<<<<< HEAD
async def slow_echo(create_server_with_agent) -> AsyncGenerator[tuple[Server, A2AClient]]:
=======
async def slow_echo(create_server_with_agent) -> AsyncGenerator[tuple[Server, Client]]:
>>>>>>> c2701fbd
    async def slow_echo(message: Message, context: RunContext) -> AsyncGenerator[str, Message]:
        # Slower version with delay
        for part in message.parts:
            if hasattr(part.root, "text"):
                await asyncio.sleep(1)
                yield part.root.text

    async with create_server_with_agent(slow_echo) as (server, test_client):
        yield server, test_client


@pytest.fixture
<<<<<<< HEAD
async def awaiter(create_server_with_agent) -> AsyncGenerator[tuple[Server, A2AClient]]:
=======
async def awaiter(create_server_with_agent) -> AsyncGenerator[tuple[Server, Client]]:
>>>>>>> c2701fbd
    async def awaiter(message: Message, context: RunContext) -> AsyncGenerator[TaskStatus | str, Message]:
        # Agent that requires input
        yield "Processing initial message..."
        resume_message = yield InputRequired(text="need input")
        yield f"Received resume: {resume_message.parts[0].root.text if resume_message.parts else 'empty'}"

    async with create_server_with_agent(awaiter) as (server, test_client):
        yield server, test_client


@pytest.fixture
<<<<<<< HEAD
async def failer(create_server_with_agent) -> AsyncGenerator[tuple[Server, A2AClient]]:
=======
async def failer(create_server_with_agent) -> AsyncGenerator[tuple[Server, Client]]:
>>>>>>> c2701fbd
    async def failer(message: Message, context: RunContext) -> AsyncGenerator[RunYield, RunYieldResume]:
        # Agent that raises an error
        yield ValueError("Wrong question buddy!")

    async with create_server_with_agent(failer) as (server, test_client):
        yield server, test_client


@pytest.fixture
<<<<<<< HEAD
async def raiser(create_server_with_agent) -> AsyncGenerator[tuple[Server, A2AClient]]:
=======
async def raiser(create_server_with_agent) -> AsyncGenerator[tuple[Server, Client]]:
>>>>>>> c2701fbd
    async def raiser(message: Message, context: RunContext) -> AsyncGenerator[str, Message]:
        # Another failing agent
        raise RuntimeError("Wrong question buddy!")

    async with create_server_with_agent(raiser) as (server, test_client):
        yield server, test_client


@pytest.fixture
<<<<<<< HEAD
async def artifact_producer(create_server_with_agent) -> AsyncGenerator[tuple[Server, A2AClient]]:
=======
async def artifact_producer(create_server_with_agent) -> AsyncGenerator[tuple[Server, Client]]:
>>>>>>> c2701fbd
    async def artifact_producer(message: Message, context: RunContext) -> AsyncGenerator[str | Artifact, Message]:
        # Agent producing artifacts
        yield "Processing with artifacts"

        # Create artifacts with proper parts structure
        yield AgentArtifact(
            name="text-result.txt",
            parts=[TextPart(text="This is a text artifact result")],
        )

        yield AgentArtifact(
            name="data.json",
            parts=[DataPart(data={"results": [1, 2, 3], "status": "complete"})],
        )

        png_bytes = b"\x89PNG\r\n\x1a\n\x00\x00\x00\rIHDR\x00\x00\x00\x01\x00\x00\x00\x01\x08\x06\x00\x00\x00\x1f\x15\xc4\x89\x00\x00\x00\nIDATx\x9cc\x00\x01\x00\x00\x05\x00\x01\r\n-\xb4\x00\x00\x00\x00IEND\xaeB`\x82"

        yield AgentArtifact(
            name="image.png",
            parts=[
                FilePart(file=FileWithBytes(bytes=base64.b64encode(png_bytes).decode("utf-8"), mime_type="image/png"))
            ],
        )

    async with create_server_with_agent(artifact_producer) as (server, test_client):
        yield server, test_client


@pytest.fixture
async def chunked_artifact_producer(create_server_with_agent) -> AsyncGenerator[tuple[Server, Client]]:
    async def chunked_artifact_producer(
        message: Message, context: RunContext
    ) -> AsyncGenerator[str | ArtifactChunk, Message]:
        # Agent producing chunked artifacts
        yield "Processing chunked artifacts"

        # Create a large text artifact in chunks
        yield ArtifactChunk(
            artifact_id="1",
            name="large-file.txt",
            parts=[TextPart(text="This is the first chunk of data.\n")],
        )

        yield ArtifactChunk(
            artifact_id="1",
            name="large-file.txt",
            parts=[TextPart(text="This is the second chunk of data.\n")],
        )

        yield ArtifactChunk(
            artifact_id="1",
            name="large-file.txt",
            parts=[TextPart(text="This is the final chunk of data.\n")],
            last_chunk=True,
        )

    async with create_server_with_agent(chunked_artifact_producer) as (server, test_client):
        yield server, test_client<|MERGE_RESOLUTION|>--- conflicted
+++ resolved
@@ -9,29 +9,14 @@
 
 import httpx
 import pytest
-<<<<<<< HEAD
-from a2a.client import A2AClient
-from a2a.types import (
-=======
 from a2a.client import Client, ClientConfig, ClientFactory
 from a2a.types import (
     AgentCard,
->>>>>>> c2701fbd
     Artifact,
     DataPart,
     FilePart,
     FileWithBytes,
     Message,
-<<<<<<< HEAD
-    Part,
-    TaskStatus,
-    TextPart,
-)
-from tenacity import AsyncRetrying, stop_after_attempt, wait_fixed
-
-from beeai_sdk.a2a.extensions.ui.agent_detail import AgentDetail
-from beeai_sdk.a2a.types import ArtifactChunk, InputRequired, RunYield, RunYieldResume
-=======
     TaskStatus,
     TextPart,
 )
@@ -40,7 +25,6 @@
 
 from beeai_sdk.a2a.extensions.ui.agent_detail import AgentDetail
 from beeai_sdk.a2a.types import AgentArtifact, ArtifactChunk, InputRequired, RunYield, RunYieldResume
->>>>>>> c2701fbd
 from beeai_sdk.server import Server
 from beeai_sdk.server.context import RunContext
 
@@ -88,11 +72,7 @@
 
 
 @pytest.fixture
-<<<<<<< HEAD
-async def echo(create_server_with_agent) -> AsyncGenerator[tuple[Server, A2AClient]]:
-=======
 async def echo(create_server_with_agent) -> AsyncGenerator[tuple[Server, Client]]:
->>>>>>> c2701fbd
     async def echo(message: Message, context: RunContext) -> AsyncGenerator[str, Message]:
         for part in message.parts:
             if hasattr(part.root, "text"):
@@ -103,11 +83,7 @@
 
 
 @pytest.fixture
-<<<<<<< HEAD
-async def slow_echo(create_server_with_agent) -> AsyncGenerator[tuple[Server, A2AClient]]:
-=======
 async def slow_echo(create_server_with_agent) -> AsyncGenerator[tuple[Server, Client]]:
->>>>>>> c2701fbd
     async def slow_echo(message: Message, context: RunContext) -> AsyncGenerator[str, Message]:
         # Slower version with delay
         for part in message.parts:
@@ -120,11 +96,7 @@
 
 
 @pytest.fixture
-<<<<<<< HEAD
-async def awaiter(create_server_with_agent) -> AsyncGenerator[tuple[Server, A2AClient]]:
-=======
 async def awaiter(create_server_with_agent) -> AsyncGenerator[tuple[Server, Client]]:
->>>>>>> c2701fbd
     async def awaiter(message: Message, context: RunContext) -> AsyncGenerator[TaskStatus | str, Message]:
         # Agent that requires input
         yield "Processing initial message..."
@@ -136,11 +108,7 @@
 
 
 @pytest.fixture
-<<<<<<< HEAD
-async def failer(create_server_with_agent) -> AsyncGenerator[tuple[Server, A2AClient]]:
-=======
 async def failer(create_server_with_agent) -> AsyncGenerator[tuple[Server, Client]]:
->>>>>>> c2701fbd
     async def failer(message: Message, context: RunContext) -> AsyncGenerator[RunYield, RunYieldResume]:
         # Agent that raises an error
         yield ValueError("Wrong question buddy!")
@@ -150,11 +118,7 @@
 
 
 @pytest.fixture
-<<<<<<< HEAD
-async def raiser(create_server_with_agent) -> AsyncGenerator[tuple[Server, A2AClient]]:
-=======
 async def raiser(create_server_with_agent) -> AsyncGenerator[tuple[Server, Client]]:
->>>>>>> c2701fbd
     async def raiser(message: Message, context: RunContext) -> AsyncGenerator[str, Message]:
         # Another failing agent
         raise RuntimeError("Wrong question buddy!")
@@ -164,11 +128,7 @@
 
 
 @pytest.fixture
-<<<<<<< HEAD
-async def artifact_producer(create_server_with_agent) -> AsyncGenerator[tuple[Server, A2AClient]]:
-=======
 async def artifact_producer(create_server_with_agent) -> AsyncGenerator[tuple[Server, Client]]:
->>>>>>> c2701fbd
     async def artifact_producer(message: Message, context: RunContext) -> AsyncGenerator[str | Artifact, Message]:
         # Agent producing artifacts
         yield "Processing with artifacts"
