--- conflicted
+++ resolved
@@ -8,10 +8,6 @@
 import pytest
 from a2a.client import Client, ClientEvent, create_text_message_object
 from a2a.types import (
-<<<<<<< HEAD
-    Artifact,
-=======
->>>>>>> c2701fbd
     DataPart,
     FilePart,
     FileWithBytes,
@@ -20,10 +16,7 @@
     Role,
     SendMessageRequest,
     SendStreamingMessageRequest,
-<<<<<<< HEAD
-=======
     Task,
->>>>>>> c2701fbd
     TaskArtifactUpdateEvent,
     TaskState,
     TaskStatus,
@@ -31,11 +24,6 @@
     TextPart,
 )
 
-<<<<<<< HEAD
-from beeai_sdk.a2a.types import AgentMessage, InputRequired, Metadata, RunYield
-from beeai_sdk.server import Server
-from beeai_sdk.server.context import RunContext
-=======
 from beeai_sdk.a2a.types import AgentArtifact, AgentMessage, InputRequired, Metadata, RunYield
 from beeai_sdk.server import Server
 from beeai_sdk.server.context import RunContext
@@ -53,7 +41,6 @@
                     break
                 final_task = task
     return final_task
->>>>>>> c2701fbd
 
 
 def create_send_request_object(text: str | None = None, task_id: str | None = None):
@@ -87,11 +74,7 @@
 
 
 @pytest.fixture
-<<<<<<< HEAD
-async def sync_function_with_context_agent(create_server_with_agent) -> AsyncGenerator[tuple[Server, A2AClient]]:
-=======
 async def sync_function_with_context_agent(create_server_with_agent) -> AsyncGenerator[tuple[Server, Client]]:
->>>>>>> c2701fbd
     def sync_function_with_context_agent(message: Message, context: RunContext):
         """Synchronous function agent with context that uses context.yield_sync."""
         context.yield_sync("first sync yield")
@@ -113,11 +96,7 @@
 
 
 @pytest.fixture
-<<<<<<< HEAD
-async def sync_generator_with_context_agent(create_server_with_agent) -> AsyncGenerator[tuple[Server, A2AClient]]:
-=======
 async def sync_generator_with_context_agent(create_server_with_agent) -> AsyncGenerator[tuple[Server, Client]]:
->>>>>>> c2701fbd
     def sync_generator_with_context_agent(message: Message, context: RunContext):
         """Synchronous generator agent with context using both yields and context.yield_sync."""
         yield "sync_generator_with_context yield 1"
@@ -141,11 +120,7 @@
 
 
 @pytest.fixture
-<<<<<<< HEAD
-async def async_function_with_context_agent(create_server_with_agent) -> AsyncGenerator[tuple[Server, A2AClient]]:
-=======
 async def async_function_with_context_agent(create_server_with_agent) -> AsyncGenerator[tuple[Server, Client]]:
->>>>>>> c2701fbd
     async def async_function_with_context_agent(message: Message, context: RunContext):
         """Asynchronous function agent with context that uses context.yield_async."""
         await context.yield_async("first async yield")
@@ -170,11 +145,7 @@
 
 
 @pytest.fixture
-<<<<<<< HEAD
-async def async_generator_with_context_agent(create_server_with_agent) -> AsyncGenerator[tuple[Server, A2AClient]]:
-=======
 async def async_generator_with_context_agent(create_server_with_agent) -> AsyncGenerator[tuple[Server, Client]]:
->>>>>>> c2701fbd
     async def async_generator_with_context_agent(message: Message, context: RunContext):
         """Asynchronous generator agent with context using both yields and context.yield_async."""
         yield "async_generator_with_context yield 1"
@@ -188,11 +159,7 @@
 
 
 @pytest.fixture
-<<<<<<< HEAD
-async def sync_function_resume_agent(create_server_with_agent) -> AsyncGenerator[tuple[Server, A2AClient]]:
-=======
 async def sync_function_resume_agent(create_server_with_agent) -> AsyncGenerator[tuple[Server, Client]]:
->>>>>>> c2701fbd
     def sync_function_resume_agent(message: Message, context: RunContext):
         """Synchronous function agent that requires input and handles resume."""
         resume_message = context.yield_sync(
@@ -208,11 +175,7 @@
 
 
 @pytest.fixture
-<<<<<<< HEAD
-async def sync_generator_resume_agent(create_server_with_agent) -> AsyncGenerator[tuple[Server, A2AClient]]:
-=======
 async def sync_generator_resume_agent(create_server_with_agent) -> AsyncGenerator[tuple[Server, Client]]:
->>>>>>> c2701fbd
     def sync_generator_resume_agent(message: Message, context: RunContext):
         """Synchronous generator agent that requires input and handles resume."""
         yield "sync_generator_resume_agent: starting"
@@ -224,11 +187,7 @@
 
 
 @pytest.fixture
-<<<<<<< HEAD
-async def async_function_resume_agent(create_server_with_agent) -> AsyncGenerator[tuple[Server, A2AClient]]:
-=======
 async def async_function_resume_agent(create_server_with_agent) -> AsyncGenerator[tuple[Server, Client]]:
->>>>>>> c2701fbd
     async def async_function_resume_agent(message: Message, context: RunContext):
         """Asynchronous function agent that requires input and handles resume."""
         resume_message = await context.yield_async(
@@ -241,11 +200,7 @@
 
 
 @pytest.fixture
-<<<<<<< HEAD
-async def async_generator_resume_agent(create_server_with_agent) -> AsyncGenerator[tuple[Server, A2AClient]]:
-=======
 async def async_generator_resume_agent(create_server_with_agent) -> AsyncGenerator[tuple[Server, Client]]:
->>>>>>> c2701fbd
     async def async_generator_resume_agent(message: Message, context: RunContext):
         """Asynchronous generator agent that requires input and handles resume."""
         yield "async_generator_resume_agent: starting"
@@ -522,11 +477,7 @@
     assert status_events[-1].status.state == TaskState.completed
 
     # Should see multiple working state messages for each yield
-<<<<<<< HEAD
-    working_events = [e for e in status_events if e.root.result.status.state == TaskState.working]
-=======
     working_events = [e for e in status_events if e.status.state == TaskState.working]
->>>>>>> c2701fbd
     assert len(working_events) >= 2  # At least 2 yields from the generator
 
 
@@ -540,19 +491,6 @@
         )
 
     async with create_server_with_agent(yielder_of_meta_data) as (server, client):
-<<<<<<< HEAD
-        resp = await client.send_message(request=create_send_request_object("hello"))
-        assert resp.root.result.status.state == TaskState.completed
-        assert resp.root.result.history[1].parts[0].root.data == {"data": "this should be datapart"}
-        assert resp.root.result.history[2].metadata == {"metadata": "this should be metadata"}
-        assert resp.root.result.history[3].metadata == {
-            "metadata": "this class still behaves as dict",
-            "metadata2": "and can be used in union",
-        }
-        assert not resp.root.result.history[1].metadata
-        assert not resp.root.result.history[2].parts
-        assert not resp.root.result.history[3].parts
-=======
         message = create_text_message_object(content="hello")
 
         final_task = await get_final_task_from_stream(client.send_message(message))
@@ -568,26 +506,17 @@
         assert not final_task.history[0].metadata
         assert not final_task.history[1].parts
         assert not final_task.history[2].parts
->>>>>>> c2701fbd
 
 
 async def test_yield_of_all_types(create_server_with_agent):
     async def yielder_of_all_types_agent(message: Message, context: RunContext) -> AsyncIterator[RunYield]:
         """Synchronous function agent that returns a string directly."""
         text_part = TextPart(text="text")
-<<<<<<< HEAD
-        message = Message(parts=[text_part], role=Role.agent, message_id=str(uuid.uuid4()))
-        yield message
-        yield text_part
-        yield TaskStatus(message=message, state=TaskState.working)
-        yield Artifact(artifact_id=str(uuid.uuid4()), parts=[text_part])
-=======
         message = AgentMessage(parts=[text_part], role=Role.agent, message_id=str(uuid.uuid4()))
         yield message
         yield text_part
         yield TaskStatus(message=message, state=TaskState.working)
         yield AgentArtifact(parts=[text_part])
->>>>>>> c2701fbd
         yield FilePart(file=FileWithBytes(bytes="0", name="test.txt"))
         yield DataPart(data={"a": 1})
         yield TaskStatusUpdateEvent(
@@ -597,11 +526,7 @@
             final=False,
         )
         yield TaskArtifactUpdateEvent(
-<<<<<<< HEAD
-            artifact=Artifact(artifact_id=str(uuid.uuid4()), parts=[text_part]),
-=======
             artifact=AgentArtifact(artifact_id=str(uuid.uuid4()), parts=[text_part]),
->>>>>>> c2701fbd
             context_id=context.context_id,
             task_id=context.task_id,
         )
@@ -610,12 +535,6 @@
         yield Metadata({"metadata": "this, not so much"})
 
     async with create_server_with_agent(yielder_of_all_types_agent) as (server, client):
-<<<<<<< HEAD
-        resp = await client.send_message(request=create_send_request_object("hello"))
-        assert resp.root.result.status.state == TaskState.completed
-        assert len(resp.root.result.history) == 10
-        assert len(resp.root.result.artifacts) == 2
-=======
         message_cnt, artifact_cnt = 0, 0
         async for event in client.send_message(create_text_message_object(content="hello")):
             match event:
@@ -624,5 +543,4 @@
                 case (Task(), TaskArtifactUpdateEvent()):
                     artifact_cnt += 1
         assert message_cnt == 9
-        assert artifact_cnt == 2
->>>>>>> c2701fbd
+        assert artifact_cnt == 2