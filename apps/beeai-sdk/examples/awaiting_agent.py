--- conflicted
+++ resolved
@@ -3,11 +3,7 @@
 
 from collections.abc import AsyncGenerator
 
-<<<<<<< HEAD
-from a2a.types import Message, TaskStatus
-=======
 from a2a.types import Message, TaskStatus, TextPart
->>>>>>> c2701fbd
 
 from beeai_sdk.a2a.types import AuthRequired
 from beeai_sdk.server import Server
@@ -23,10 +19,7 @@
     yield "second message\n"
 
     message = yield AuthRequired(text="can I do this?")
-<<<<<<< HEAD
-=======
     assert isinstance(message.parts[0].root, TextPart)
->>>>>>> c2701fbd
     yield f"got follow up message {message.message_id}: {message.parts[0].root.text}"
 
 
