# Copyright 2025 © BeeAI a Series of LF Projects, LLC
# SPDX-License-Identifier: Apache-2.0

# Based on: https://github.com/a2aproject/a2a-samples/tree/main/samples/python/hosts/cli

import asyncio
import base64
import os
import uuid

import a2a.client
import a2a.types
import anyio
import asyncclick
import asyncclick.exceptions
import httpx
import yaml
from pydantic import AnyHttpUrl

import beeai_sdk.a2a.extensions.services.llm


@asyncclick.command()
@asyncclick.option("--base-url", default="http://127.0.0.1:10000")
@asyncclick.option("--context-id", default="")
async def cli(base_url: str, context_id: str) -> None:
    async with httpx.AsyncClient(timeout=30) as httpx_client:
        card = await a2a.client.A2ACardResolver(httpx_client, base_url=base_url).get_agent_card()

        print("======= Agent Card ========")
        print(yaml.dump(card.model_dump(mode="json", exclude_none=True)))

        client = a2a.client.ClientFactory(a2a.client.ClientConfig(httpx_client=httpx_client, polling=True)).create(card)
        context_id = context_id or uuid.uuid4().hex

        llm_spec = beeai_sdk.a2a.extensions.LLMServiceExtensionSpec.from_agent_card(card)
        mcp_spec = beeai_sdk.a2a.extensions.MCPServiceExtensionSpec.from_agent_card(card)
        trajectory_spec = beeai_sdk.a2a.extensions.TrajectoryExtensionSpec.from_agent_card(card)
        trajectory_client = (
            beeai_sdk.a2a.extensions.TrajectoryExtensionClient(trajectory_spec) if trajectory_spec else None
        )

        while True:
            print("\n\n=========  starting a new task ======== ")

            task: a2a.types.Task | None = None
            try:
                no_task = False
                while not no_task and (
                    not task
                    or task.status.state
                    in [
                        a2a.types.TaskState.input_required,
                        a2a.types.TaskState.auth_required,
                    ]
                ):
                    prompt: str = asyncclick.prompt("\n👤 User (CTRL-D to cancel)")
<<<<<<< HEAD
                except asyncclick.exceptions.Abort:
                    print("Exiting...")
                    if task_id:
                        await client.cancel_task(
                            CancelTaskRequest(id=str(uuid.uuid4()), params=TaskIdParams(id=task_id))
                        )
                    return

                message = a2a.types.Message(
                    message_id=str(uuid.uuid4()),
                    role=a2a.types.Role.user,
                    parts=[a2a.types.Part(root=a2a.types.TextPart(text=prompt))],
                    task_id=task_id,
                    context_id=context_id,
                    metadata=(
                        beeai_sdk.a2a.extensions.LLMServiceExtensionClient(llm_spec).fulfillment_metadata(
                            llm_fulfillments={
                                # Demonstration only: we ignore the asks and just configure BeeAI proxy for everything
                                key: beeai_sdk.a2a.extensions.services.llm.LLMFulfillment(
                                    api_base="http://localhost:8333/api/v1/openai/",
                                    api_key="dummy",
                                    api_model="dummy",
                                )
                                for key in llm_spec.params.llm_demands
                            }
=======

                    message = a2a.types.Message(
                        message_id=str(uuid.uuid4()),
                        role=a2a.types.Role.user,
                        parts=[a2a.types.Part(root=a2a.types.TextPart(text=prompt))],
                        task_id=task and task.id,
                        context_id=context_id,
                        metadata=(
                            beeai_sdk.a2a.extensions.LLMServiceExtensionClient(llm_spec).fulfillment_metadata(
                                llm_fulfillments={
                                    # Demonstration only: we ignore the asks and just configure BeeAI proxy for everything
                                    key: beeai_sdk.a2a.extensions.services.llm.LLMFulfillment(
                                        api_base="http://localhost:8333/api/v1/llm/",
                                        api_key="dummy",
                                        api_model="dummy",
                                    )
                                    for key in llm_spec.params.llm_demands
                                }
                            )
                            if llm_spec
                            else {}
>>>>>>> 5da7ef38
                        )
                        | (
                            beeai_sdk.a2a.extensions.MCPServiceExtensionClient(mcp_spec).fulfillment_metadata(
                                mcp_fulfillments={
                                    # Demonstration only: we ignore the asks and just configure BeeAI proxy for everything
                                    key: beeai_sdk.a2a.extensions.services.mcp.MCPFulfillment(
                                        transport=beeai_sdk.a2a.extensions.services.mcp.StreamableHTTPTransport(
                                            url=AnyHttpUrl("http://localhost:8333/mcp"),
                                        ),
                                    )
                                    for key in mcp_spec.params.mcp_demands
                                }
                            )
                            if mcp_spec
                            else {}
                        ),
                    )

                    file_path: str = asyncclick.prompt(
                        "Select a file path to attach? (press enter to skip)",
                        default="",
                        show_default=False,
                    )

                    print("🤖 Agent: ")

                    if file_path and file_path.strip() != "":
                        message.parts.append(
                            a2a.types.Part(
                                root=a2a.types.FilePart(
                                    file=a2a.types.FileWithBytes(
                                        name=os.path.basename(file_path),
                                        bytes=base64.b64encode(await anyio.Path(file_path).read_bytes()).decode(
                                            "utf-8"
                                        ),
                                    )
                                )
                            )
                        )

                    printing_streaming_tokens = False
                    async for event in client.send_message(message):
                        if isinstance(event, a2a.types.Message):
                            no_task = True
                            print(f"MESSAGE => {event.model_dump_json(exclude_none=True)}")
                            continue

                        task, update = event
                        if task.context_id:
                            context_id = task.context_id

                        if isinstance(update, a2a.types.TaskArtifactUpdateEvent):
                            if printing_streaming_tokens:
                                print()
                                printing_streaming_tokens = False
                            print(f"ARTIFACT => {update.model_dump_json(exclude_none=True)}")
                        elif isinstance(update, a2a.types.TaskStatusUpdateEvent):
                            if update.status.message:
                                if not printing_streaming_tokens:
                                    print()
                                    printing_streaming_tokens = True
                                for part in update.status.message.parts:
                                    if isinstance(part.root, a2a.types.TextPart):
                                        print(part.root.text, end="", flush=True)
                                if trajectory_client and (
                                    trajectory := trajectory_client.parse_server_metadata(update.status.message)
                                ):
                                    print(trajectory.model_dump())
                        else:
                            if printing_streaming_tokens:
                                print()
                                printing_streaming_tokens = False
                            print(f"TASK => {task.model_dump_json(exclude_none=True)}")
            except asyncclick.exceptions.Abort:
                print("Exiting...")
                return
            finally:
                if task and task.status.state not in [
                    a2a.types.TaskState.completed,
                    a2a.types.TaskState.failed,
                    a2a.types.TaskState.canceled,
                ]:
                    await client.cancel_task(a2a.types.TaskIdParams(id=task.id))
                    print(f"TASK => {task.model_dump_json(exclude_none=True)}")


if __name__ == "__main__":
    try:
        asyncio.run(cli())
    except KeyboardInterrupt:
        print("Exiting...")<|MERGE_RESOLUTION|>--- conflicted
+++ resolved
@@ -55,34 +55,6 @@
                     ]
                 ):
                     prompt: str = asyncclick.prompt("\n👤 User (CTRL-D to cancel)")
-<<<<<<< HEAD
-                except asyncclick.exceptions.Abort:
-                    print("Exiting...")
-                    if task_id:
-                        await client.cancel_task(
-                            CancelTaskRequest(id=str(uuid.uuid4()), params=TaskIdParams(id=task_id))
-                        )
-                    return
-
-                message = a2a.types.Message(
-                    message_id=str(uuid.uuid4()),
-                    role=a2a.types.Role.user,
-                    parts=[a2a.types.Part(root=a2a.types.TextPart(text=prompt))],
-                    task_id=task_id,
-                    context_id=context_id,
-                    metadata=(
-                        beeai_sdk.a2a.extensions.LLMServiceExtensionClient(llm_spec).fulfillment_metadata(
-                            llm_fulfillments={
-                                # Demonstration only: we ignore the asks and just configure BeeAI proxy for everything
-                                key: beeai_sdk.a2a.extensions.services.llm.LLMFulfillment(
-                                    api_base="http://localhost:8333/api/v1/openai/",
-                                    api_key="dummy",
-                                    api_model="dummy",
-                                )
-                                for key in llm_spec.params.llm_demands
-                            }
-=======
-
                     message = a2a.types.Message(
                         message_id=str(uuid.uuid4()),
                         role=a2a.types.Role.user,
@@ -94,7 +66,7 @@
                                 llm_fulfillments={
                                     # Demonstration only: we ignore the asks and just configure BeeAI proxy for everything
                                     key: beeai_sdk.a2a.extensions.services.llm.LLMFulfillment(
-                                        api_base="http://localhost:8333/api/v1/llm/",
+                                        api_base="http://localhost:8333/api/v1/openai/",
                                         api_key="dummy",
                                         api_model="dummy",
                                     )
@@ -103,7 +75,6 @@
                             )
                             if llm_spec
                             else {}
->>>>>>> 5da7ef38
                         )
                         | (
                             beeai_sdk.a2a.extensions.MCPServiceExtensionClient(mcp_spec).fulfillment_metadata(
