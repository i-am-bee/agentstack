[project]
name = "beeai-cli"
version = "0.3.0-rc7"
description = "BeeAI CLI"
readme = "README.md"
authors = [{ name = "IBM Corp." }]
requires-python = ">=3.13,<4.0"
dependencies = [
    "anyio~=4.9.0",
    "pydantic~=2.11.7",
    "pydantic-settings~=2.10.1",
    "requests~=2.32.4",
    "jsonschema~=4.24.0",
    "jsf~=0.11.2",
    'gnureadline~=8.2.13; sys_platform != "win32"',
    "prompt-toolkit~=3.0.51",
    "jsonref~=1.1.0",
    "inquirerpy~=0.3.4",
    "psutil~=7.0.0",
    "a2a-sdk~=0.3.1",
    "tenacity~=9.1.2",
    "typer~=0.16.0",
    "pyyaml>=6.0.2",
]

[dependency-groups]
dev = [
    "pyright>=1.1.399",
    "pytest>=8.3.4",
    "ruff>=0.8.5",
]

[project.scripts]
beeai = "beeai_cli:app"
beeai-cli = "beeai_cli:app"

[build-system]
requires = ["uv_build>=0.7.12,<0.8.0"]
build-backend = "uv_build"

[tool.uv.build-backend]
source-include = ["src/beeai_cli/data"]

[tool.ruff]
line-length = 120
target-version = "py313"
lint.select = [
    "E", # pycodestyle errors
    "W", # pycodestyle warnings
    "F", # pyflakes
    "UP", # pyupgrade
    "I", # isort
    "B", # bugbear
    "N", # pep8-naming
    "C4", # Comprehensions
    "Q", # Quotes
    "SIM", # Simplify
    "RUF", # Ruff
    "TID", # tidy-imports
    "ASYNC", # async
    # TODO: add "DTZ",   # DatetimeZ
    # TODO: add "ANN",   # annotations
]
lint.ignore = [
<<<<<<< HEAD
    "E501",  # line lenght (annyoing)
=======
    "E501", # line lenght (annyoing)
>>>>>>> c2701fbd
    "UP013", # update TypedDict to longer syntax -- not necessary
]
force-exclude = true

[tool.pyright]
# https://github.com/microsoft/pyright/blob/main/docs/configuration.md
include = ["."]
typeCheckingMode = "recommended"
<<<<<<< HEAD
reportUnusedCallResult = false
=======
reportUnusedCallResult = false
venvPath = "."
venv = ".venv"
>>>>>>> c2701fbd
<|MERGE_RESOLUTION|>--- conflicted
+++ resolved
@@ -62,11 +62,7 @@
     # TODO: add "ANN",   # annotations
 ]
 lint.ignore = [
-<<<<<<< HEAD
-    "E501",  # line lenght (annyoing)
-=======
     "E501", # line lenght (annyoing)
->>>>>>> c2701fbd
     "UP013", # update TypedDict to longer syntax -- not necessary
 ]
 force-exclude = true
@@ -75,10 +71,6 @@
 # https://github.com/microsoft/pyright/blob/main/docs/configuration.md
 include = ["."]
 typeCheckingMode = "recommended"
-<<<<<<< HEAD
-reportUnusedCallResult = false
-=======
 reportUnusedCallResult = false
 venvPath = "."
-venv = ".venv"
->>>>>>> c2701fbd
+venv = ".venv"