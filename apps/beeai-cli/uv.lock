--- conflicted
+++ resolved
@@ -22,15 +22,6 @@
 ]
 
 [[package]]
-name = "aiofiles"
-version = "24.1.0"
-source = { registry = "https://pypi.org/simple" }
-sdist = { url = "https://files.pythonhosted.org/packages/0b/03/a88171e277e8caa88a4c77808c20ebb04ba74cc4681bf1e9416c862de237/aiofiles-24.1.0.tar.gz", hash = "sha256:22a075c9e5a3810f0c2e48f3008c94d68c65d763b9b03857924c99e57355166c", size = 30247, upload-time = "2024-06-24T11:02:03.584Z" }
-wheels = [
-    { url = "https://files.pythonhosted.org/packages/a5/45/30bb92d442636f570cb5651bc661f52b610e2eec3f891a5dc3a4c3667db0/aiofiles-24.1.0-py3-none-any.whl", hash = "sha256:b4ec55f4195e3eb5d7abd1bf7e061763e864dd4954231fb8539a0ef8bb8260e5", size = 15896, upload-time = "2024-06-24T11:02:01.529Z" },
-]
-
-[[package]]
 name = "annotated-types"
 version = "0.7.0"
 source = { registry = "https://pypi.org/simple" }
@@ -66,12 +57,7 @@
 version = "0.3.0rc4"
 source = { editable = "." }
 dependencies = [
-<<<<<<< HEAD
-    { name = "acp-sdk" },
-    { name = "aiofiles" },
-=======
     { name = "a2a-sdk" },
->>>>>>> a050a68f
     { name = "anyio" },
     { name = "gnureadline", marker = "sys_platform != 'win32'" },
     { name = "inquirerpy" },
@@ -97,12 +83,7 @@
 
 [package.metadata]
 requires-dist = [
-<<<<<<< HEAD
-    { name = "acp-sdk", specifier = "~=1.0.0" },
-    { name = "aiofiles" },
-=======
     { name = "a2a-sdk", specifier = ">=0.2.16" },
->>>>>>> a050a68f
     { name = "anyio", specifier = "~=4.9.0" },
     { name = "gnureadline", marker = "sys_platform != 'win32'", specifier = "~=8.2.13" },
     { name = "inquirerpy", specifier = "~=0.3.4" },
