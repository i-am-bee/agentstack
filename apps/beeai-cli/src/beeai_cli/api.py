# Copyright 2025 © BeeAI a Series of LF Projects, LLC
# SPDX-License-Identifier: Apache-2.0

import asyncio
import contextlib
import enum
import re
import urllib
import urllib.parse
from collections.abc import AsyncIterator
from contextlib import asynccontextmanager
from datetime import datetime, timedelta
from typing import Any

import httpx
import psutil
<<<<<<< HEAD
from acp_sdk.client import Client
from httpx import HTTPStatusError
=======
from a2a.client import A2AClient
from a2a.types import AgentCard
from httpx import BasicAuth, HTTPStatusError
>>>>>>> a050a68f
from httpx._types import RequestFiles

from beeai_cli.configuration import Configuration
from beeai_cli.token_store import load_token

config = Configuration()
BASE_URL = str(config.host).rstrip("/")
API_BASE_URL = f"{BASE_URL}/api/v1/"
ACP_URL = f"{API_BASE_URL}acp"


class ProcessStatus(enum.StrEnum):
    not_running = "not_running"
    running_new = "running_new"
    running_old = "running_old"


def server_process_status(
    target_process="-m uvicorn beeai_server.application:app", recent_threshold=timedelta(minutes=10)
) -> ProcessStatus:
    try:
        for proc in psutil.process_iter(["cmdline", "create_time"]):
            cmdline = proc.info.get("cmdline", [])
            if not cmdline or target_process not in " ".join(cmdline):
                continue

            process_age = datetime.now() - datetime.fromtimestamp(proc.info["create_time"])
            return ProcessStatus.running_new if process_age < recent_threshold else ProcessStatus.running_old
    except (psutil.NoSuchProcess, psutil.AccessDenied, psutil.ZombieProcess):
        pass

    return ProcessStatus.not_running


async def set_auth_header():
    if not config.auth_disabled:
        token = await load_token()
        if not token:
            raise RuntimeError("No token found. Please run `beeai login` first.")
        if not token.get("id_token"):
            raise RuntimeError("No id token found. Please run `beeai login` first.")
        return f"Bearer {token.get('id_token')}"


async def wait_for_api(initial_delay_seconds=5, wait: timedelta = timedelta(minutes=20)):
    await asyncio.sleep(initial_delay_seconds)
    start_time = datetime.now()
    while datetime.now() - start_time < wait:
        await asyncio.sleep(1)
        with contextlib.suppress(httpx.HTTPError, ConnectionError):
            await api_request("get", "providers")
            return True
    raise ConnectionError(f"Server did not start in {wait}. Please check your internet connection.")


async def api_request(
    method: str,
    path: str,
    json: dict | None = None,
    files: RequestFiles | None = None,
    params: dict | None = None,
    use_auth: bool = True,
) -> dict | None:
    headers = {}
    if use_auth:
        headers["Authorization"] = await set_auth_header()

    """Make an API request to the server."""
    async with httpx.AsyncClient() as client:
        response = await client.request(
            method,
            urllib.parse.urljoin(API_BASE_URL, path),
            json=json,
            files=files,
            params=params,
            timeout=60,
            headers=headers,
        )
        if response.is_error:
            try:
                error = response.json()
                error = error.get("detail", str(error))
            except Exception:
                response.raise_for_status()
            if response.status_code == 401:
                message = f'{error}\nexport BEEAI__ADMIN_PASSWORD="<PASSWORD>" to set the admin password.'
                raise HTTPStatusError(message=message, request=response.request, response=response)
            raise HTTPStatusError(message=error, request=response.request, response=response)
        if response.content:
            return response.json()


async def api_stream(
    method: str,
    path: str,
    json: dict | None = None,
    params: dict[str, Any] | None = None,
    use_auth: bool = True,
) -> AsyncIterator[dict[str, Any]]:
    headers = {}
    if use_auth:
        headers["Authorization"] = await set_auth_header()

    """Make a streaming API request to the server."""
    import json as jsonlib

    async with (
        httpx.AsyncClient() as client,
        client.stream(
            method,
            urllib.parse.urljoin(API_BASE_URL, path),
            json=json,
            params=params,
            timeout=timedelta(hours=1).total_seconds(),
            headers=headers,
        ) as response,
    ):
        response: httpx.Response
        if response.is_error:
            try:
                [error] = [jsonlib.loads(message) async for message in response.aiter_text()]
                error = error.get("detail", str(error))
            except Exception:
                response.raise_for_status()
            raise HTTPStatusError(message=error, request=response.request, response=response)
        async for line in response.aiter_lines():
            if line:
                yield jsonlib.loads(re.sub("^data:", "", line).strip())


@asynccontextmanager
<<<<<<< HEAD
async def acp_client(use_auth: bool = True) -> AsyncIterator[Client]:
    headers = {}
    if use_auth:
        headers["Authorization"] = await set_auth_header()
    async with Client(base_url=ACP_URL, headers=headers) as client:
        yield client
=======
async def a2a_client(agent_card: AgentCard) -> AsyncIterator[A2AClient]:
    async with httpx.AsyncClient() as httpx_client:
        yield A2AClient(httpx_client=httpx_client, agent_card=agent_card)
>>>>>>> a050a68f
<|MERGE_RESOLUTION|>--- conflicted
+++ resolved
@@ -14,14 +14,9 @@
 
 import httpx
 import psutil
-<<<<<<< HEAD
-from acp_sdk.client import Client
-from httpx import HTTPStatusError
-=======
 from a2a.client import A2AClient
 from a2a.types import AgentCard
 from httpx import BasicAuth, HTTPStatusError
->>>>>>> a050a68f
 from httpx._types import RequestFiles
 
 from beeai_cli.configuration import Configuration
@@ -153,15 +148,9 @@
 
 
 @asynccontextmanager
-<<<<<<< HEAD
-async def acp_client(use_auth: bool = True) -> AsyncIterator[Client]:
+async def a2a_client(agent_card: AgentCard, use_auth: bool = True) -> AsyncIterator[A2AClient]:
     headers = {}
     if use_auth:
         headers["Authorization"] = await set_auth_header()
-    async with Client(base_url=ACP_URL, headers=headers) as client:
-        yield client
-=======
-async def a2a_client(agent_card: AgentCard) -> AsyncIterator[A2AClient]:
-    async with httpx.AsyncClient() as httpx_client:
-        yield A2AClient(httpx_client=httpx_client, agent_card=agent_card)
->>>>>>> a050a68f
+    async with httpx.AsyncClient(headers=headers) as httpx_client:
+        yield A2AClient(httpx_client=httpx_client, agent_card=agent_card)