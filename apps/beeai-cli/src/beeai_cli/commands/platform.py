# Copyright 2025 © BeeAI a Series of LF Projects, LLC
# SPDX-License-Identifier: Apache-2.0

import base64
import configparser
import functools
import importlib.resources
import json
import os
import pathlib
import platform
import shutil
import sys
import textwrap
import typing
import uuid

import anyio
import typer
import yaml

from beeai_cli.api import wait_for_api
from beeai_cli.async_typer import AsyncTyper
from beeai_cli.configuration import Configuration
from beeai_cli.console import console
from beeai_cli.utils import VMDriver, run_command, verbosity

app = AsyncTyper()


@functools.cache
def _limactl_exe():
    bundled_limactl = importlib.resources.files("beeai_cli") / "data" / "limactl"
    if bundled_limactl.is_file():
        return bundled_limactl
    else:
        return shutil.which("limactl")


@functools.cache
def _vm_driver() -> VMDriver:
    is_windows = platform.system() == "Windows" or shutil.which("wsl.exe")
    has_lima = (importlib.resources.files("beeai_cli") / "data" / "limactl").is_file() or shutil.which("limactl")
    has_vz = os.path.exists("/System/Library/Frameworks/Virtualization.framework")
    arch = platform.machine().lower()
    has_qemu = not is_windows and bool(shutil.which("qemu-system-" + ("aarch64" if arch == "arm64" else arch)))

    if is_windows:
        vm_driver = VMDriver.wsl
    elif has_lima and (has_vz or has_qemu):
        vm_driver = VMDriver.lima
    else:
        console.print(
            "[red]Error: Could not find a compatible VM runtime. Please follow the installation instructions at https://docs.beeai.dev/introduction/installation[/red]"
        )
        sys.exit(1)

    if vm_driver == VMDriver.lima and not (importlib.resources.files("beeai_cli") / "data" / "limactl").is_file():
        console.print(
            f"[yellow]Warning: Using external Lima from {shutil.which('limactl')}. This is fine in development, as long as the version matches.[/yellow]"
        )

    return vm_driver


async def _platform_status(vm_name: str) -> str | None:
    try:
        match _vm_driver():
            case VMDriver.lima:
                result = await run_command(
                    [_limactl_exe(), "--tty=false", "list", "--format=json"],
                    "Looking for existing BeeAI platform in Lima",
                    env={"LIMA_HOME": str(Configuration().lima_home)},
                    cwd="/",
                )
                return next(
                    (
                        status["status"].lower() if "status" in status else None
                        for line in result.stdout.decode().split("\n")
                        if line
                        if (status := json.loads(line))
                        if status.get("name") == vm_name
                    ),
                    None,
                )
            case VMDriver.wsl:
                running = (
                    (
                        await run_command(
                            ["wsl.exe", "--list", "--running", "--quiet"],
                            "Looking for running BeeAI platform in WSL",
                            env={"WSL_UTF8": "1"},
                        )
                    )
                    .stdout.decode()
                    .splitlines()
                )
                if vm_name in running:
                    return "running"
                installed = (
                    (
                        await run_command(
                            ["wsl.exe", "--list", "--quiet"],
                            "Looking for existing BeeAI platform in WSL",
                            env={"WSL_UTF8": "1"},
                        )
                    )
                    .stdout.decode()
                    .splitlines()
                )
                if vm_name in installed:
                    return "stopped"
                return None
    except Exception:
        return None


@app.command("start")
async def start(
    set_values_list: typing.Annotated[
        list[str],
        typer.Option(
            "--set",
            help="Set Helm chart values using <key>=<value> syntax, like: --set image.tag=local",
            default_factory=list,
        ),
    ],
    import_images: typing.Annotated[
        list[str],
        typer.Option(
            "--import",
            help="Import an image from a local Docker CLI into BeeAI platform",
            default_factory=list,
        ),
    ],
    vm_name: typing.Annotated[str, typer.Option(hidden=True)] = "beeai-platform",
    verbose: typing.Annotated[bool, typer.Option("-v", help="Show verbose output")] = False,
):
    """Start BeeAI platform."""
    with verbosity(verbose):
        # Clean up legacy Brew services
        await run_command(
            ["brew", "services", "stop", "beeai"],
            "Cleaning up legacy BeeAI service",
            check=False,
            ignore_missing=True,
        )
        await run_command(
            ["brew", "services", "stop", "arize-phoenix"],
            "Cleaning up legacy Arize Phoenix service",
            check=False,
            ignore_missing=True,
        )

        if _vm_driver() == VMDriver.wsl:
            # Install WSL2
            if (await run_command(["wsl.exe", "--status"], "Checking for WSL2", check=False)).returncode != 0 or not (
                await run_command(
                    ["wsl.exe", "--list", "--quiet"],
                    "Checking for WSL2 distributions",
                    env={"WSL_UTF8": "1"},
                )
            ).stdout.decode().strip():
                await run_command(["wsl.exe", "--install", "--no-launch", "--web-download"], "Installing WSL2")

            # Upgrade WSL2
            await run_command(["wsl.exe", "--upgrade"], "Upgrading WSL2", check=False)

            # Configure networking mode
            home = (
                pathlib.Path.home()
                if platform.system() == "Windows"
                else pathlib.Path(
                    (
                        await run_command(
                            ["/bin/sh", "-c", '''wslpath "$(cmd.exe /c 'echo %USERPROFILE%')"'''],
                            "Detecting home path",
                        )
                    )
                    .stdout.decode()
                    .strip()
                )
            )
            (home / ".wslconfig").touch()
            with (home / ".wslconfig").open("r+") as f:
                config = configparser.ConfigParser()
                f.seek(0)
                config.read_file(f)
                if not config.has_section("wsl2"):
                    config.add_section("wsl2")
                if config.get("wsl2", "networkingMode", fallback=None) != "mirrored":
                    config.set("wsl2", "networkingMode", "mirrored")
                    f.seek(0)
                    f.truncate(0)
                    config.write(f)
                    f.close()
                    if platform.system() == "Linux":
                        console.print(
                            "WSL networking mode has been updated. Please re-open WSL and run [green]beeai platform start[/green] again."
                        )
                        await run_command(["wsl.exe", "--shutdown"], "Shutting down WSL")
                        sys.exit(1)
                    else:
                        await run_command(["wsl.exe", "--shutdown"], "Updating WSL2 networking")

        # Start VM
        Configuration().home.mkdir(exist_ok=True)
        status = await _platform_status(vm_name)
        if not status:
            await run_command(
                {
                    VMDriver.lima: [_limactl_exe(), "--tty=false", "delete", "--force", vm_name],
                    VMDriver.wsl: ["wsl.exe", "--unregister", vm_name],
                }[_vm_driver()],
                "Cleaning up remains of previous instance",
                env={"LIMA_HOME": str(Configuration().lima_home)},
                check=False,
                cwd="/",
            )
            templates_dir = Configuration().lima_home / "_templates"
            if _vm_driver() == VMDriver.lima:
                templates_dir.mkdir(parents=True, exist_ok=True)
                templates_dir.joinpath(f"{vm_name}.yaml").write_text(
                    yaml.dump(
                        {
                            "images": [
                                {
                                    "location": "https://cloud-images.ubuntu.com/releases/noble/release-20250516/ubuntu-24.04-server-cloudimg-amd64.img",
                                    "arch": "x86_64",
                                    "digest": "sha256:8d6161defd323d24d66f85dda40e64e2b9021aefa4ca879dcbc4ec775ad1bbc5",
                                },
                                {
                                    "location": "https://cloud-images.ubuntu.com/releases/noble/release-20250516/ubuntu-24.04-server-cloudimg-arm64.img",
                                    "arch": "aarch64",
                                    "digest": "sha256:c933c6932615d26c15f6e408e4b4f8c43cb3e1f73b0a98c2efa916cc9ab9549c",
                                },
                                {
                                    "location": "https://cloud-images.ubuntu.com/releases/noble/release/ubuntu-24.04-server-cloudimg-amd64.img",
                                    "arch": "x86_64",
                                },
                                {
                                    "location": "https://cloud-images.ubuntu.com/releases/noble/release/ubuntu-24.04-server-cloudimg-arm64.img",
                                    "arch": "aarch64",
                                },
                            ],
                            "mounts": [{"location": "/tmp/beeai", "mountPoint": "/tmp/beeai", "writable": True}],
                            "containerd": {"system": False, "user": False},
                            "hostResolver": {"hosts": {"host.docker.internal": "host.lima.internal"}},
                            "provision": [
                                {
                                    "mode": "system",
                                    "script": (
                                        "#!/bin/sh\n"
                                        "if [ ! -d /var/lib/rancher/k3s ]; then curl -sfL https://get.k3s.io | sh -s - --write-kubeconfig-mode 644 --https-listen-port=16443; fi"
                                    ),
                                }
                            ],
                            "probes": [
                                {
                                    "script": (
                                        "#!/bin/bash\n"
                                        "set -eux -o pipefail\n"
                                        'if ! timeout 30s bash -c "until test -f /etc/rancher/k3s/k3s.yaml; do sleep 3; done"; then echo >&2 "k3s is not running yet"; exit 1; fi\n'
                                    )
                                }
                            ],
                            "copyToHost": [
                                {
                                    "guest": "/etc/rancher/k3s/k3s.yaml",
                                    "host": "{{.Dir}}/copied-from-guest/kubeconfig.yaml",
                                    "deleteOnStop": True,
                                }
                            ],
                            "memory": "8GiB",
                        }
                    )
                )
            await run_command(
                {
                    VMDriver.lima: [
                        _limactl_exe(),
                        "--tty=false",
                        "start",
                        templates_dir / f"{vm_name}.yaml",
                        f"--name={vm_name}",
                    ],
                    VMDriver.wsl: [
                        "wsl.exe",
                        "--install",
                        "--name",
                        vm_name,
                        "--no-launch",
                        "--web-download",
                    ],
                }[_vm_driver()],
                "Creating a " + {VMDriver.lima: "Lima VM", VMDriver.wsl: "WSL distribution"}[_vm_driver()],
                env={
                    "LIMA_HOME": str(Configuration().lima_home),
                    # Hotfix for port-forwarding until this issue is resolved:
                    # https://github.com/lima-vm/lima/issues/3601#issuecomment-2936952923
                    "LIMA_SSH_PORT_FORWARDER": "true",
                },
                cwd="/",
            )
        elif status != "running":
            await run_command(
                {
                    VMDriver.lima: [_limactl_exe(), "--tty=false", "start", "--memory=8", vm_name],
                    VMDriver.wsl: ["wsl.exe", "--user", "root", "--distribution", vm_name, "dbus-launch", "true"],
                }[_vm_driver()],
                "Starting up",
                env={
                    "LIMA_HOME": str(Configuration().lima_home),
                    # Hotfix for port-forwarding until this issue is resolved:
                    # https://github.com/lima-vm/lima/issues/3601#issuecomment-2936952923
                    "LIMA_SSH_PORT_FORWARDER": "true",
                },
                cwd="/",
            )
        else:
            console.print("Updating an existing instance.")

        # Configure start-at-login for Lima
        if _vm_driver() == VMDriver.lima:
            await run_command(
                [
                    _limactl_exe(),
                    "--tty=false",
                    "start-at-login",
                    # TODO: temporarily disabled due to port-forwarding issue (workaround not working in start-at-login)
                    "--enabled=false",
                    vm_name,
                ],
                "Disabling start-at-login",
                env={
                    "LIMA_HOME": str(Configuration().lima_home),
                    # Hotfix for port-forwarding until this issue is resolved:
                    # https://github.com/lima-vm/lima/issues/3601#issuecomment-2936952923
                    "LIMA_SSH_PORT_FORWARDER": "true",
                },
                cwd="/",
            )

<<<<<<< HEAD
        # Wait for asynchronous k3s startup for Docker
        if vm_driver == VMDriver.docker:
            for _ in range(10):
                with console.status("Waiting for k3s to start...", spinner="dots"):
                    await asyncio.sleep(5)
                if (
                    await run_command(
                        [
                            "docker",
                            "exec",
                            vm_name,
                            # "k3s",
                            "kubectl",
                            "--kubeconfig=/etc/rancher/k3s/k3s.yaml",
                            "get",
                            "crd",
                            "helmcharts.helm.cattle.io",
                        ],
                        message="Checking if k3s is running",
                        check=False,
                    )
                ).returncode == 0:
                    break
            else:
                console.print("[red]Error: Timed out waiting for k3s to start.[/red]")
                sys.exit(1)

=======
>>>>>>> 199a85cb
        # Set up WSL
        if _vm_driver() == VMDriver.wsl:
            # Run a persistent process
            await run_command(
                ["wsl.exe", "--user", "root", "--distribution", vm_name, "--", "dbus-launch", "true"],
                message="Ensuring persistence of WSL2",
            )

            # Install k3s
            await run_command(
                [
                    "wsl.exe",
                    "--user",
                    "root",
                    "--distribution",
                    vm_name,
                    "--",
                    "sh",
                    "-c",
                    "curl -sfL https://get.k3s.io | sh -s - --write-kubeconfig-mode 644 --https-listen-port=16433",
                ],
                message="Installing k3s",
            )

            # Set-up host.docker.internal -> localhost
            await run_command(
                [
                    "wsl.exe",
                    "--user",
                    "root",
                    "--distribution",
                    vm_name,
                    "--",
                    "k3s",
                    "kubectl",
                    "--kubeconfig=/etc/rancher/k3s/k3s.yaml",
                    "apply",
                    "-f",
                    "-",
                ],
                "Setting up internal networking",
                input=yaml.dump(
                    {
                        "apiVersion": "v1",
                        "kind": "ConfigMap",
                        "metadata": {
                            "name": "coredns-custom",
                            "namespace": "kube-system",
                        },
                        "data": {
                            "default.server": textwrap.dedent(
                                """\
                                host.docker.internal {
                                    hosts {
                                        127.0.0.1 host.docker.internal
                                        fallthrough
                                    }
                                }
                                """
                            )
                        },
                    }
                ).encode(),
            )

        # Import images
        for image in import_images:
            await import_image(image, vm_name=vm_name)

        # install certificate manager
        await run_command(
            [
                *{
                    VMDriver.lima: [_limactl_exe(), "shell", "--tty=false", vm_name, "--"],
                    VMDriver.docker: ["docker", "exec", "-i", vm_name],
                    VMDriver.wsl: ["wsl.exe", "--user", "root", "--distribution", vm_name, "--"],
                }[vm_driver],
                "kubectl",
                "apply",
                "-f",
                "https://github.com/cert-manager/cert-manager/releases/download/v1.18.2/cert-manager.yaml",
            ],
            "Installing certificate manager...",
        )

        # Deploy HelmChart
        await run_command(
            [
                *{
                    VMDriver.lima: [_limactl_exe(), "shell", vm_name, "--"],
                    VMDriver.wsl: ["wsl.exe", "--user", "root", "--distribution", vm_name, "--"],
<<<<<<< HEAD
                }[vm_driver],
                # "k3s",
=======
                }[_vm_driver()],
                "k3s",
>>>>>>> 199a85cb
                "kubectl",
                "--kubeconfig=/etc/rancher/k3s/k3s.yaml",
                "apply",
                "-f",
                "-",
            ],
            "Applying Helm chart",
            input=yaml.dump(
                {
                    "apiVersion": "helm.cattle.io/v1",
                    "kind": "HelmChart",
                    "metadata": {
                        "name": "beeai",
                        "namespace": "default",
                    },
                    "spec": {
                        "timeout": "1h",
                        "chartContent": base64.b64encode(
                            (importlib.resources.files("beeai_cli") / "data" / "helm-chart.tgz").read_bytes()
                        ).decode(),
                        "targetNamespace": "default",
                        "valuesContent": yaml.dump(
                            {
                                "hostNetwork": True,
                                "externalRegistries": {"public_github": str(Configuration().agent_registry)},
                                "encryptionKey": "Ovx8qImylfooq4-HNwOzKKDcXLZCB3c_m0JlB9eJBxc=",  # Dummy key for local use
                                "features": {"uiNavigation": True, "selfRegistration": True},
                                "auth": {"enabled": False},
                            }
                        ),
                        "set": dict(value.split("=", 1) for value in set_values_list),
                    },
                }
            ).encode("utf-8"),
            env={"LIMA_HOME": str(Configuration().lima_home)},
            cwd="/",
        )

        await run_command(
            [
                *{
                    VMDriver.lima: [_limactl_exe(), "shell", "--tty=false", vm_name, "--"],
                    VMDriver.wsl: ["wsl.exe", "--user", "root", "--distribution", vm_name, "--"],
<<<<<<< HEAD
                }[vm_driver],
                # "k3s",
=======
                }[_vm_driver()],
                "k3s",
>>>>>>> 199a85cb
                "kubectl",
                "--kubeconfig=/etc/rancher/k3s/k3s.yaml",
                "wait",
                "--for=condition=JobCreated",
                "helmchart.helm.cattle.io/beeai",
            ],
            "Waiting for deploy job to be created",
            env={"LIMA_HOME": str(Configuration().lima_home)},
            cwd="/",
        )

        await run_command(
            [
                *{
                    VMDriver.lima: [_limactl_exe(), "shell", "--tty=false", vm_name, "--"],
                    VMDriver.wsl: ["wsl.exe", "--user", "root", "--distribution", vm_name, "--"],
<<<<<<< HEAD
                }[vm_driver],
                # "k3s",
=======
                }[_vm_driver()],
                "k3s",
>>>>>>> 199a85cb
                "kubectl",
                "--kubeconfig=/etc/rancher/k3s/k3s.yaml",
                "wait",
                "--for=condition=Complete",
                "--timeout=1h",
                "job/helm-install-beeai",
            ],
            "Waiting for deploy job to be finished",
            env={"LIMA_HOME": str(Configuration().lima_home)},
            cwd="/",
        )

        await run_command(
            [
                *{
                    VMDriver.lima: [_limactl_exe(), "shell", "--tty=false", vm_name, "--"],
                    VMDriver.wsl: ["wsl.exe", "--user", "root", "--distribution", vm_name, "--"],
<<<<<<< HEAD
                }[vm_driver],
                # "k3s",
=======
                }[_vm_driver()],
                "k3s",
>>>>>>> 199a85cb
                "kubectl",
                "--kubeconfig=/etc/rancher/k3s/k3s.yaml",
                "wait",
                "--for=condition=Available",
                "--timeout=1h",
                "--all",
                "deployment",
            ],
            "Waiting for deployments to be available",
            env={"LIMA_HOME": str(Configuration().lima_home)},
            cwd="/",
        )

        with console.status("Waiting for BeeAI platform to be ready...", spinner="dots"):
            await wait_for_api()

        console.print("[green]BeeAI platform started successfully![/green]")


@app.command("stop")
async def stop(
    vm_name: typing.Annotated[str, typer.Option(hidden=True)] = "beeai-platform",
    verbose: typing.Annotated[bool, typer.Option("-v", help="Show verbose output")] = False,
):
    """Stop BeeAI platform."""
    with verbosity(verbose):
        status = await _platform_status(vm_name)
        if not status:
            console.print("BeeAI platform not found. Nothing to stop.")
            return
        await run_command(
            {
                VMDriver.lima: [_limactl_exe(), "--tty=false", "stop", "--force", vm_name],
                VMDriver.wsl: ["wsl.exe", "--terminate", vm_name],
            }[_vm_driver()],
            "Stopping BeeAI VM",
            env={"LIMA_HOME": str(Configuration().lima_home)},
            cwd="/",
        )
        console.print("[green]BeeAI platform stopped successfully.[/green]")


@app.command("delete")
async def delete(
    vm_name: typing.Annotated[str, typer.Option(hidden=True)] = "beeai-platform",
    verbose: typing.Annotated[bool, typer.Option("-v", help="Show verbose output")] = False,
):
    """Delete BeeAI platform."""
    with verbosity(verbose):
        await run_command(
            {
                VMDriver.lima: [_limactl_exe(), "--tty=false", "delete", "--force", vm_name],
                VMDriver.wsl: ["wsl.exe", "--unregister", vm_name],
            }[_vm_driver()],
            "Deleting BeeAI platform",
            env={"LIMA_HOME": str(Configuration().lima_home)},
            check=False,
            cwd="/",
        )
        console.print("[green]BeeAI platform deleted successfully.[/green]")


@app.command("import")
async def import_image(
    tag: typing.Annotated[str, typer.Argument(help="Docker image tag to import")],
    vm_name: typing.Annotated[str, typer.Option(hidden=True)] = "beeai-platform",
    verbose: typing.Annotated[bool, typer.Option("-v", help="Show verbose output")] = False,
):
    """Import a local docker image into the BeeAI platform."""
    with verbosity(verbose):
        if (await _platform_status(vm_name)) != "running":
            console.print("[red]BeeAI platform is not running.[/red]")
            sys.exit(1)

        if platform.system() == "Windows":
            image_directory = pathlib.Path(os.environ.get("TMP")) / "beeai"
        elif shutil.which("wsl.exe"):
            image_directory = (
                pathlib.Path(
                    (
                        await run_command(
                            ["/bin/sh", "-c", '''wslpath "$(cmd.exe /c 'echo %TMP%')"'''],
                            "Detecting temporary directory path",
                        )
                    )
                    .stdout.decode()
                    .strip()
                )
                / "beeai"
            )
        else:
            image_directory = pathlib.Path("/beeai/images")
        console.print(f"image_directory: [green] {image_directory} [/green]")
        image_filename = str(uuid.uuid4())
        save_path = pathlib.Path(f"{Configuration().home}/images")
        save_path.mkdir(exist_ok=True, parents=True)
        save_image_path = save_path / image_filename
        console.print(f"save_image_path: [green] {save_image_path} [/green]")
        try:
            await run_command(
                ["docker", "image", "save", "-o", str(save_image_path), tag],
                f"Exporting image {tag} from Docker",
            )

            vm_image_path = (
                (
                    (
                        await run_command(
                            [
                                "wsl.exe",
                                "--user",
                                "root",
                                "--distribution",
                                vm_name,
                                "--",
                                "wslpath",
                                str(save_image_path),
                            ],
                            "Detecting image path in WSL",
                            env={"WSL_UTF8": "1"},
                        )
                    )
                    .stdout.decode()
                    .strip()
                )
<<<<<<< HEAD
                if vm_driver == VMDriver.wsl
                else f"/beeai/images/{image_filename}"
=======
                if _vm_driver() == VMDriver.wsl
                else f"/tmp/beeai/{image_filename}"
>>>>>>> 199a85cb
            )

            await run_command(
                {
                    VMDriver.lima: [_limactl_exe(), "--tty=false", "shell", vm_name, "--"],
                    VMDriver.wsl: ["wsl.exe", "--user", "root", "--distribution", vm_name, "--"],
                }[_vm_driver()]
                + [
                    "/bin/sh",
                    "-c",
<<<<<<< HEAD
                    f"{'sudo ' if vm_driver == VMDriver.lima else ''}ctr images import {vm_image_path}",
=======
                    f"{'sudo' if _vm_driver() == VMDriver.lima else ''} k3s ctr images import {vm_image_path}",
>>>>>>> 199a85cb
                ],
                f"Importing image {tag} into BeeAI platform",
                env={"LIMA_HOME": str(Configuration().lima_home)},
                cwd="/",
            )
        finally:
            save_image_path.unlink()


@app.command("exec")
async def exec(
    command: typing.Annotated[list[str] | None, typer.Argument()] = None,
    vm_name: typing.Annotated[str, typer.Option(hidden=True)] = "beeai-platform",
    verbose: typing.Annotated[bool, typer.Option("-v", help="Show verbose output")] = False,
):
    """For debugging -- execute a command inside the BeeAI platform VM."""
    with verbosity(verbose, show_success_status=False):
        command = command or ["/bin/sh"]
        if (await _platform_status(vm_name)) != "running":
            console.print("[red]BeeAI platform is not running.[/red]")
            sys.exit(1)
        await anyio.run_process(
            [
                *{
                    VMDriver.lima: [_limactl_exe(), "shell", f"--tty={sys.stdin.isatty()}", vm_name, "--"],
                    VMDriver.wsl: ["wsl.exe", "--user", "root", "--distribution", vm_name, "--"],
                }[_vm_driver()],
                *command,
            ],
            input=None if sys.stdin.isatty() else sys.stdin.read(),
            check=False,
            stdout=None,
            stderr=None,
            env={**os.environ, "LIMA_HOME": str(Configuration().lima_home)},
            cwd="/",
        )<|MERGE_RESOLUTION|>--- conflicted
+++ resolved
@@ -243,7 +243,13 @@
                                     "arch": "aarch64",
                                 },
                             ],
-                            "mounts": [{"location": "/tmp/beeai", "mountPoint": "/tmp/beeai", "writable": True}],
+                            "mounts": [
+                                {
+                                    "location": f"{Configuration().home}/images",
+                                    "mountPoint": "/tmp/beeai",
+                                    "writable": True,
+                                }
+                            ],
                             "containerd": {"system": False, "user": False},
                             "hostResolver": {"hosts": {"host.docker.internal": "host.lima.internal"}},
                             "provision": [
@@ -341,36 +347,6 @@
                 cwd="/",
             )
 
-<<<<<<< HEAD
-        # Wait for asynchronous k3s startup for Docker
-        if vm_driver == VMDriver.docker:
-            for _ in range(10):
-                with console.status("Waiting for k3s to start...", spinner="dots"):
-                    await asyncio.sleep(5)
-                if (
-                    await run_command(
-                        [
-                            "docker",
-                            "exec",
-                            vm_name,
-                            # "k3s",
-                            "kubectl",
-                            "--kubeconfig=/etc/rancher/k3s/k3s.yaml",
-                            "get",
-                            "crd",
-                            "helmcharts.helm.cattle.io",
-                        ],
-                        message="Checking if k3s is running",
-                        check=False,
-                    )
-                ).returncode == 0:
-                    break
-            else:
-                console.print("[red]Error: Timed out waiting for k3s to start.[/red]")
-                sys.exit(1)
-
-=======
->>>>>>> 199a85cb
         # Set up WSL
         if _vm_driver() == VMDriver.wsl:
             # Run a persistent process
@@ -442,18 +418,18 @@
 
         # install certificate manager
         await run_command(
-            [
-                *{
-                    VMDriver.lima: [_limactl_exe(), "shell", "--tty=false", vm_name, "--"],
-                    VMDriver.docker: ["docker", "exec", "-i", vm_name],
-                    VMDriver.wsl: ["wsl.exe", "--user", "root", "--distribution", vm_name, "--"],
-                }[vm_driver],
-                "kubectl",
-                "apply",
-                "-f",
-                "https://github.com/cert-manager/cert-manager/releases/download/v1.18.2/cert-manager.yaml",
+            {
+                VMDriver.lima: [_limactl_exe(), "--tty=false", "shell", vm_name, "--"],
+                VMDriver.wsl: ["wsl.exe", "--user", "root", "--distribution", vm_name, "--"],
+            }[_vm_driver()]
+            + [
+                "/bin/sh",
+                "-c",
+                f"{'sudo' if _vm_driver() == VMDriver.lima else ''} k3s kubectl apply -f https://github.com/cert-manager/cert-manager/releases/download/v1.18.2/cert-manager.yaml",
             ],
             "Installing certificate manager...",
+            env={"LIMA_HOME": str(Configuration().lima_home)},
+            cwd="/",
         )
 
         # Deploy HelmChart
@@ -462,13 +438,8 @@
                 *{
                     VMDriver.lima: [_limactl_exe(), "shell", vm_name, "--"],
                     VMDriver.wsl: ["wsl.exe", "--user", "root", "--distribution", vm_name, "--"],
-<<<<<<< HEAD
-                }[vm_driver],
-                # "k3s",
-=======
                 }[_vm_driver()],
                 "k3s",
->>>>>>> 199a85cb
                 "kubectl",
                 "--kubeconfig=/etc/rancher/k3s/k3s.yaml",
                 "apply",
@@ -512,13 +483,8 @@
                 *{
                     VMDriver.lima: [_limactl_exe(), "shell", "--tty=false", vm_name, "--"],
                     VMDriver.wsl: ["wsl.exe", "--user", "root", "--distribution", vm_name, "--"],
-<<<<<<< HEAD
-                }[vm_driver],
-                # "k3s",
-=======
                 }[_vm_driver()],
                 "k3s",
->>>>>>> 199a85cb
                 "kubectl",
                 "--kubeconfig=/etc/rancher/k3s/k3s.yaml",
                 "wait",
@@ -535,13 +501,8 @@
                 *{
                     VMDriver.lima: [_limactl_exe(), "shell", "--tty=false", vm_name, "--"],
                     VMDriver.wsl: ["wsl.exe", "--user", "root", "--distribution", vm_name, "--"],
-<<<<<<< HEAD
-                }[vm_driver],
-                # "k3s",
-=======
                 }[_vm_driver()],
                 "k3s",
->>>>>>> 199a85cb
                 "kubectl",
                 "--kubeconfig=/etc/rancher/k3s/k3s.yaml",
                 "wait",
@@ -557,15 +518,30 @@
         await run_command(
             [
                 *{
+                    VMDriver.lima: [_limactl_exe(), "shell", "--tty=true", vm_name, "--"],
+                    VMDriver.wsl: ["wsl.exe", "--user", "root", "--distribution", vm_name, "--"],
+                }[_vm_driver()],
+                "k3s",
+                "kubectl",
+                "--kubeconfig=/etc/rancher/k3s/k3s.yaml",
+                "get",
+                "pods",
+                "-o",
+                "wide",
+                "-A",
+            ],
+            "List running pods...",
+            env={"LIMA_HOME": str(Configuration().lima_home)},
+            cwd="/",
+        )
+
+        await run_command(
+            [
+                *{
                     VMDriver.lima: [_limactl_exe(), "shell", "--tty=false", vm_name, "--"],
                     VMDriver.wsl: ["wsl.exe", "--user", "root", "--distribution", vm_name, "--"],
-<<<<<<< HEAD
-                }[vm_driver],
-                # "k3s",
-=======
                 }[_vm_driver()],
                 "k3s",
->>>>>>> 199a85cb
                 "kubectl",
                 "--kubeconfig=/etc/rancher/k3s/k3s.yaml",
                 "wait",
@@ -657,7 +633,7 @@
                 / "beeai"
             )
         else:
-            image_directory = pathlib.Path("/beeai/images")
+            image_directory = pathlib.Path("/tmp/images")
         console.print(f"image_directory: [green] {image_directory} [/green]")
         image_filename = str(uuid.uuid4())
         save_path = pathlib.Path(f"{Configuration().home}/images")
@@ -691,13 +667,8 @@
                     .stdout.decode()
                     .strip()
                 )
-<<<<<<< HEAD
-                if vm_driver == VMDriver.wsl
-                else f"/beeai/images/{image_filename}"
-=======
                 if _vm_driver() == VMDriver.wsl
                 else f"/tmp/beeai/{image_filename}"
->>>>>>> 199a85cb
             )
 
             await run_command(
@@ -708,11 +679,22 @@
                 + [
                     "/bin/sh",
                     "-c",
-<<<<<<< HEAD
-                    f"{'sudo ' if vm_driver == VMDriver.lima else ''}ctr images import {vm_image_path}",
-=======
+                    f'{"sudo" if _vm_driver() == VMDriver.lima else ""} mount | grep "/tmp/beeai" && ls -lahF /tmp/beeai ',
+                ],
+                f"Importing image {tag} into BeeAI platform",
+                env={"LIMA_HOME": str(Configuration().lima_home)},
+                cwd="/",
+            )
+
+            await run_command(
+                {
+                    VMDriver.lima: [_limactl_exe(), "--tty=false", "shell", vm_name, "--"],
+                    VMDriver.wsl: ["wsl.exe", "--user", "root", "--distribution", vm_name, "--"],
+                }[_vm_driver()]
+                + [
+                    "/bin/sh",
+                    "-c",
                     f"{'sudo' if _vm_driver() == VMDriver.lima else ''} k3s ctr images import {vm_image_path}",
->>>>>>> 199a85cb
                 ],
                 f"Importing image {tag} into BeeAI platform",
                 env={"LIMA_HOME": str(Configuration().lima_home)},
