# Copyright 2025 © BeeAI a Series of LF Projects, LLC
# SPDX-License-Identifier: Apache-2.0

import base64
import configparser
import functools
import importlib.resources
import json
import os
import pathlib
import platform
import shutil
import sys
import textwrap
import typing
import uuid

import anyio
import typer
import yaml

from beeai_cli.api import wait_for_api
from beeai_cli.async_typer import AsyncTyper
from beeai_cli.configuration import Configuration
from beeai_cli.console import console
from beeai_cli.utils import VMDriver, run_command, verbosity

app = AsyncTyper()


@functools.cache
def _limactl_exe():
    bundled_limactl = importlib.resources.files("beeai_cli") / "data" / "limactl"
    if bundled_limactl.is_file():
        return bundled_limactl
    else:
        return shutil.which("limactl")


@functools.cache
def _vm_driver() -> VMDriver:
    is_windows = platform.system() == "Windows" or shutil.which("wsl.exe")
    has_lima = (importlib.resources.files("beeai_cli") / "data" / "limactl").is_file() or shutil.which("limactl")
    has_vz = os.path.exists("/System/Library/Frameworks/Virtualization.framework")
    arch = platform.machine().lower()
    has_qemu = not is_windows and bool(shutil.which("qemu-system-" + ("aarch64" if arch == "arm64" else arch)))

    if is_windows:
        vm_driver = VMDriver.wsl
    elif has_lima and (has_vz or has_qemu):
        vm_driver = VMDriver.lima
    else:
        console.print(
            "[red]Error: Could not find a compatible VM runtime. Please follow the installation instructions at https://docs.beeai.dev/introduction/installation[/red]"
        )
        sys.exit(1)

    if vm_driver == VMDriver.lima and not (importlib.resources.files("beeai_cli") / "data" / "limactl").is_file():
        console.print(
            f"[yellow]Warning: Using external Lima from {shutil.which('limactl')}. This is fine in development, as long as the version matches.[/yellow]"
        )

    return vm_driver


async def _platform_status(vm_name: str) -> str | None:
    try:
        match _vm_driver():
            case VMDriver.lima:
                result = await run_command(
                    [_limactl_exe(), "--tty=false", "list", "--format=json"],
                    "Looking for existing BeeAI platform in Lima",
                    env={"LIMA_HOME": str(Configuration().lima_home)},
                    cwd="/",
                )
                return next(
                    (
                        status["status"].lower() if "status" in status else None
                        for line in result.stdout.decode().split("\n")
                        if line
                        if (status := json.loads(line))
                        if status.get("name") == vm_name
                    ),
                    None,
                )
            case VMDriver.wsl:
                running = (
                    (
                        await run_command(
                            ["wsl.exe", "--list", "--running", "--quiet"],
                            "Looking for running BeeAI platform in WSL",
                            env={"WSL_UTF8": "1"},
                        )
                    )
                    .stdout.decode()
                    .splitlines()
                )
                if vm_name in running:
                    return "running"
                installed = (
                    (
                        await run_command(
                            ["wsl.exe", "--list", "--quiet"],
                            "Looking for existing BeeAI platform in WSL",
                            env={"WSL_UTF8": "1"},
                        )
                    )
                    .stdout.decode()
                    .splitlines()
                )
                if vm_name in installed:
                    return "stopped"
                return None
    except Exception:
        return None


@app.command("start")
async def start(
    set_values_list: typing.Annotated[
        list[str],
        typer.Option(
            "--set",
            help="Set Helm chart values using <key>=<value> syntax, like: --set image.tag=local",
            default_factory=list,
        ),
    ],
    import_images: typing.Annotated[
        list[str],
        typer.Option(
            "--import",
            help="Import an image from a local Docker CLI into BeeAI platform",
            default_factory=list,
        ),
    ],
    vm_name: typing.Annotated[str, typer.Option(hidden=True)] = "beeai-platform",
    verbose: typing.Annotated[bool, typer.Option("-v", help="Show verbose output")] = False,
):
    """Start BeeAI platform."""
    with verbosity(verbose):
        # Clean up legacy Brew services
        await run_command(
            ["brew", "services", "stop", "beeai"],
            "Cleaning up legacy BeeAI service",
            check=False,
            ignore_missing=True,
        )
        await run_command(
            ["brew", "services", "stop", "arize-phoenix"],
            "Cleaning up legacy Arize Phoenix service",
            check=False,
            ignore_missing=True,
        )

        if _vm_driver() == VMDriver.wsl:
            # Install WSL2
            if (await run_command(["wsl.exe", "--status"], "Checking for WSL2", check=False)).returncode != 0 or not (
                await run_command(
                    ["wsl.exe", "--list", "--quiet"],
                    "Checking for WSL2 distributions",
                    env={"WSL_UTF8": "1"},
                )
            ).stdout.decode().strip():
                await run_command(["wsl.exe", "--install", "--no-launch", "--web-download"], "Installing WSL2")

            # Upgrade WSL2
            await run_command(["wsl.exe", "--upgrade"], "Upgrading WSL2", check=False)

            # Configure networking mode
            home = (
                pathlib.Path.home()
                if platform.system() == "Windows"
                else pathlib.Path(
                    (
                        await run_command(
                            ["/bin/sh", "-c", '''wslpath "$(cmd.exe /c 'echo %USERPROFILE%')"'''],
                            "Detecting home path",
                        )
                    )
                    .stdout.decode()
                    .strip()
                )
            )
            (home / ".wslconfig").touch()
            with (home / ".wslconfig").open("r+") as f:
                config = configparser.ConfigParser()
                f.seek(0)
                config.read_file(f)
                if not config.has_section("wsl2"):
                    config.add_section("wsl2")
                if config.get("wsl2", "networkingMode", fallback=None) != "mirrored":
                    config.set("wsl2", "networkingMode", "mirrored")
                    f.seek(0)
                    f.truncate(0)
                    config.write(f)
                    f.close()
                    if platform.system() == "Linux":
                        console.print(
                            "WSL networking mode has been updated. Please re-open WSL and run [green]beeai platform start[/green] again."
                        )
                        await run_command(["wsl.exe", "--shutdown"], "Shutting down WSL")
                        sys.exit(1)
                    else:
                        await run_command(["wsl.exe", "--shutdown"], "Updating WSL2 networking")

        # Start VM
        Configuration().home.mkdir(exist_ok=True)
        status = await _platform_status(vm_name)
        if not status:
            await run_command(
                {
                    VMDriver.lima: [_limactl_exe(), "--tty=false", "delete", "--force", vm_name],
                    VMDriver.wsl: ["wsl.exe", "--unregister", vm_name],
                }[_vm_driver()],
                "Cleaning up remains of previous instance",
                env={"LIMA_HOME": str(Configuration().lima_home)},
                check=False,
                cwd="/",
            )
            templates_dir = Configuration().lima_home / "_templates"
            if _vm_driver() == VMDriver.lima:
                templates_dir.mkdir(parents=True, exist_ok=True)
                templates_dir.joinpath(f"{vm_name}.yaml").write_text(
                    yaml.dump(
                        {
                            "images": [
                                {
                                    "location": "https://cloud-images.ubuntu.com/releases/noble/release-20250516/ubuntu-24.04-server-cloudimg-amd64.img",
                                    "arch": "x86_64",
                                    "digest": "sha256:8d6161defd323d24d66f85dda40e64e2b9021aefa4ca879dcbc4ec775ad1bbc5",
                                },
                                {
                                    "location": "https://cloud-images.ubuntu.com/releases/noble/release-20250516/ubuntu-24.04-server-cloudimg-arm64.img",
                                    "arch": "aarch64",
                                    "digest": "sha256:c933c6932615d26c15f6e408e4b4f8c43cb3e1f73b0a98c2efa916cc9ab9549c",
                                },
                                {
                                    "location": "https://cloud-images.ubuntu.com/releases/noble/release/ubuntu-24.04-server-cloudimg-amd64.img",
                                    "arch": "x86_64",
                                },
                                {
                                    "location": "https://cloud-images.ubuntu.com/releases/noble/release/ubuntu-24.04-server-cloudimg-arm64.img",
                                    "arch": "aarch64",
                                },
                            ],
                            "mounts": [
                                {
                                    "location": f"{Configuration().home}/images",
                                    "mountPoint": "/tmp/beeai",
                                    "writable": True,
                                }
                            ],
                            "containerd": {"system": False, "user": False},
                            "hostResolver": {"hosts": {"host.docker.internal": "host.lima.internal"}},
                            "provision": [
                                {
                                    "mode": "system",
                                    "script": (
                                        "#!/bin/sh\n"
                                        "if [ ! -d /var/lib/rancher/k3s ]; then curl -sfL https://get.k3s.io | sh -s - --write-kubeconfig-mode 644 --https-listen-port=16443; fi"
                                    ),
                                }
                            ],
                            "probes": [
                                {
                                    "script": (
                                        "#!/bin/bash\n"
                                        "set -eux -o pipefail\n"
                                        'if ! timeout 30s bash -c "until test -f /etc/rancher/k3s/k3s.yaml; do sleep 3; done"; then echo >&2 "k3s is not running yet"; exit 1; fi\n'
                                    )
                                }
                            ],
                            "copyToHost": [
                                {
                                    "guest": "/etc/rancher/k3s/k3s.yaml",
                                    "host": "{{.Dir}}/copied-from-guest/kubeconfig.yaml",
                                    "deleteOnStop": True,
                                }
                            ],
                            "memory": "8GiB",
                        }
                    )
                )
            await run_command(
                {
                    VMDriver.lima: [
                        _limactl_exe(),
                        "--tty=false",
                        "start",
                        templates_dir / f"{vm_name}.yaml",
                        f"--name={vm_name}",
                    ],
                    VMDriver.wsl: [
                        "wsl.exe",
                        "--install",
                        "--name",
                        vm_name,
                        "--no-launch",
                        "--web-download",
                    ],
                }[_vm_driver()],
                "Creating a " + {VMDriver.lima: "Lima VM", VMDriver.wsl: "WSL distribution"}[_vm_driver()],
                env={
                    "LIMA_HOME": str(Configuration().lima_home),
                    # Hotfix for port-forwarding until this issue is resolved:
                    # https://github.com/lima-vm/lima/issues/3601#issuecomment-2936952923
                    "LIMA_SSH_PORT_FORWARDER": "true",
                },
                cwd="/",
            )
        elif status != "running":
            await run_command(
                {
                    VMDriver.lima: [
                        _limactl_exe(),
                        "--tty=false",
                        "start",
                        "--memory=8",
                        "--mount=/tmp/beeai:w",
                        vm_name,
                    ],
                    VMDriver.wsl: ["wsl.exe", "--user", "root", "--distribution", vm_name, "dbus-launch", "true"],
                }[_vm_driver()],
                "Starting up",
                env={
                    "LIMA_HOME": str(Configuration().lima_home),
                    # Hotfix for port-forwarding until this issue is resolved:
                    # https://github.com/lima-vm/lima/issues/3601#issuecomment-2936952923
                    "LIMA_SSH_PORT_FORWARDER": "true",
                },
                cwd="/",
            )
        else:
            console.print("Updating an existing instance.")

        # Configure start-at-login for Lima
        if _vm_driver() == VMDriver.lima:
            await run_command(
                [
                    _limactl_exe(),
                    "--tty=false",
                    "start-at-login",
                    # TODO: temporarily disabled due to port-forwarding issue (workaround not working in start-at-login)
                    "--enabled=false",
                    vm_name,
                ],
                "Disabling start-at-login",
                env={
                    "LIMA_HOME": str(Configuration().lima_home),
                    # Hotfix for port-forwarding until this issue is resolved:
                    # https://github.com/lima-vm/lima/issues/3601#issuecomment-2936952923
                    "LIMA_SSH_PORT_FORWARDER": "true",
                },
                cwd="/",
            )

        # Set up WSL
        if _vm_driver() == VMDriver.wsl:
            # Run a persistent process
            await run_command(
                ["wsl.exe", "--user", "root", "--distribution", vm_name, "--", "dbus-launch", "true"],
                message="Ensuring persistence of WSL2",
            )

            # Install k3s
            await run_command(
                [
                    "wsl.exe",
                    "--user",
                    "root",
                    "--distribution",
                    vm_name,
                    "--",
                    "sh",
                    "-c",
                    "curl -sfL https://get.k3s.io | sh -s - --write-kubeconfig-mode 644 --https-listen-port=16433",
                ],
                message="Installing k3s",
            )

            # Set-up host.docker.internal -> localhost
            await run_command(
                [
                    "wsl.exe",
                    "--user",
                    "root",
                    "--distribution",
                    vm_name,
                    "--",
                    "k3s",
                    "kubectl",
                    "--kubeconfig=/etc/rancher/k3s/k3s.yaml",
                    "apply",
                    "-f",
                    "-",
                ],
                "Setting up internal networking",
                input=yaml.dump(
                    {
                        "apiVersion": "v1",
                        "kind": "ConfigMap",
                        "metadata": {
                            "name": "coredns-custom",
                            "namespace": "kube-system",
                        },
                        "data": {
                            "default.server": textwrap.dedent(
                                """\
                                host.docker.internal {
                                    hosts {
                                        127.0.0.1 host.docker.internal
                                        fallthrough
                                    }
                                }
                                """
                            )
                        },
                    }
                ).encode(),
            )

        # Import images
        for image in import_images:
            await import_image(image, vm_name=vm_name)

        await run_command(
            {
                VMDriver.lima: [_limactl_exe(), "--tty=false", "shell", vm_name, "--"],
                VMDriver.wsl: ["wsl.exe", "--user", "root", "--distribution", vm_name, "--"],
            }[_vm_driver()]
            + [
                "/bin/sh",
                "-c",
                f"{'sudo' if _vm_driver() == VMDriver.lima else ''} k3s kubectl get crd gateways.gateway.networking.k8s.io &> /dev/null",
            ],
            "Installing gateway crds...",
            env={"LIMA_HOME": str(Configuration().lima_home)},
            cwd="/",
        )

        await run_command(
            {
                VMDriver.lima: [_limactl_exe(), "--tty=false", "shell", vm_name, "--"],
                VMDriver.wsl: ["wsl.exe", "--user", "root", "--distribution", vm_name, "--"],
            }[_vm_driver()]
            + [
                "/bin/sh",
                "-c",
                f"{'sudo' if _vm_driver() == VMDriver.lima else ''} k3s kubectl apply -f https://github.com/kubernetes-sigs/gateway-api/releases/download/v1.3.0/standard-install.yaml",
            ],
            "Installing gateway crds...",
            env={"LIMA_HOME": str(Configuration().lima_home)},
            cwd="/",
        )
        # Create the namespace istio-system (Required for helm/crds/gateway.yaml)
        await run_command(
            {
                VMDriver.lima: [_limactl_exe(), "--tty=false", "shell", vm_name, "--"],
                VMDriver.wsl: ["wsl.exe", "--user", "root", "--distribution", vm_name, "--"],
            }[_vm_driver()]
            + [
                "/bin/sh",
                "-c",
                f"{'sudo' if _vm_driver() == VMDriver.lima else ''} k3s kubectl create namespace istio-system",
            ],
            "Creating istio-system namespace...",
            env={"LIMA_HOME": str(Configuration().lima_home)},
            cwd="/",
        )

        # install certificate manager
        await run_command(
            {
                VMDriver.lima: [_limactl_exe(), "--tty=false", "shell", vm_name, "--"],
                VMDriver.wsl: ["wsl.exe", "--user", "root", "--distribution", vm_name, "--"],
            }[_vm_driver()]
            + [
                "/bin/sh",
                "-c",
                f"{'sudo' if _vm_driver() == VMDriver.lima else ''} k3s kubectl apply -f https://github.com/cert-manager/cert-manager/releases/download/v1.18.2/cert-manager.yaml",
            ],
            "Installing certificate manager...(used to auto-generate cert for gateway ingress)",
            env={"LIMA_HOME": str(Configuration().lima_home)},
            cwd="/",
        )

        # When authentication is enabled setup a gateway and istio in ambient mode
        if not Configuration().auth_disabled:
            # install istioctl
            await run_command(
                {
                    VMDriver.lima: [_limactl_exe(), "--tty=false", "shell", vm_name, "--"],
                    VMDriver.wsl: ["wsl.exe", "--user", "root", "--distribution", vm_name, "--"],
                }[_vm_driver()]
                + [
                    "/bin/sh",
                    "-c",
                    f"{'sudo' if _vm_driver() == VMDriver.lima else ''} curl -L https://istio.io/downloadIstio | {'sudo' if _vm_driver() == VMDriver.lima else ''} sh -",
                ],
                "Installing istioctl...",
                env={"LIMA_HOME": str(Configuration().lima_home)},
                cwd="/",
            )

            # install istio on the cluster in ambient mode
            await run_command(
                {
                    VMDriver.lima: [_limactl_exe(), "--tty=false", "shell", vm_name, "--"],
                    VMDriver.wsl: ["wsl.exe", "--user", "root", "--distribution", vm_name, "--"],
                }[_vm_driver()]
                + [
                    "/bin/sh",
                    "-c",
                    f"{'sudo' if _vm_driver() == VMDriver.lima else ''} sh -c 'export PATH=/istio-1.26.3/bin:$PATH && export KUBECONFIG=/etc/rancher/k3s/k3s.yaml && istioctl install --set profile=ambient --set values.global.platform=k3s --skip-confirmation'",
                ],
                "Installing istio in ambient mode...",
                env={"LIMA_HOME": str(Configuration().lima_home)},
                cwd="/",
            )

            await run_command(
                {
                    VMDriver.lima: [_limactl_exe(), "--tty=false", "shell", vm_name, "--"],
                    VMDriver.wsl: ["wsl.exe", "--user", "root", "--distribution", vm_name, "--"],
                }[_vm_driver()]
                + [
                    "/bin/sh",
                    "-c",
                    f"{'sudo' if _vm_driver() == VMDriver.lima else ''} k3s kubectl apply -f /istio-1.26.3/samples/addons/prometheus.yaml",
                ],
                "Installing prometheus...",
                env={"LIMA_HOME": str(Configuration().lima_home)},
                cwd="/",
            )
            await run_command(
                {
                    VMDriver.lima: [_limactl_exe(), "--tty=false", "shell", vm_name, "--"],
                    VMDriver.wsl: ["wsl.exe", "--user", "root", "--distribution", vm_name, "--"],
                }[_vm_driver()]
                + [
                    "/bin/sh",
                    "-c",
                    f"{'sudo' if _vm_driver() == VMDriver.lima else ''} k3s kubectl apply -f /istio-1.26.3/samples/addons/kiali.yaml",
                ],
                "Installing Kiali...",
                env={"LIMA_HOME": str(Configuration().lima_home)},
                cwd="/",
            )
            # now expose Kiali via node port
            await run_command(
                {
                    VMDriver.lima: [_limactl_exe(), "--tty=false", "shell", vm_name, "--"],
                    VMDriver.wsl: ["wsl.exe", "--user", "root", "--distribution", vm_name, "--"],
                }[_vm_driver()]
                + [
                    "/bin/sh",
                    "-c",
                    f"{'sudo' if _vm_driver() == VMDriver.lima else ''} k3s kubectl -n istio-system expose deployment kiali --protocol=TCP --port=20001 --target-port=20001 --type=NodePort --name=kiali-external",
                ],
                "Exposing Kiali service...",
                env={"LIMA_HOME": str(Configuration().lima_home)},
                cwd="/",
            )

            # now label the namespace
            # kubectl label namespace default istio.io/dataplane-mode=ambient
            await run_command(
                {
                    VMDriver.lima: [_limactl_exe(), "--tty=false", "shell", vm_name, "--"],
                    VMDriver.wsl: ["wsl.exe", "--user", "root", "--distribution", vm_name, "--"],
                }[_vm_driver()]
                + [
                    "/bin/sh",
                    "-c",
                    f"{'sudo' if _vm_driver() == VMDriver.lima else ''} k3s kubectl label namespace default istio.io/dataplane-mode=ambient",
                ],
                "Labeling the default namespace...",
                env={"LIMA_HOME": str(Configuration().lima_home)},
                cwd="/",
            )

        # Deploy HelmChart
        await run_command(
            [
                *{
                    VMDriver.lima: [_limactl_exe(), "shell", vm_name, "--"],
                    VMDriver.wsl: ["wsl.exe", "--user", "root", "--distribution", vm_name, "--"],
                }[_vm_driver()],
                "k3s",
                "kubectl",
                "--kubeconfig=/etc/rancher/k3s/k3s.yaml",
                "apply",
                "--server-side",
                "-f",
                "-",
            ],
            "Applying Helm chart",
            input=yaml.dump(
                {
                    "apiVersion": "helm.cattle.io/v1",
                    "kind": "HelmChart",
                    "metadata": {
                        "name": "beeai",
                        "namespace": "default",
                    },
                    "spec": {
                        "timeout": "1h0m0s",
                        "chartContent": base64.b64encode(
                            (importlib.resources.files("beeai_cli") / "data" / "helm-chart.tgz").read_bytes()
                        ).decode(),
                        "targetNamespace": "default",
                        "valuesContent": yaml.dump(
                            {
                                "collector": {"service": {"type": "LoadBalancer"}},
                                "docling": {"service": {"type": "LoadBalancer"}},
                                "ui": {"service": {"type": "LoadBalancer"}},
                                "phoenix": {"service": {"type": "LoadBalancer"}},
                                "hostNetwork": True,
                                "externalRegistries": {"public_github": str(Configuration().agent_registry)},
                                "encryptionKey": "Ovx8qImylfooq4-HNwOzKKDcXLZCB3c_m0JlB9eJBxc=",  # Dummy key for local use
                                "features": {"uiNavigation": True, "selfRegistration": True},
                                "auth": {"enabled": False},
                            }
                        ),
                        "set": dict(value.split("=", 1) for value in set_values_list),
                    },
                }
            ).encode("utf-8"),
            env={"LIMA_HOME": str(Configuration().lima_home)},
            cwd="/",
        )

        await run_command(
            [
                *{
                    VMDriver.lima: [_limactl_exe(), "shell", "--tty=false", vm_name, "--"],
                    VMDriver.wsl: ["wsl.exe", "--user", "root", "--distribution", vm_name, "--"],
                }[_vm_driver()],
                "k3s",
                "kubectl",
                "--kubeconfig=/etc/rancher/k3s/k3s.yaml",
                "wait",
                "--for=condition=JobCreated",
                "helmchart.helm.cattle.io/beeai",
            ],
            "Waiting for deploy job to be created",
            env={"LIMA_HOME": str(Configuration().lima_home)},
            cwd="/",
        )

        await run_command(
            [
                *{
                    VMDriver.lima: [_limactl_exe(), "shell", "--tty=false", vm_name, "--"],
                    VMDriver.wsl: ["wsl.exe", "--user", "root", "--distribution", vm_name, "--"],
                }[_vm_driver()],
                "k3s",
                "kubectl",
                "--kubeconfig=/etc/rancher/k3s/k3s.yaml",
                "wait",
                "--for=condition=Complete",
                "--timeout=1h",
                "job/helm-install-beeai",
            ],
            "Waiting for deploy job to be finished",
            env={"LIMA_HOME": str(Configuration().lima_home)},
            cwd="/",
        )

        await run_command(
            [
                *{
                    VMDriver.lima: [_limactl_exe(), "shell", "--tty=false", vm_name, "--"],
                    VMDriver.wsl: ["wsl.exe", "--user", "root", "--distribution", vm_name, "--"],
                }[_vm_driver()],
                "k3s",
                "kubectl",
                "--kubeconfig=/etc/rancher/k3s/k3s.yaml",
                "wait",
                "--for=condition=Available",
                "--timeout=1h",
                "--all",
                "deployment",
            ],
            "Waiting for deployments to be available",
            env={"LIMA_HOME": str(Configuration().lima_home)},
            cwd="/",
        )

        # Set-up port forwarding for WSL
        if _vm_driver() == VMDriver.wsl:
            await run_command(
                [
                    "wsl.exe",
                    "--user",
                    "root",
                    "--distribution",
                    vm_name,
                    "--",
                    "tee",
                    "/etc/systemd/system/kubectl-port-forward@.service",
                ],
                input=textwrap.dedent("""\
                    [Unit]
                    Description=Kubectl Port Forward for service %%i
                    After=network.target

                    [Service]
                    Type=simple
                    ExecStart=/bin/bash -c 'IFS=":" read svc port <<< "%i"; exec /usr/local/bin/kubectl port-forward --address=127.0.0.1 svc/$svc $port:$port'
                    Restart=on-failure
                    User=root

                    [Install]
                    WantedBy=multi-user.target
                    """).encode(),
                message="Installing systemd unit for port-forwarding",
            )
            await run_command(
                ["wsl.exe", "--user", "root", "--distribution", vm_name, "--", "systemctl", "daemon-reexec"],
                message="Reloading systemd",
            )
            services = json.loads(
                (
                    await run_command(
                        [
                            "wsl.exe",
                            "--user",
                            "root",
                            "--distribution",
                            vm_name,
                            "--",
                            "k3s",
                            "kubectl",
                            "get",
                            "svc",
                            "--field-selector=spec.type=LoadBalancer",
                            "--output=json",
                        ],
                        message="Detecting ports to forward",
                        env={"WSL_UTF8": "1"},
                    )
                ).stdout.decode()
            )
            for service in services["items"]:
                name = service["metadata"]["name"]
                ports = [item["port"] for item in service["spec"]["ports"]]
                for port in ports:
                    await run_command(
                        [
                            "wsl.exe",
                            "--user",
                            "root",
                            "--distribution",
                            vm_name,
                            "--",
                            "systemctl",
                            "enable",
                            "--now",
                            f"kubectl-port-forward@{name}:{port}.service",
                        ],
                        message=f"Starting port-forward for {name}:{port}",
                    )

        with console.status("Waiting for BeeAI platform to be ready...", spinner="dots"):
            await wait_for_api()

        console.print("[green]BeeAI platform started successfully![/green]")

        if any("phoenix.enabled=true" in value.lower() for value in set_values_list):
            console.print(
                textwrap.dedent("""\

                License Notice:
                When you enable Phoenix, be aware that Arize Phoenix is licensed under the Elastic License v2 (ELv2),
                which has specific terms regarding commercial use and distribution. By enabling Phoenix, you acknowledge
                that you are responsible for ensuring compliance with the ELv2 license terms for your specific use case.
                Please review the Phoenix license (https://github.com/Arize-ai/phoenix/blob/main/LICENSE) before enabling
                this feature in production environments.
                """),
                style="dim",
            )


@app.command("stop")
async def stop(
    vm_name: typing.Annotated[str, typer.Option(hidden=True)] = "beeai-platform",
    verbose: typing.Annotated[bool, typer.Option("-v", help="Show verbose output")] = False,
):
    """Stop BeeAI platform."""
    with verbosity(verbose):
        status = await _platform_status(vm_name)
        if not status:
            console.print("BeeAI platform not found. Nothing to stop.")
            return
        await run_command(
            {
                VMDriver.lima: [_limactl_exe(), "--tty=false", "stop", "--force", vm_name],
                VMDriver.wsl: ["wsl.exe", "--terminate", vm_name],
            }[_vm_driver()],
            "Stopping BeeAI VM",
            env={"LIMA_HOME": str(Configuration().lima_home)},
            cwd="/",
        )
        console.print("[green]BeeAI platform stopped successfully.[/green]")


@app.command("delete")
async def delete(
    vm_name: typing.Annotated[str, typer.Option(hidden=True)] = "beeai-platform",
    verbose: typing.Annotated[bool, typer.Option("-v", help="Show verbose output")] = False,
):
    """Delete BeeAI platform."""
    with verbosity(verbose):
        await run_command(
            {
                VMDriver.lima: [_limactl_exe(), "--tty=false", "delete", "--force", vm_name],
                VMDriver.wsl: ["wsl.exe", "--unregister", vm_name],
            }[_vm_driver()],
            "Deleting BeeAI platform",
            env={"LIMA_HOME": str(Configuration().lima_home)},
            check=False,
            cwd="/",
        )
        console.print("[green]BeeAI platform deleted successfully.[/green]")


@app.command("import")
async def import_image(
    tag: typing.Annotated[str, typer.Argument(help="Docker image tag to import")],
    vm_name: typing.Annotated[str, typer.Option(hidden=True)] = "beeai-platform",
    verbose: typing.Annotated[bool, typer.Option("-v", help="Show verbose output")] = False,
):
    """Import a local docker image into the BeeAI platform."""
    with verbosity(verbose):
        if (await _platform_status(vm_name)) != "running":
            console.print("[red]BeeAI platform is not running.[/red]")
            sys.exit(1)

        if platform.system() == "Windows":
            image_directory = pathlib.Path(os.environ.get("TMP")) / "beeai"
        elif shutil.which("wsl.exe"):
            image_directory = (
                pathlib.Path(
                    (
                        await run_command(
                            ["/bin/sh", "-c", '''wslpath "$(cmd.exe /c 'echo %TMP%')"'''],
                            "Detecting temporary directory path",
                        )
                    )
                    .stdout.decode()
                    .strip()
                )
                / "beeai"
            )
        else:
<<<<<<< HEAD
            image_directory = pathlib.Path("/tmp/images")
=======
            image_directory = pathlib.Path("/tmp/beeai")

>>>>>>> a050a68f
        console.print(f"image_directory: [green] {image_directory} [/green]")
        image_filename = str(uuid.uuid4())
        save_path = pathlib.Path(f"{Configuration().home}/images")
        save_path.mkdir(exist_ok=True, parents=True)
        save_image_path = save_path / image_filename
        console.print(f"save_image_path: [green] {save_image_path} [/green]")
        try:
            await run_command(
                ["docker", "image", "save", "-o", str(save_image_path), tag],
                f"Exporting image {tag} from Docker",
            )

            vm_image_path = (
                (
                    (
                        await run_command(
                            [
                                "wsl.exe",
                                "--user",
                                "root",
                                "--distribution",
                                vm_name,
                                "--",
                                "wslpath",
                                str(save_image_path),
                            ],
                            "Detecting image path in WSL",
                            env={"WSL_UTF8": "1"},
                        )
                    )
                    .stdout.decode()
                    .strip()
                )
                if _vm_driver() == VMDriver.wsl
                else f"/tmp/beeai/{image_filename}"
            )

            await run_command(
                {
                    VMDriver.lima: [_limactl_exe(), "--tty=false", "shell", vm_name, "--"],
                    VMDriver.wsl: ["wsl.exe", "--user", "root", "--distribution", vm_name, "--"],
                }[_vm_driver()]
                + [
                    "/bin/sh",
                    "-c",
                    f'{"sudo" if _vm_driver() == VMDriver.lima else ""} mount | grep "/tmp/beeai" && ls -lahF /tmp/beeai ',
                ],
                f"Importing image {tag} into BeeAI platform",
                env={"LIMA_HOME": str(Configuration().lima_home)},
                cwd="/",
            )

            await run_command(
                {
                    VMDriver.lima: [_limactl_exe(), "--tty=false", "shell", vm_name, "--"],
                    VMDriver.wsl: ["wsl.exe", "--user", "root", "--distribution", vm_name, "--"],
                }[_vm_driver()]
                + [
                    "/bin/sh",
                    "-c",
                    f"{'sudo' if _vm_driver() == VMDriver.lima else ''} k3s ctr images import {vm_image_path}",
                ],
                f"Importing image {tag} into BeeAI platform",
                env={"LIMA_HOME": str(Configuration().lima_home)},
                cwd="/",
            )
        finally:
            save_image_path.unlink()


@app.command("exec")
async def exec(
    command: typing.Annotated[list[str] | None, typer.Argument()] = None,
    vm_name: typing.Annotated[str, typer.Option(hidden=True)] = "beeai-platform",
    verbose: typing.Annotated[bool, typer.Option("-v", help="Show verbose output")] = False,
):
    """For debugging -- execute a command inside the BeeAI platform VM."""
    with verbosity(verbose, show_success_status=False):
        command = command or ["/bin/bash"]
        if (await _platform_status(vm_name)) != "running":
            console.print("[red]BeeAI platform is not running.[/red]")
            sys.exit(1)
        await anyio.run_process(
            [
                *{
                    VMDriver.lima: [_limactl_exe(), "shell", f"--tty={sys.stdin.isatty()}", vm_name, "--"],
                    VMDriver.wsl: ["wsl.exe", "--user", "root", "--distribution", vm_name, "--"],
                }[_vm_driver()],
                *command,
            ],
            input=None if sys.stdin.isatty() else sys.stdin.read(),
            check=False,
            stdout=None,
            stderr=None,
            env={**os.environ, "LIMA_HOME": str(Configuration().lima_home)},
            cwd="/",
        )<|MERGE_RESOLUTION|>--- conflicted
+++ resolved
@@ -854,12 +854,8 @@
                 / "beeai"
             )
         else:
-<<<<<<< HEAD
-            image_directory = pathlib.Path("/tmp/images")
-=======
             image_directory = pathlib.Path("/tmp/beeai")
 
->>>>>>> a050a68f
         console.print(f"image_directory: [green] {image_directory} [/green]")
         image_filename = str(uuid.uuid4())
         save_path = pathlib.Path(f"{Configuration().home}/images")
