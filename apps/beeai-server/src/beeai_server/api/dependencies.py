# Copyright 2025 © BeeAI a Series of LF Projects, LLC
# SPDX-License-Identifier: Apache-2.0

import logging
from typing import Annotated
from uuid import UUID

from fastapi import Depends, HTTPException, Query, Security, status
from fastapi.security import APIKeyCookie, HTTPAuthorizationCredentials, HTTPBasic, HTTPBasicCredentials, HTTPBearer
from jwt import PyJWTError
from kink import di
from pydantic import ConfigDict

from beeai_server.api.auth import (
    ROLE_PERMISSIONS,
    decode_oauth_jwt_or_introspect,
    extract_oauth_token,
    fetch_user_info,
    verify_internal_jwt,
)
from beeai_server.configuration import Configuration
from beeai_server.domain.models.permissions import AuthorizedUser, Permissions
from beeai_server.domain.models.user import User, UserRole
from beeai_server.exceptions import EntityNotFoundError
from beeai_server.service_layer.services.a2a import A2AProxyService
<<<<<<< HEAD
from beeai_server.service_layer.services.configurations import ConfigurationService
=======
from beeai_server.service_layer.services.auth import AuthService
>>>>>>> 8333877f
from beeai_server.service_layer.services.contexts import ContextService
from beeai_server.service_layer.services.files import FileService
from beeai_server.service_layer.services.mcp import McpService
from beeai_server.service_layer.services.model_provider import ModelProviderService
from beeai_server.service_layer.services.provider import ProviderService
from beeai_server.service_layer.services.user_feedback import UserFeedbackService
from beeai_server.service_layer.services.users import UserService
from beeai_server.service_layer.services.vector_stores import VectorStoreService

ConfigurationDependency = Annotated[Configuration, Depends(lambda: di[Configuration])]
ProviderServiceDependency = Annotated[ProviderService, Depends(lambda: di[ProviderService])]
A2AProxyServiceDependency = Annotated[A2AProxyService, Depends(lambda: di[A2AProxyService])]
McpServiceDependency = Annotated[McpService, Depends(lambda: di[McpService])]
ContextServiceDependency = Annotated[ContextService, Depends(lambda: di[ContextService])]
ConfigurationServiceDependency = Annotated[ConfigurationService, Depends(lambda: di[ConfigurationService])]
FileServiceDependency = Annotated[FileService, Depends(lambda: di[FileService])]
UserServiceDependency = Annotated[UserService, Depends(lambda: di[UserService])]
VectorStoreServiceDependency = Annotated[VectorStoreService, Depends(lambda: di[VectorStoreService])]
UserFeedbackServiceDependency = Annotated[UserFeedbackService, Depends(lambda: di[UserFeedbackService])]
<<<<<<< HEAD
ModelProviderServiceDependency = Annotated[ModelProviderService, Depends(lambda: di[ModelProviderService])]
=======
AuthServiceDependency = Annotated[AuthService, Depends(lambda: di[AuthService])]
>>>>>>> 8333877f

logger = logging.getLogger(__name__)
api_key_cookie = APIKeyCookie(name="beeai-platform", auto_error=False)


async def authenticate_oauth_user(
    bearer_auth: HTTPAuthorizationCredentials,
    cookie_auth: str | None,
    user_service: UserServiceDependency,
    configuration: ConfigurationDependency,
) -> AuthorizedUser:
    """
    Authenticate using an OIDC/OAuth2 JWT bearer token with JWKS.
    Creates the user if it doesn't exist.
    """
    try:
        token = extract_oauth_token(bearer_auth, cookie_auth)
    except Exception as e:
        raise HTTPException(
            status_code=status.HTTP_401_UNAUTHORIZED,
            detail=f"Invalid Authorization header: {e}",
        ) from e

    claims, issuer = await decode_oauth_jwt_or_introspect(
        token, jwks_dict=di["JWKS_CACHE"], aud="beeai-server", configuration=configuration
    )
    if not claims:
        raise HTTPException(status_code=status.HTTP_401_UNAUTHORIZED, detail="Invalid or expired token")

    email = claims.get("email")
    if not email:
        provider = next((p for p in configuration.auth.oidc.providers if p.issuer == issuer), None)
        if not provider:
            raise HTTPException(status_code=status.HTTP_401_UNAUTHORIZED, detail="issuer not configured")
        userinfo = await fetch_user_info(token, f"{provider.issuer}/userinfo")
        email = userinfo.get("email")
        email_verified = userinfo.get("email_verified", False)
    else:
        email_verified = claims.get("email_verified", False)

    if not email or not email_verified:
        raise HTTPException(
            status_code=status.HTTP_403_FORBIDDEN, detail="Verified email not available in token or userinfo"
        )

    is_admin = email in configuration.auth.oidc.admin_emails

    try:
        user = await user_service.get_user_by_email(email=email)
    except EntityNotFoundError:
        role = UserRole.admin if is_admin else UserRole.user
        user = await user_service.create_user(email=email, role=role)

    return AuthorizedUser(
        user=user,
        global_permissions=ROLE_PERMISSIONS[user.role],
        context_permissions=ROLE_PERMISSIONS[user.role],
    )


async def authorized_user(
    user_service: UserServiceDependency,
    configuration: ConfigurationDependency,
    basic_auth: Annotated[HTTPBasicCredentials | None, Depends(HTTPBasic(auto_error=False))],
    bearer_auth: Annotated[HTTPAuthorizationCredentials | None, Depends(HTTPBearer(auto_error=False))],
    cookie_auth: Annotated[str | None, Security(api_key_cookie)],
) -> AuthorizedUser:
    if bearer_auth:
        # Check Bearer token first - locally this allows for "checking permissions" for development purposes
        # even if auth is disabled (requests that would pass with no header may not pass with context token header)
        try:
            parsed_token = verify_internal_jwt(bearer_auth.credentials, configuration=configuration)
            user = await user_service.get_user(parsed_token.user_id)
            token = AuthorizedUser(
                user=user,
                global_permissions=parsed_token.global_permissions,
                context_permissions=parsed_token.context_permissions,
                token_context_id=parsed_token.context_id,
            )
            return token
        except PyJWTError:
            if configuration.auth.oidc.enabled:
                return await authenticate_oauth_user(bearer_auth, cookie_auth, user_service, configuration)
            # TODO: update agents
            logger.warning("Bearer token is invalid, agent is not probably not using llm extension correctly")

    if configuration.auth.disable_auth or (
<<<<<<< HEAD
        basic_auth and basic_auth.password == configuration.auth.admin_password.get_secret_value()  # pyright: ignore [reportOptionalMemberAccess]
=======
        configuration.auth.basic.enabled
        and basic_auth
        and basic_auth.password == configuration.auth.basic.admin_password.get_secret_value()
>>>>>>> 8333877f
    ):
        user = await user_service.get_user_by_email("admin@beeai.dev")
        return AuthorizedUser(
            user=user,
            global_permissions=ROLE_PERMISSIONS[user.role],
            context_permissions=ROLE_PERMISSIONS[user.role],
        )

    user = await user_service.get_user_by_email("user@beeai.dev")
    return AuthorizedUser(
        user=user,
        global_permissions=ROLE_PERMISSIONS[user.role],
        context_permissions=ROLE_PERMISSIONS[user.role],
    )


def admin_auth(user: Annotated[User, Depends(authorized_user)]) -> User:
    if user.role != UserRole.admin:
        raise HTTPException(status_code=status.HTTP_401_UNAUTHORIZED, detail="Not authenticated")
    return user


class RequiresContextPermissions(Permissions):
    model_config = ConfigDict(frozen=True)

    def __call__(
        self,
        user: Annotated[AuthorizedUser, Depends(authorized_user)],
        context_id: Annotated[UUID | None, Query()] = None,
    ) -> AuthorizedUser:
        # check if context_id matches token
        if user.token_context_id and context_id and user.token_context_id != context_id:
            raise HTTPException(
                status_code=status.HTTP_403_FORBIDDEN,
                detail=f"Token context id does not match request token id: {context_id}",
            )
        user.context_id = context_id

        # check permissions if in context
        if context_id and (user.context_permissions | user.global_permissions).check(self):
            return user

        # check permissions if outside of context
        if not context_id and user.global_permissions.check(self):
            return user

        raise HTTPException(status_code=status.HTTP_403_FORBIDDEN, detail="Insufficient permissions")


class RequiresPermissions(Permissions):
    model_config = ConfigDict(frozen=True)

    def __call__(self, user: Annotated[AuthorizedUser, Depends(authorized_user)]) -> AuthorizedUser:
        if user.global_permissions.check(self):
            return user
        raise HTTPException(status_code=status.HTTP_403_FORBIDDEN, detail="Insufficient permissions")<|MERGE_RESOLUTION|>--- conflicted
+++ resolved
@@ -23,11 +23,8 @@
 from beeai_server.domain.models.user import User, UserRole
 from beeai_server.exceptions import EntityNotFoundError
 from beeai_server.service_layer.services.a2a import A2AProxyService
-<<<<<<< HEAD
+from beeai_server.service_layer.services.auth import AuthService
 from beeai_server.service_layer.services.configurations import ConfigurationService
-=======
-from beeai_server.service_layer.services.auth import AuthService
->>>>>>> 8333877f
 from beeai_server.service_layer.services.contexts import ContextService
 from beeai_server.service_layer.services.files import FileService
 from beeai_server.service_layer.services.mcp import McpService
@@ -47,11 +44,8 @@
 UserServiceDependency = Annotated[UserService, Depends(lambda: di[UserService])]
 VectorStoreServiceDependency = Annotated[VectorStoreService, Depends(lambda: di[VectorStoreService])]
 UserFeedbackServiceDependency = Annotated[UserFeedbackService, Depends(lambda: di[UserFeedbackService])]
-<<<<<<< HEAD
+AuthServiceDependency = Annotated[AuthService, Depends(lambda: di[AuthService])]
 ModelProviderServiceDependency = Annotated[ModelProviderService, Depends(lambda: di[ModelProviderService])]
-=======
-AuthServiceDependency = Annotated[AuthService, Depends(lambda: di[AuthService])]
->>>>>>> 8333877f
 
 logger = logging.getLogger(__name__)
 api_key_cookie = APIKeyCookie(name="beeai-platform", auto_error=False)
@@ -76,7 +70,7 @@
         ) from e
 
     claims, issuer = await decode_oauth_jwt_or_introspect(
-        token, jwks_dict=di["JWKS_CACHE"], aud="beeai-server", configuration=configuration
+        token=token, jwks_dict=di["JWKS_CACHE"], aud="beeai-server", configuration=configuration
     )
     if not claims:
         raise HTTPException(status_code=status.HTTP_401_UNAUTHORIZED, detail="Invalid or expired token")
@@ -139,13 +133,9 @@
             logger.warning("Bearer token is invalid, agent is not probably not using llm extension correctly")
 
     if configuration.auth.disable_auth or (
-<<<<<<< HEAD
-        basic_auth and basic_auth.password == configuration.auth.admin_password.get_secret_value()  # pyright: ignore [reportOptionalMemberAccess]
-=======
         configuration.auth.basic.enabled
         and basic_auth
         and basic_auth.password == configuration.auth.basic.admin_password.get_secret_value()
->>>>>>> 8333877f
     ):
         user = await user_service.get_user_by_email("admin@beeai.dev")
         return AuthorizedUser(
