# Copyright 2025 © BeeAI a Series of LF Projects, LLC
# SPDX-License-Identifier: Apache-2.0

import logging
from typing import Annotated
from uuid import UUID

<<<<<<< HEAD
from authlib.jose import JoseError
=======
>>>>>>> 898bce91
from fastapi import Depends, HTTPException, Path, Query, Request, status
from fastapi.security import HTTPAuthorizationCredentials, HTTPBasic, HTTPBasicCredentials, HTTPBearer
from kink import di
from pydantic import ConfigDict

from beeai_server.api.auth.auth import (
    ROLE_PERMISSIONS,
    extract_oauth_token,
    get_user_info,
    validate_oauth_access_token,
    verify_internal_jwt,
)
from beeai_server.configuration import Configuration
from beeai_server.domain.models.permissions import AuthorizedUser, Permissions
from beeai_server.domain.models.user import UserRole
from beeai_server.exceptions import EntityNotFoundError
from beeai_server.service_layer.services.a2a import A2AProxyService
from beeai_server.service_layer.services.auth import AuthService
from beeai_server.service_layer.services.configurations import ConfigurationService
from beeai_server.service_layer.services.contexts import ContextService
from beeai_server.service_layer.services.files import FileService
from beeai_server.service_layer.services.mcp import McpService
from beeai_server.service_layer.services.model_provider import ModelProviderService
from beeai_server.service_layer.services.provider import ProviderService
from beeai_server.service_layer.services.user_feedback import UserFeedbackService
from beeai_server.service_layer.services.users import UserService
from beeai_server.service_layer.services.vector_stores import VectorStoreService

ConfigurationDependency = Annotated[Configuration, Depends(lambda: di[Configuration])]
ProviderServiceDependency = Annotated[ProviderService, Depends(lambda: di[ProviderService])]
A2AProxyServiceDependency = Annotated[A2AProxyService, Depends(lambda: di[A2AProxyService])]
McpServiceDependency = Annotated[McpService, Depends(lambda: di[McpService])]
ContextServiceDependency = Annotated[ContextService, Depends(lambda: di[ContextService])]
ConfigurationServiceDependency = Annotated[ConfigurationService, Depends(lambda: di[ConfigurationService])]
FileServiceDependency = Annotated[FileService, Depends(lambda: di[FileService])]
UserServiceDependency = Annotated[UserService, Depends(lambda: di[UserService])]
VectorStoreServiceDependency = Annotated[VectorStoreService, Depends(lambda: di[VectorStoreService])]
UserFeedbackServiceDependency = Annotated[UserFeedbackService, Depends(lambda: di[UserFeedbackService])]
AuthServiceDependency = Annotated[AuthService, Depends(lambda: di[AuthService])]
ModelProviderServiceDependency = Annotated[ModelProviderService, Depends(lambda: di[ModelProviderService])]

logger = logging.getLogger(__name__)


async def authenticate_oauth_user(
    bearer_auth: HTTPAuthorizationCredentials,
    user_service: UserServiceDependency,
    configuration: ConfigurationDependency,
    request: Request,
) -> AuthorizedUser:
    """
    Authenticate using an OIDC/OAuth2 JWT bearer token with JWKS.
    Creates the user if it doesn't exist.
    """
    try:
        token = extract_oauth_token(bearer_auth)
    except Exception as e:
        raise HTTPException(
            status_code=status.HTTP_401_UNAUTHORIZED,
            detail=f"Invalid Authorization header: {e}",
        ) from e

    expected_audience = str(request.url.replace(path="/"))
    try:
        claims, provider = await validate_oauth_access_token(
            token=token, aud=expected_audience, configuration=configuration
        )
    except Exception as e:
        raise HTTPException(status_code=status.HTTP_401_UNAUTHORIZED, detail="Token validation failed") from e

    try:
        claims = (
            claims
            if claims and "email" in claims and "email_verified" in claims
            else await get_user_info(token, provider=provider)
        )
        email = claims.get("email")
        email_verified = claims.get("email_verified")
        if not isinstance(email, str) or not isinstance(email_verified, (str, bool)) or not bool(email_verified):
            raise RuntimeError("Email not verified")
    except Exception as e:
        raise HTTPException(status_code=status.HTTP_401_UNAUTHORIZED, detail="Verified email not found") from e

    is_admin = email.lower() in configuration.auth.oidc.admin_emails

    try:
        user = await user_service.get_user_by_email(email=email)
    except EntityNotFoundError:
        role = UserRole.ADMIN if is_admin else configuration.auth.oidc.default_new_user_role
        user = await user_service.create_user(email=email, role=role)

    return AuthorizedUser(
        user=user,
        global_permissions=ROLE_PERMISSIONS[user.role],
        context_permissions=ROLE_PERMISSIONS[user.role],
    )


async def authorized_user(
    user_service: UserServiceDependency,
    configuration: ConfigurationDependency,
    basic_auth: Annotated[HTTPBasicCredentials | None, Depends(HTTPBasic(auto_error=False))],
    bearer_auth: Annotated[HTTPAuthorizationCredentials | None, Depends(HTTPBearer(auto_error=False))],
    request: Request,
) -> AuthorizedUser:
    if bearer_auth:
        # Check Bearer token first - locally this allows for "checking permissions" for development purposes
        # even if auth is disabled (requests that would pass with no header may not pass with context token header)
        try:
            parsed_token = verify_internal_jwt(bearer_auth.credentials, configuration=configuration)
            user = await user_service.get_user(parsed_token.user_id)
            token = AuthorizedUser(
                user=user,
                global_permissions=parsed_token.global_permissions,
                context_permissions=parsed_token.context_permissions,
                token_context_id=parsed_token.context_id,
            )
            return token
<<<<<<< HEAD
        except JoseError:
=======
        except Exception:
>>>>>>> 898bce91
            if configuration.auth.oidc.enabled:
                return await authenticate_oauth_user(bearer_auth, user_service, configuration, request)
            # TODO: update agents
            logger.warning("Bearer token is invalid, agent is not probably not using llm extension correctly")

    if configuration.auth.oidc.enabled:
        if not bearer_auth:
            raise HTTPException(status_code=status.HTTP_401_UNAUTHORIZED, detail="Bearer token not found")
        return await authenticate_oauth_user(bearer_auth, user_service, configuration, request)

    if configuration.auth.basic.enabled:
        assert configuration.auth.basic.admin_password is not None
        if basic_auth and basic_auth.password == configuration.auth.basic.admin_password.get_secret_value():
            user = await user_service.get_user_by_email("admin@beeai.dev")
            return AuthorizedUser(
                user=user,
                global_permissions=ROLE_PERMISSIONS[user.role],
                context_permissions=ROLE_PERMISSIONS[user.role],
            )
        else:
            user = await user_service.get_user_by_email("user@beeai.dev")
            return AuthorizedUser(
                user=user,
                global_permissions=ROLE_PERMISSIONS[user.role],
                context_permissions=ROLE_PERMISSIONS[user.role],
            )

    if configuration.auth.disable_auth:
        user = await user_service.get_user_by_email("admin@beeai.dev")
        return AuthorizedUser(
            user=user,
            global_permissions=ROLE_PERMISSIONS[user.role],
            context_permissions=ROLE_PERMISSIONS[user.role],
        )
    raise HTTPException(status_code=status.HTTP_401_UNAUTHORIZED, detail="Not authenticated")


class RequiresContextPermissions(Permissions):
    model_config = ConfigDict(frozen=True)

    def __call__(
        self,
        user: Annotated[AuthorizedUser, Depends(authorized_user)],
        context_id: Annotated[UUID | None, Query()] = None,
    ) -> AuthorizedUser:
        # check if context_id matches token
        if user.token_context_id and context_id and user.token_context_id != context_id:
            raise HTTPException(
                status_code=status.HTTP_403_FORBIDDEN,
                detail=f"Token context id does not match request token id: {context_id}",
            )
        user.context_id = context_id

        # check permissions if in context
        if context_id and (user.context_permissions | user.global_permissions).check(self):
            return user

        # check permissions if outside of context
        if not context_id and user.global_permissions.check(self):
            return user

        raise HTTPException(status_code=status.HTTP_403_FORBIDDEN, detail="Insufficient permissions")


class RequiresContextPermissionsPath(RequiresContextPermissions):
    def __call__(  # pyright: ignore [reportIncompatibleMethodOverride]
        self,
        user: Annotated[AuthorizedUser, Depends(authorized_user)],
        context_id: Annotated[UUID, Path()],
    ) -> AuthorizedUser:
        return super().__call__(user=user, context_id=context_id)


class RequiresPermissions(Permissions):
    model_config = ConfigDict(frozen=True)

    def __call__(self, user: Annotated[AuthorizedUser, Depends(authorized_user)]) -> AuthorizedUser:
        if user.global_permissions.check(self):
            return user
        raise HTTPException(status_code=status.HTTP_403_FORBIDDEN, detail="Insufficient permissions")<|MERGE_RESOLUTION|>--- conflicted
+++ resolved
@@ -5,10 +5,6 @@
 from typing import Annotated
 from uuid import UUID
 
-<<<<<<< HEAD
-from authlib.jose import JoseError
-=======
->>>>>>> 898bce91
 from fastapi import Depends, HTTPException, Path, Query, Request, status
 from fastapi.security import HTTPAuthorizationCredentials, HTTPBasic, HTTPBasicCredentials, HTTPBearer
 from kink import di
@@ -127,11 +123,7 @@
                 token_context_id=parsed_token.context_id,
             )
             return token
-<<<<<<< HEAD
-        except JoseError:
-=======
         except Exception:
->>>>>>> 898bce91
             if configuration.auth.oidc.enabled:
                 return await authenticate_oauth_user(bearer_auth, user_service, configuration, request)
             # TODO: update agents
