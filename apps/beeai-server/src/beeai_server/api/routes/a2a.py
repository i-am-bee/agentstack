--- conflicted
+++ resolved
@@ -7,10 +7,7 @@
 import fastapi
 import fastapi.responses
 from a2a.types import AgentCard
-<<<<<<< HEAD
-=======
 from a2a.utils import AGENT_CARD_WELL_KNOWN_PATH
->>>>>>> c2701fbd
 from fastapi import Depends, Request
 
 from beeai_server.api.dependencies import (
