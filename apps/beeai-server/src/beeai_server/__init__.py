--- conflicted
+++ resolved
@@ -24,7 +24,13 @@
 load_dotenv()
 
 logger = logging.getLogger(__name__)
-JWKS_ENDPOINT = os.environ.get("JWKS_ENDPOINT", None)
+
+configuration: Configuration = get_configuration()
+
+JWKS_URL = None
+
+if not configuration.auth.disable_auth:
+    JWKS_URL = configuration.auth.jwks_url
 
 configuration: Configuration = get_configuration()
 
@@ -42,14 +48,9 @@
         logger.error("Native windows is not supported, use WSL")
         return
 
-<<<<<<< HEAD
     # Download the public jwk key set (jwks)
     if JWKS_URL is not None:
         os.spawnl(os.P_WAIT, "/usr/bin/wget", "/usr/bin/wget", JWKS_URL, "-O", "/jwks/pubkeys.json")
-=======
-    if JWKS_ENDPOINT is not None:
-        os.spawnl(os.P_WAIT, "/usr/bin/wget", "/usr/bin/wget", JWKS_ENDPOINT, "-O", "/jwks/pubkeys.json")
->>>>>>> a050a68f
         logger.info("Public keys downloaded from jwks endpoint OK")
         # extract the ingestion pem from the key
         rc = os.spawnl(
@@ -65,11 +66,7 @@
         )
         logger.info("openssl pubout rc: %s", str(rc))
     else:
-<<<<<<< HEAD
         logger.warning("JWKS_URL environment variable is None. OAuth will be disabled")
-=======
-        logger.warning("JWKS_ENDPOINT environment variable is None.  OAuth will be disabled")
->>>>>>> a050a68f
 
     with socket.socket(socket.AF_INET) as sock:
         sock.setsockopt(socket.SOL_SOCKET, socket.SO_REUSEADDR, 1)
