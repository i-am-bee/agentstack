--- conflicted
+++ resolved
@@ -39,12 +39,9 @@
     "procrastinate==3.2.2",
     "sqlparse>=0.5.3",
     "pgvector>=0.4.1",
-<<<<<<< HEAD
     "authlib==1.5.2",
     "itsdangerous==2.2.0",
-=======
     "ibm-watsonx-ai>=1.3.28",
->>>>>>> 2572b2d5
 ]
 
 [project.scripts]
