--- conflicted
+++ resolved
@@ -12,15 +12,7 @@
     "groups": [
       {
         "group": "Getting Started",
-<<<<<<< HEAD
-        "pages": [
-          "introduction/welcome",
-          "introduction/quickstart",
-          "introduction/installation"
-        ]
-=======
         "pages": ["introduction/welcome", "introduction/quickstart"]
->>>>>>> e3e3ece8
       },
       {
         "group": "Core Concepts",
