--- conflicted
+++ resolved
@@ -30,13 +30,10 @@
 
 ```bash
 brew install i-am-bee/beeai/beeai
-<<<<<<< HEAD
 beeai platform start
 ```
 
 The BeeAI platform will start automatically in a virtualized environment.
-=======
-```
 
 </Step>
 <Step title="Start the BeeAI platform">
@@ -45,7 +42,6 @@
 beeai platform start
 ```
 
->>>>>>> 0b7d2194
 </Step>
 </Steps>
 
@@ -59,13 +55,8 @@
 ### Uninstall
 
 ```bash
-<<<<<<< HEAD
-beeai platform stop
-beeai platform delete
-=======
 beeai platform delete
 brew uninstall beeai
->>>>>>> 0b7d2194
 ```
 
 </Tab>
@@ -133,24 +124,18 @@
 ```
 </Step>
 
-<<<<<<< HEAD
 <Step title="Start the BeeAI Platform">
 
-Unlike the Homebrew installation, you'll need to manually start the BeeAI platform:
-=======
-<Step title="Start the BeeAI platform">
->>>>>>> 0b7d2194
-
-```bash
-beeai platform start
-```
-
-<<<<<<< HEAD
+Unlike the Homebrew installation, you'll need to manually start the BeeAI Platform:
+
+```bash
+beeai platform start
+```
+
 <Note>
 This creates and manages a containerized environment for running agents. The platform needs to be running for agents to work.
 </Note>
-=======
->>>>>>> 0b7d2194
+
 </Step>
 </Steps>
 
@@ -164,14 +149,9 @@
 ### Uninstall
 
 ```bash
-<<<<<<< HEAD
 beeai platform stop
 beeai platform delete
 pipx uninstall beeai-cli
-=======
-beeai platform delete
-brew uninstall beeai
->>>>>>> 0b7d2194
 ```
 
 </Tab>
@@ -200,12 +180,8 @@
 
 In order for the agents to be able to auto-register and access [Ollama for Windows](https://ollama.com/download/windows), it's necessary to configure the WSL2 networking to a mirrored mode:
 
-<<<<<<< HEAD
 1. Download and install the [Windows version of Ollama](https://ollama.com/download/windows)
 2. Create or edit the WSL configuration file:
-=======
-1. Run in PowerShell:
->>>>>>> 0b7d2194
    
    ```bash
    notepad $HOME\.wslconfig
